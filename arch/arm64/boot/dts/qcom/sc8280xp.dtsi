--- conflicted
+++ resolved
@@ -2852,8 +2852,6 @@
 			#phy-cells = <1>;
 
 			status = "disabled";
-<<<<<<< HEAD
-=======
 		};
 
 		mdss1_dp0_phy: phy@8909a00 {
@@ -2890,7 +2888,6 @@
 			#phy-cells = <0>;
 
 			status = "disabled";
->>>>>>> e43efb6d
 		};
 
 		pmu@9091000 {
@@ -3520,21 +3517,11 @@
 						required-opps = <&rpmhpd_opp_svs_l1>;
 					};
 
-<<<<<<< HEAD
-			usb_0_dwc3: usb@a600000 {
-				compatible = "snps,dwc3";
-				reg = <0 0x0a600000 0 0xcd00>;
-				interrupts = <GIC_SPI 803 IRQ_TYPE_LEVEL_HIGH>;
-				iommus = <&apps_smmu 0x820 0x0>;
-				phys = <&usb_0_hsphy>, <&usb_0_qmpphy QMP_USB43DP_USB3_PHY>;
-				phy-names = "usb2-phy", "usb3-phy";
-=======
 					opp-810000000 {
 						opp-hz = /bits/ 64 <810000000>;
 						required-opps = <&rpmhpd_opp_nom>;
 					};
 				};
->>>>>>> e43efb6d
 			};
 		};
 
@@ -3574,16 +3561,6 @@
 			status = "disabled";
 		};
 
-<<<<<<< HEAD
-			usb_1_dwc3: usb@a800000 {
-				compatible = "snps,dwc3";
-				reg = <0 0x0a800000 0 0xcd00>;
-				interrupts = <GIC_SPI 810 IRQ_TYPE_LEVEL_HIGH>;
-				iommus = <&apps_smmu 0x860 0x0>;
-				phys = <&usb_1_hsphy>, <&usb_1_qmpphy QMP_USB43DP_USB3_PHY>;
-				phy-names = "usb2-phy", "usb3-phy";
-			};
-=======
 		dispcc0: clock-controller@af00000 {
 			compatible = "qcom,sc8280xp-dispcc0";
 			reg = <0 0x0af00000 0 0x20000>;
@@ -3610,7 +3587,6 @@
 			#reset-cells = <1>;
 
 			status = "disabled";
->>>>>>> e43efb6d
 		};
 
 		pdc: interrupt-controller@b220000 {
