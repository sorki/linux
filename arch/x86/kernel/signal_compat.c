--- conflicted
+++ resolved
@@ -105,12 +105,6 @@
 	/* Don't let flags to be set from userspace */
 	act->sa.sa_flags &= ~(SA_IA32_ABI | SA_X32_ABI);
 
-<<<<<<< HEAD
-	if (user_64bit_mode(current_pt_regs()))
-		return;
-
-=======
->>>>>>> d06e622d
 	if (in_ia32_syscall())
 		act->sa.sa_flags |= SA_IA32_ABI;
 	if (in_x32_syscall())
