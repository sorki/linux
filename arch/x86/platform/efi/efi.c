// SPDX-License-Identifier: GPL-2.0
/*
 * Common EFI (Extensible Firmware Interface) support functions
 * Based on Extensible Firmware Interface Specification version 1.0
 *
 * Copyright (C) 1999 VA Linux Systems
 * Copyright (C) 1999 Walt Drummond <drummond@valinux.com>
 * Copyright (C) 1999-2002 Hewlett-Packard Co.
 *	David Mosberger-Tang <davidm@hpl.hp.com>
 *	Stephane Eranian <eranian@hpl.hp.com>
 * Copyright (C) 2005-2008 Intel Co.
 *	Fenghua Yu <fenghua.yu@intel.com>
 *	Bibo Mao <bibo.mao@intel.com>
 *	Chandramouli Narayanan <mouli@linux.intel.com>
 *	Huang Ying <ying.huang@intel.com>
 * Copyright (C) 2013 SuSE Labs
 *	Borislav Petkov <bp@suse.de> - runtime services VA mapping
 *
 * Copied from efi_32.c to eliminate the duplicated code between EFI
 * 32/64 support code. --ying 2007-10-26
 *
 * All EFI Runtime Services are not implemented yet as EFI only
 * supports physical mode addressing on SoftSDV. This is to be fixed
 * in a future version.  --drummond 1999-07-20
 *
 * Implemented EFI runtime services and virtual mode calls.  --davidm
 *
 * Goutham Rao: <goutham.rao@intel.com>
 *	Skip non-WB memory and ignore empty memory ranges.
 */

#define pr_fmt(fmt) KBUILD_MODNAME ": " fmt

#include <linux/kernel.h>
#include <linux/init.h>
#include <linux/efi.h>
#include <linux/efi-bgrt.h>
#include <linux/export.h>
#include <linux/memblock.h>
#include <linux/slab.h>
#include <linux/spinlock.h>
#include <linux/uaccess.h>
#include <linux/time.h>
#include <linux/io.h>
#include <linux/reboot.h>
#include <linux/bcd.h>

#include <asm/setup.h>
#include <asm/efi.h>
#include <asm/e820/api.h>
#include <asm/time.h>
#include <asm/set_memory.h>
#include <asm/tlbflush.h>
#include <asm/x86_init.h>
#include <asm/uv/uv.h>

static efi_system_table_t efi_systab __initdata;
static u64 efi_systab_phys __initdata;

static efi_config_table_type_t arch_tables[] __initdata = {
#ifdef CONFIG_X86_UV
	{UV_SYSTEM_TABLE_GUID, "UVsystab", &uv_systab_phys},
#endif
	{NULL_GUID, NULL, NULL},
};

static const unsigned long * const efi_tables[] = {
	&efi.mps,
	&efi.acpi,
	&efi.acpi20,
	&efi.smbios,
	&efi.smbios3,
	&efi.boot_info,
	&efi.hcdp,
	&efi.uga,
#ifdef CONFIG_X86_UV
	&uv_systab_phys,
#endif
	&efi.fw_vendor,
	&efi.runtime,
	&efi.config_table,
	&efi.esrt,
	&efi.properties_table,
	&efi.mem_attr_table,
#ifdef CONFIG_EFI_RCI2_TABLE
	&rci2_table_phys,
#endif
};

u64 efi_setup;		/* efi setup_data physical address */

static int add_efi_memmap __initdata;
static int __init setup_add_efi_memmap(char *arg)
{
	add_efi_memmap = 1;
	return 0;
}
early_param("add_efi_memmap", setup_add_efi_memmap);

void __init efi_find_mirror(void)
{
	efi_memory_desc_t *md;
	u64 mirror_size = 0, total_size = 0;

	if (!efi_enabled(EFI_MEMMAP))
		return;

	for_each_efi_memory_desc(md) {
		unsigned long long start = md->phys_addr;
		unsigned long long size = md->num_pages << EFI_PAGE_SHIFT;

		total_size += size;
		if (md->attribute & EFI_MEMORY_MORE_RELIABLE) {
			memblock_mark_mirror(start, size);
			mirror_size += size;
		}
	}
	if (mirror_size)
		pr_info("Memory: %lldM/%lldM mirrored memory\n",
			mirror_size>>20, total_size>>20);
}

/*
 * Tell the kernel about the EFI memory map.  This might include
 * more than the max 128 entries that can fit in the passed in e820
 * legacy (zeropage) memory map, but the kernel's e820 table can hold
 * E820_MAX_ENTRIES.
 */

static void __init do_add_efi_memmap(void)
{
	efi_memory_desc_t *md;

	if (!efi_enabled(EFI_MEMMAP))
		return;

	for_each_efi_memory_desc(md) {
		unsigned long long start = md->phys_addr;
		unsigned long long size = md->num_pages << EFI_PAGE_SHIFT;
		int e820_type;

		switch (md->type) {
		case EFI_LOADER_CODE:
		case EFI_LOADER_DATA:
		case EFI_BOOT_SERVICES_CODE:
		case EFI_BOOT_SERVICES_DATA:
		case EFI_CONVENTIONAL_MEMORY:
			if (efi_soft_reserve_enabled()
			    && (md->attribute & EFI_MEMORY_SP))
				e820_type = E820_TYPE_SOFT_RESERVED;
			else if (md->attribute & EFI_MEMORY_WB)
				e820_type = E820_TYPE_RAM;
			else
				e820_type = E820_TYPE_RESERVED;
			break;
		case EFI_ACPI_RECLAIM_MEMORY:
			e820_type = E820_TYPE_ACPI;
			break;
		case EFI_ACPI_MEMORY_NVS:
			e820_type = E820_TYPE_NVS;
			break;
		case EFI_UNUSABLE_MEMORY:
			e820_type = E820_TYPE_UNUSABLE;
			break;
		case EFI_PERSISTENT_MEMORY:
			e820_type = E820_TYPE_PMEM;
			break;
		default:
			/*
			 * EFI_RESERVED_TYPE EFI_RUNTIME_SERVICES_CODE
			 * EFI_RUNTIME_SERVICES_DATA EFI_MEMORY_MAPPED_IO
			 * EFI_MEMORY_MAPPED_IO_PORT_SPACE EFI_PAL_CODE
			 */
			e820_type = E820_TYPE_RESERVED;
			break;
		}

		e820__range_add(start, size, e820_type);
	}
	e820__update_table(e820_table);
}

/*
 * Given add_efi_memmap defaults to 0 and there there is no alternative
 * e820 mechanism for soft-reserved memory, import the full EFI memory
 * map if soft reservations are present and enabled. Otherwise, the
 * mechanism to disable the kernel's consideration of EFI_MEMORY_SP is
 * the efi=nosoftreserve option.
 */
static bool do_efi_soft_reserve(void)
{
	efi_memory_desc_t *md;

	if (!efi_enabled(EFI_MEMMAP))
		return false;

	if (!efi_soft_reserve_enabled())
		return false;

	for_each_efi_memory_desc(md)
		if (md->type == EFI_CONVENTIONAL_MEMORY &&
		    (md->attribute & EFI_MEMORY_SP))
			return true;
	return false;
}

int __init efi_memblock_x86_reserve_range(void)
{
	struct efi_info *e = &boot_params.efi_info;
	struct efi_memory_map_data data;
	phys_addr_t pmap;
	int rv;

	if (efi_enabled(EFI_PARAVIRT))
		return 0;

#ifdef CONFIG_X86_32
	/* Can't handle data above 4GB at this time */
	if (e->efi_memmap_hi) {
		pr_err("Memory map is above 4GB, disabling EFI.\n");
		return -EINVAL;
	}
	pmap =  e->efi_memmap;
#else
	pmap = (e->efi_memmap |	((__u64)e->efi_memmap_hi << 32));
#endif
	data.phys_map		= pmap;
	data.size 		= e->efi_memmap_size;
	data.desc_size		= e->efi_memdesc_size;
	data.desc_version	= e->efi_memdesc_version;

	rv = efi_memmap_init_early(&data);
	if (rv)
		return rv;

	if (add_efi_memmap || do_efi_soft_reserve())
		do_add_efi_memmap();

	efi_fake_memmap_early();

	WARN(efi.memmap.desc_version != 1,
	     "Unexpected EFI_MEMORY_DESCRIPTOR version %ld",
	     efi.memmap.desc_version);

	memblock_reserve(pmap, efi.memmap.nr_map * efi.memmap.desc_size);

	return 0;
}

#define OVERFLOW_ADDR_SHIFT	(64 - EFI_PAGE_SHIFT)
#define OVERFLOW_ADDR_MASK	(U64_MAX << OVERFLOW_ADDR_SHIFT)
#define U64_HIGH_BIT		(~(U64_MAX >> 1))

static bool __init efi_memmap_entry_valid(const efi_memory_desc_t *md, int i)
{
	u64 end = (md->num_pages << EFI_PAGE_SHIFT) + md->phys_addr - 1;
	u64 end_hi = 0;
	char buf[64];

	if (md->num_pages == 0) {
		end = 0;
	} else if (md->num_pages > EFI_PAGES_MAX ||
		   EFI_PAGES_MAX - md->num_pages <
		   (md->phys_addr >> EFI_PAGE_SHIFT)) {
		end_hi = (md->num_pages & OVERFLOW_ADDR_MASK)
			>> OVERFLOW_ADDR_SHIFT;

		if ((md->phys_addr & U64_HIGH_BIT) && !(end & U64_HIGH_BIT))
			end_hi += 1;
	} else {
		return true;
	}

	pr_warn_once(FW_BUG "Invalid EFI memory map entries:\n");

	if (end_hi) {
		pr_warn("mem%02u: %s range=[0x%016llx-0x%llx%016llx] (invalid)\n",
			i, efi_md_typeattr_format(buf, sizeof(buf), md),
			md->phys_addr, end_hi, end);
	} else {
		pr_warn("mem%02u: %s range=[0x%016llx-0x%016llx] (invalid)\n",
			i, efi_md_typeattr_format(buf, sizeof(buf), md),
			md->phys_addr, end);
	}
	return false;
}

static void __init efi_clean_memmap(void)
{
	efi_memory_desc_t *out = efi.memmap.map;
	const efi_memory_desc_t *in = out;
	const efi_memory_desc_t *end = efi.memmap.map_end;
	int i, n_removal;

	for (i = n_removal = 0; in < end; i++) {
		if (efi_memmap_entry_valid(in, i)) {
			if (out != in)
				memcpy(out, in, efi.memmap.desc_size);
			out = (void *)out + efi.memmap.desc_size;
		} else {
			n_removal++;
		}
		in = (void *)in + efi.memmap.desc_size;
	}

	if (n_removal > 0) {
		struct efi_memory_map_data data = {
			.phys_map = efi.memmap.phys_map,
			.desc_version = efi.memmap.desc_version,
			.desc_size = efi.memmap.desc_size,
			.size = data.desc_size * (efi.memmap.nr_map - n_removal),
			.flags = 0,
		};

		pr_warn("Removing %d invalid memory map entries.\n", n_removal);
		efi_memmap_install(&data);
	}
}

void __init efi_print_memmap(void)
{
	efi_memory_desc_t *md;
	int i = 0;

	for_each_efi_memory_desc(md) {
		char buf[64];

		pr_info("mem%02u: %s range=[0x%016llx-0x%016llx] (%lluMB)\n",
			i++, efi_md_typeattr_format(buf, sizeof(buf), md),
			md->phys_addr,
			md->phys_addr + (md->num_pages << EFI_PAGE_SHIFT) - 1,
			(md->num_pages >> (20 - EFI_PAGE_SHIFT)));
	}
}

static int __init efi_systab_init(u64 phys)
{
	int size = efi_enabled(EFI_64BIT) ? sizeof(efi_system_table_64_t)
					  : sizeof(efi_system_table_32_t);
	bool over4g = false;
	void *p;

	p = early_memremap_ro(phys, size);
	if (p == NULL) {
		pr_err("Couldn't map the system table!\n");
		return -ENOMEM;
	}

	if (efi_enabled(EFI_64BIT)) {
		const efi_system_table_64_t *systab64 = p;

		efi_systab.hdr			= systab64->hdr;
		efi_systab.fw_vendor		= systab64->fw_vendor;
		efi_systab.fw_revision		= systab64->fw_revision;
		efi_systab.con_in_handle	= systab64->con_in_handle;
		efi_systab.con_in		= systab64->con_in;
		efi_systab.con_out_handle	= systab64->con_out_handle;
		efi_systab.con_out		= (void *)(unsigned long)systab64->con_out;
		efi_systab.stderr_handle	= systab64->stderr_handle;
		efi_systab.stderr		= systab64->stderr;
		efi_systab.runtime		= (void *)(unsigned long)systab64->runtime;
		efi_systab.boottime		= (void *)(unsigned long)systab64->boottime;
		efi_systab.nr_tables		= systab64->nr_tables;
		efi_systab.tables		= systab64->tables;

		over4g = systab64->con_in_handle	> U32_MAX ||
			 systab64->con_in		> U32_MAX ||
			 systab64->con_out_handle	> U32_MAX ||
			 systab64->con_out		> U32_MAX ||
			 systab64->stderr_handle	> U32_MAX ||
			 systab64->stderr		> U32_MAX ||
			 systab64->boottime		> U32_MAX;

		if (efi_setup) {
			struct efi_setup_data *data;

			data = early_memremap_ro(efi_setup, sizeof(*data));
			if (!data) {
				early_memunmap(p, size);
				return -ENOMEM;
			}

			efi_systab.fw_vendor	= (unsigned long)data->fw_vendor;
			efi_systab.runtime	= (void *)(unsigned long)data->runtime;
			efi_systab.tables	= (unsigned long)data->tables;

			over4g |= data->fw_vendor	> U32_MAX ||
				  data->runtime		> U32_MAX ||
				  data->tables		> U32_MAX;

			early_memunmap(data, sizeof(*data));
		} else {
			over4g |= systab64->fw_vendor	> U32_MAX ||
				  systab64->runtime	> U32_MAX ||
				  systab64->tables	> U32_MAX;
		}
	} else {
		const efi_system_table_32_t *systab32 = p;

		efi_systab.hdr			= systab32->hdr;
		efi_systab.fw_vendor		= systab32->fw_vendor;
		efi_systab.fw_revision		= systab32->fw_revision;
		efi_systab.con_in_handle	= systab32->con_in_handle;
		efi_systab.con_in		= systab32->con_in;
		efi_systab.con_out_handle	= systab32->con_out_handle;
		efi_systab.con_out		= (void *)(unsigned long)systab32->con_out;
		efi_systab.stderr_handle	= systab32->stderr_handle;
		efi_systab.stderr		= systab32->stderr;
		efi_systab.runtime		= (void *)(unsigned long)systab32->runtime;
		efi_systab.boottime		= (void *)(unsigned long)systab32->boottime;
		efi_systab.nr_tables		= systab32->nr_tables;
		efi_systab.tables		= systab32->tables;
	}

	early_memunmap(p, size);

	if (IS_ENABLED(CONFIG_X86_32) && over4g) {
		pr_err("EFI data located above 4GB, disabling EFI.\n");
		return -EINVAL;
	}

	efi.systab = &efi_systab;

	/*
	 * Verify the EFI Table
	 */
	if (efi.systab->hdr.signature != EFI_SYSTEM_TABLE_SIGNATURE) {
		pr_err("System table signature incorrect!\n");
		return -EINVAL;
	}
	if ((efi.systab->hdr.revision >> 16) == 0)
		pr_err("Warning: System table version %d.%02d, expected 1.00 or greater!\n",
		       efi.systab->hdr.revision >> 16,
		       efi.systab->hdr.revision & 0xffff);

	return 0;
}

void __init efi_init(void)
{
	efi_char16_t *c16;
	char vendor[100] = "unknown";
	int i = 0;

	if (IS_ENABLED(CONFIG_X86_32) &&
	    (boot_params.efi_info.efi_systab_hi ||
	     boot_params.efi_info.efi_memmap_hi)) {
		pr_info("Table located above 4GB, disabling EFI.\n");
		return;
	}

	efi_systab_phys = boot_params.efi_info.efi_systab |
			  ((__u64)boot_params.efi_info.efi_systab_hi << 32);

	if (efi_systab_init(efi_systab_phys))
		return;

	efi.config_table = (unsigned long)efi.systab->tables;
	efi.fw_vendor	 = (unsigned long)efi.systab->fw_vendor;
	efi.runtime	 = (unsigned long)efi.systab->runtime;

	/*
	 * Show what we know for posterity
	 */
	c16 = early_memremap_ro(efi.systab->fw_vendor,
				sizeof(vendor) * sizeof(efi_char16_t));
	if (c16) {
		for (i = 0; i < sizeof(vendor) - 1 && c16[i]; ++i)
			vendor[i] = c16[i];
		vendor[i] = '\0';
		early_memunmap(c16, sizeof(vendor) * sizeof(efi_char16_t));
	} else {
		pr_err("Could not map the firmware vendor!\n");
	}

	pr_info("EFI v%u.%.02u by %s\n",
		efi.systab->hdr.revision >> 16,
		efi.systab->hdr.revision & 0xffff, vendor);

	if (efi_reuse_config(efi.systab->tables, efi.systab->nr_tables))
		return;

	if (efi_config_init(arch_tables))
		return;

	/*
	 * Note: We currently don't support runtime services on an EFI
	 * that doesn't match the kernel 32/64-bit mode.
	 */

	if (!efi_runtime_supported())
		pr_info("No EFI runtime due to 32/64-bit mismatch with kernel\n");

	if (!efi_runtime_supported() || efi_runtime_disabled()) {
		efi_memmap_unmap();
		return;
	}

	set_bit(EFI_RUNTIME_SERVICES, &efi.flags);
	efi_clean_memmap();

	if (efi_enabled(EFI_DBG))
		efi_print_memmap();
}

#if defined(CONFIG_X86_32) || defined(CONFIG_X86_UV)

void __init efi_set_executable(efi_memory_desc_t *md, bool executable)
{
	u64 addr, npages;

	addr = md->virt_addr;
	npages = md->num_pages;

	memrange_efi_to_native(&addr, &npages);

	if (executable)
		set_memory_x(addr, npages);
	else
		set_memory_nx(addr, npages);
}

void __init runtime_code_page_mkexec(void)
{
	efi_memory_desc_t *md;

	/* Make EFI runtime service code area executable */
	for_each_efi_memory_desc(md) {
		if (md->type != EFI_RUNTIME_SERVICES_CODE)
			continue;

		efi_set_executable(md, true);
	}
}

void __init efi_memory_uc(u64 addr, unsigned long size)
{
	unsigned long page_shift = 1UL << EFI_PAGE_SHIFT;
	u64 npages;

	npages = round_up(size, page_shift) / page_shift;
	memrange_efi_to_native(&addr, &npages);
	set_memory_uc(addr, npages);
}

void __init old_map_region(efi_memory_desc_t *md)
{
	u64 start_pfn, end_pfn, end;
	unsigned long size;
	void *va;

	start_pfn = PFN_DOWN(md->phys_addr);
	size	  = md->num_pages << PAGE_SHIFT;
	end	  = md->phys_addr + size;
	end_pfn   = PFN_UP(end);

	if (pfn_range_is_mapped(start_pfn, end_pfn)) {
		va = __va(md->phys_addr);

		if (!(md->attribute & EFI_MEMORY_WB))
			efi_memory_uc((u64)(unsigned long)va, size);
	} else
		va = efi_ioremap(md->phys_addr, size,
				 md->type, md->attribute);

	md->virt_addr = (u64) (unsigned long) va;
	if (!va)
		pr_err("ioremap of 0x%llX failed!\n",
		       (unsigned long long)md->phys_addr);
}

#endif

/* Merge contiguous regions of the same type and attribute */
static void __init efi_merge_regions(void)
{
	efi_memory_desc_t *md, *prev_md = NULL;

	for_each_efi_memory_desc(md) {
		u64 prev_size;

		if (!prev_md) {
			prev_md = md;
			continue;
		}

		if (prev_md->type != md->type ||
		    prev_md->attribute != md->attribute) {
			prev_md = md;
			continue;
		}

		prev_size = prev_md->num_pages << EFI_PAGE_SHIFT;

		if (md->phys_addr == (prev_md->phys_addr + prev_size)) {
			prev_md->num_pages += md->num_pages;
			md->type = EFI_RESERVED_TYPE;
			md->attribute = 0;
			continue;
		}
		prev_md = md;
	}
}

static void __init get_systab_virt_addr(efi_memory_desc_t *md)
{
	unsigned long size;
	u64 end, systab;

	size = md->num_pages << EFI_PAGE_SHIFT;
	end = md->phys_addr + size;
	systab = efi_systab_phys;
	if (md->phys_addr <= systab && systab < end) {
		systab += md->virt_addr - md->phys_addr;
		efi.systab = (efi_system_table_t *)(unsigned long)systab;
	}
}

static void *realloc_pages(void *old_memmap, int old_shift)
{
	void *ret;

	ret = (void *)__get_free_pages(GFP_KERNEL, old_shift + 1);
	if (!ret)
		goto out;

	/*
	 * A first-time allocation doesn't have anything to copy.
	 */
	if (!old_memmap)
		return ret;

	memcpy(ret, old_memmap, PAGE_SIZE << old_shift);

out:
	free_pages((unsigned long)old_memmap, old_shift);
	return ret;
}

/*
 * Iterate the EFI memory map in reverse order because the regions
 * will be mapped top-down. The end result is the same as if we had
 * mapped things forward, but doesn't require us to change the
 * existing implementation of efi_map_region().
 */
static inline void *efi_map_next_entry_reverse(void *entry)
{
	/* Initial call */
	if (!entry)
		return efi.memmap.map_end - efi.memmap.desc_size;

	entry -= efi.memmap.desc_size;
	if (entry < efi.memmap.map)
		return NULL;

	return entry;
}

/*
 * efi_map_next_entry - Return the next EFI memory map descriptor
 * @entry: Previous EFI memory map descriptor
 *
 * This is a helper function to iterate over the EFI memory map, which
 * we do in different orders depending on the current configuration.
 *
 * To begin traversing the memory map @entry must be %NULL.
 *
 * Returns %NULL when we reach the end of the memory map.
 */
static void *efi_map_next_entry(void *entry)
{
	if (!efi_have_uv1_memmap() && efi_enabled(EFI_64BIT)) {
		/*
		 * Starting in UEFI v2.5 the EFI_PROPERTIES_TABLE
		 * config table feature requires us to map all entries
		 * in the same order as they appear in the EFI memory
		 * map. That is to say, entry N must have a lower
		 * virtual address than entry N+1. This is because the
		 * firmware toolchain leaves relative references in
		 * the code/data sections, which are split and become
		 * separate EFI memory regions. Mapping things
		 * out-of-order leads to the firmware accessing
		 * unmapped addresses.
		 *
		 * Since we need to map things this way whether or not
		 * the kernel actually makes use of
		 * EFI_PROPERTIES_TABLE, let's just switch to this
		 * scheme by default for 64-bit.
		 */
		return efi_map_next_entry_reverse(entry);
	}

	/* Initial call */
	if (!entry)
		return efi.memmap.map;

	entry += efi.memmap.desc_size;
	if (entry >= efi.memmap.map_end)
		return NULL;

	return entry;
}

static bool should_map_region(efi_memory_desc_t *md)
{
	/*
	 * Runtime regions always require runtime mappings (obviously).
	 */
	if (md->attribute & EFI_MEMORY_RUNTIME)
		return true;

	/*
	 * 32-bit EFI doesn't suffer from the bug that requires us to
	 * reserve boot services regions, and mixed mode support
	 * doesn't exist for 32-bit kernels.
	 */
	if (IS_ENABLED(CONFIG_X86_32))
		return false;

	/*
	 * EFI specific purpose memory may be reserved by default
	 * depending on kernel config and boot options.
	 */
	if (md->type == EFI_CONVENTIONAL_MEMORY &&
	    efi_soft_reserve_enabled() &&
	    (md->attribute & EFI_MEMORY_SP))
		return false;

	/*
	 * Map all of RAM so that we can access arguments in the 1:1
	 * mapping when making EFI runtime calls.
	 */
	if (efi_is_mixed()) {
		if (md->type == EFI_CONVENTIONAL_MEMORY ||
		    md->type == EFI_LOADER_DATA ||
		    md->type == EFI_LOADER_CODE)
			return true;
	}

	/*
	 * Map boot services regions as a workaround for buggy
	 * firmware that accesses them even when they shouldn't.
	 *
	 * See efi_{reserve,free}_boot_services().
	 */
	if (md->type == EFI_BOOT_SERVICES_CODE ||
	    md->type == EFI_BOOT_SERVICES_DATA)
		return true;

	return false;
}

/*
 * Map the efi memory ranges of the runtime services and update new_mmap with
 * virtual addresses.
 */
static void * __init efi_map_regions(int *count, int *pg_shift)
{
	void *p, *new_memmap = NULL;
	unsigned long left = 0;
	unsigned long desc_size;
	efi_memory_desc_t *md;

	desc_size = efi.memmap.desc_size;

	p = NULL;
	while ((p = efi_map_next_entry(p))) {
		md = p;

		if (!should_map_region(md))
			continue;

		efi_map_region(md);
		get_systab_virt_addr(md);

		if (left < desc_size) {
			new_memmap = realloc_pages(new_memmap, *pg_shift);
			if (!new_memmap)
				return NULL;

			left += PAGE_SIZE << *pg_shift;
			(*pg_shift)++;
		}

		memcpy(new_memmap + (*count * desc_size), md, desc_size);

		left -= desc_size;
		(*count)++;
	}

	return new_memmap;
}

static void __init kexec_enter_virtual_mode(void)
{
#ifdef CONFIG_KEXEC_CORE
	efi_memory_desc_t *md;
	unsigned int num_pages;

	efi.systab = NULL;

	/*
	 * We don't do virtual mode, since we don't do runtime services, on
	 * non-native EFI. With the UV1 memmap, we don't do runtime services in
	 * kexec kernel because in the initial boot something else might
	 * have been mapped at these virtual addresses.
	 */
<<<<<<< HEAD
	if (efi_is_mixed() || efi_enabled(EFI_OLD_MEMMAP)) {
=======
	if (efi_is_mixed() || efi_have_uv1_memmap()) {
>>>>>>> 615bf8d9
		efi_memmap_unmap();
		clear_bit(EFI_RUNTIME_SERVICES, &efi.flags);
		return;
	}

	if (efi_alloc_page_tables()) {
		pr_err("Failed to allocate EFI page tables\n");
		clear_bit(EFI_RUNTIME_SERVICES, &efi.flags);
		return;
	}

	/*
	* Map efi regions which were passed via setup_data. The virt_addr is a
	* fixed addr which was used in first kernel of a kexec boot.
	*/
	for_each_efi_memory_desc(md) {
		efi_map_region_fixed(md); /* FIXME: add error handling */
		get_systab_virt_addr(md);
	}

	/*
	 * Unregister the early EFI memmap from efi_init() and install
	 * the new EFI memory map.
	 */
	efi_memmap_unmap();

	if (efi_memmap_init_late(efi.memmap.phys_map,
				 efi.memmap.desc_size * efi.memmap.nr_map)) {
		pr_err("Failed to remap late EFI memory map\n");
		clear_bit(EFI_RUNTIME_SERVICES, &efi.flags);
		return;
	}

	BUG_ON(!efi.systab);

	num_pages = ALIGN(efi.memmap.nr_map * efi.memmap.desc_size, PAGE_SIZE);
	num_pages >>= PAGE_SHIFT;

	if (efi_setup_page_tables(efi.memmap.phys_map, num_pages)) {
		clear_bit(EFI_RUNTIME_SERVICES, &efi.flags);
		return;
	}

	efi_sync_low_kernel_mappings();

	/*
	 * Now that EFI is in virtual mode, update the function
	 * pointers in the runtime service table to the new virtual addresses.
	 *
	 * Call EFI services through wrapper functions.
	 */
	efi.runtime_version = efi_systab.hdr.revision;

	efi_native_runtime_setup();
#endif
}

/*
 * This function will switch the EFI runtime services to virtual mode.
 * Essentially, we look through the EFI memmap and map every region that
 * has the runtime attribute bit set in its memory descriptor into the
 * efi_pgd page table.
 *
 * The old method which used to update that memory descriptor with the
 * virtual address obtained from ioremap() is still supported when the
 * kernel is booted on SG1 UV1 hardware. Same old method enabled the
 * runtime services to be called without having to thunk back into
 * physical mode for every invocation.
 *
 * The new method does a pagetable switch in a preemption-safe manner
 * so that we're in a different address space when calling a runtime
 * function. For function arguments passing we do copy the PUDs of the
 * kernel page table into efi_pgd prior to each call.
 *
 * Specially for kexec boot, efi runtime maps in previous kernel should
 * be passed in via setup_data. In that case runtime ranges will be mapped
 * to the same virtual addresses as the first kernel, see
 * kexec_enter_virtual_mode().
 */
static void __init __efi_enter_virtual_mode(void)
{
	int count = 0, pg_shift = 0;
	void *new_memmap = NULL;
	efi_status_t status;
	unsigned long pa;

	efi.systab = NULL;

	if (efi_alloc_page_tables()) {
		pr_err("Failed to allocate EFI page tables\n");
		goto err;
	}

	efi_merge_regions();
	new_memmap = efi_map_regions(&count, &pg_shift);
	if (!new_memmap) {
		pr_err("Error reallocating memory, EFI runtime non-functional!\n");
		goto err;
	}

	pa = __pa(new_memmap);

	/*
	 * Unregister the early EFI memmap from efi_init() and install
	 * the new EFI memory map that we are about to pass to the
	 * firmware via SetVirtualAddressMap().
	 */
	efi_memmap_unmap();

	if (efi_memmap_init_late(pa, efi.memmap.desc_size * count)) {
		pr_err("Failed to remap late EFI memory map\n");
		goto err;
	}

	if (efi_enabled(EFI_DBG)) {
		pr_info("EFI runtime memory map:\n");
		efi_print_memmap();
	}

	if (WARN_ON(!efi.systab))
		goto err;

	if (efi_setup_page_tables(pa, 1 << pg_shift))
		goto err;

	efi_sync_low_kernel_mappings();

	status = efi_set_virtual_address_map(efi.memmap.desc_size * count,
					     efi.memmap.desc_size,
					     efi.memmap.desc_version,
					     (efi_memory_desc_t *)pa);
	if (status != EFI_SUCCESS) {
		pr_err("Unable to switch EFI into virtual mode (status=%lx)!\n",
		       status);
		goto err;
	}

	efi_free_boot_services();

	/*
	 * Now that EFI is in virtual mode, update the function
	 * pointers in the runtime service table to the new virtual addresses.
	 *
	 * Call EFI services through wrapper functions.
	 */
	efi.runtime_version = efi_systab.hdr.revision;

	if (!efi_is_mixed())
		efi_native_runtime_setup();
	else
		efi_thunk_runtime_setup();

	/*
	 * Apply more restrictive page table mapping attributes now that
	 * SVAM() has been called and the firmware has performed all
	 * necessary relocation fixups for the new virtual addresses.
	 */
	efi_runtime_update_mappings();

	/* clean DUMMY object */
	efi_delete_dummy_variable();
	return;

err:
	clear_bit(EFI_RUNTIME_SERVICES, &efi.flags);
}

void __init efi_enter_virtual_mode(void)
{
	if (efi_enabled(EFI_PARAVIRT))
		return;

	if (efi_setup)
		kexec_enter_virtual_mode();
	else
		__efi_enter_virtual_mode();

	efi_dump_pagetable();
}

bool efi_is_table_address(unsigned long phys_addr)
{
	unsigned int i;

	if (phys_addr == EFI_INVALID_TABLE_ADDR)
		return false;

	for (i = 0; i < ARRAY_SIZE(efi_tables); i++)
		if (*(efi_tables[i]) == phys_addr)
			return true;

	return false;
}<|MERGE_RESOLUTION|>--- conflicted
+++ resolved
@@ -805,11 +805,7 @@
 	 * kexec kernel because in the initial boot something else might
 	 * have been mapped at these virtual addresses.
 	 */
-<<<<<<< HEAD
-	if (efi_is_mixed() || efi_enabled(EFI_OLD_MEMMAP)) {
-=======
 	if (efi_is_mixed() || efi_have_uv1_memmap()) {
->>>>>>> 615bf8d9
 		efi_memmap_unmap();
 		clear_bit(EFI_RUNTIME_SERVICES, &efi.flags);
 		return;
