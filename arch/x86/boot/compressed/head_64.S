--- conflicted
+++ resolved
@@ -211,16 +211,9 @@
 	movl	efi32_boot_args(%ebp), %edi
 	cmp	$0, %edi
 	jz	1f
-<<<<<<< HEAD
-	leal	handover_entry(%ebp), %eax
-	movl	%esi, %edx
-	movl	efi32_boot_args+4(%ebp), %esi
-	movl	$0x0, %ecx
-=======
 	leal	efi64_stub_entry(%ebp), %eax
 	movl	%esi, %edx
 	movl	efi32_boot_args+4(%ebp), %esi
->>>>>>> 615bf8d9
 1:
 #endif
 	pushl	%eax
@@ -248,10 +241,7 @@
 	movl	%ecx, efi32_boot_args(%ebp)
 	movl	%edx, efi32_boot_args+4(%ebp)
 	sgdtl	efi32_boot_gdt(%ebp)
-<<<<<<< HEAD
-=======
 	movb	$0, efi_is64(%ebp)
->>>>>>> 615bf8d9
 
 	/* Disable paging */
 	movl	%cr0, %eax
@@ -462,11 +452,6 @@
 	.org 0x390
 SYM_FUNC_START(efi64_stub_entry)
 SYM_FUNC_START_ALIAS(efi_stub_entry)
-<<<<<<< HEAD
-	movq	$1, %rcx
-SYM_INNER_LABEL(handover_entry, SYM_L_LOCAL)
-=======
->>>>>>> 615bf8d9
 	and	$~0xf, %rsp			/* realign the stack */
 	call	efi_main
 	movq	%rax,%rsi
@@ -645,10 +630,7 @@
 
 #ifdef CONFIG_EFI_MIXED
 SYM_DATA_LOCAL(efi32_boot_args, .long 0, 0)
-<<<<<<< HEAD
-=======
 SYM_DATA(efi_is64, .byte 1)
->>>>>>> 615bf8d9
 #endif
 
 /*
