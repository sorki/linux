/*
 * Copyright 2012 Freescale Semiconductor, Inc.
 * Copyright 2012 Linaro Ltd.
 *
 * The code contained herein is licensed under the GNU General Public
 * License. You may obtain a copy of the GNU General Public License
 * Version 2 or later at the following locations:
 *
 * http://www.opensource.org/licenses/gpl-license.html
 * http://www.gnu.org/copyleft/gpl.html
 */

#include <linux/clk.h>
#include <linux/clkdev.h>
#include <linux/can/platform/flexcan.h>
#include <linux/delay.h>
#include <linux/err.h>
#include <linux/gpio.h>
#include <linux/init.h>
#include <linux/irqdomain.h>
#include <linux/micrel_phy.h>
#include <linux/mxsfb.h>
#include <linux/of_irq.h>
#include <linux/of_platform.h>
#include <linux/phy.h>
<<<<<<< HEAD
=======
#include <linux/pinctrl/consumer.h>
>>>>>>> 84bae6c3
#include <asm/mach/arch.h>
#include <asm/mach/time.h>
#include <mach/common.h>
#include <mach/digctl.h>
#include <mach/mxs.h>

static struct fb_videomode mx23evk_video_modes[] = {
	{
		.name		= "Samsung-LMS430HF02",
		.refresh	= 60,
		.xres		= 480,
		.yres		= 272,
		.pixclock	= 108096, /* picosecond (9.2 MHz) */
		.left_margin	= 15,
		.right_margin	= 8,
		.upper_margin	= 12,
		.lower_margin	= 4,
		.hsync_len	= 1,
		.vsync_len	= 1,
		.sync		= FB_SYNC_DATA_ENABLE_HIGH_ACT |
				  FB_SYNC_DOTCLK_FAILING_ACT,
	},
};

static struct fb_videomode mx28evk_video_modes[] = {
	{
		.name		= "Seiko-43WVF1G",
		.refresh	= 60,
		.xres		= 800,
		.yres		= 480,
		.pixclock	= 29851, /* picosecond (33.5 MHz) */
		.left_margin	= 89,
		.right_margin	= 164,
		.upper_margin	= 23,
		.lower_margin	= 10,
		.hsync_len	= 10,
		.vsync_len	= 10,
		.sync		= FB_SYNC_DATA_ENABLE_HIGH_ACT |
				  FB_SYNC_DOTCLK_FAILING_ACT,
	},
};

static struct fb_videomode m28evk_video_modes[] = {
	{
		.name		= "Ampire AM-800480R2TMQW-T01H",
		.refresh	= 60,
		.xres		= 800,
		.yres		= 480,
		.pixclock	= 30066, /* picosecond (33.26 MHz) */
		.left_margin	= 0,
		.right_margin	= 256,
		.upper_margin	= 0,
		.lower_margin	= 45,
		.hsync_len	= 1,
		.vsync_len	= 1,
		.sync		= FB_SYNC_DATA_ENABLE_HIGH_ACT,
	},
};

static struct fb_videomode apx4devkit_video_modes[] = {
	{
		.name		= "HannStar PJ70112A",
		.refresh	= 60,
		.xres		= 800,
		.yres		= 480,
		.pixclock	= 33333, /* picosecond (30.00 MHz) */
		.left_margin	= 88,
		.right_margin	= 40,
		.upper_margin	= 32,
		.lower_margin	= 13,
		.hsync_len	= 48,
		.vsync_len	= 3,
		.sync		= FB_SYNC_HOR_HIGH_ACT | FB_SYNC_VERT_HIGH_ACT |
				  FB_SYNC_DATA_ENABLE_HIGH_ACT |
				  FB_SYNC_DOTCLK_FAILING_ACT,
	},
};

static struct mxsfb_platform_data mxsfb_pdata __initdata;

/*
 * MX28EVK_FLEXCAN_SWITCH is shared between both flexcan controllers
 */
#define MX28EVK_FLEXCAN_SWITCH	MXS_GPIO_NR(2, 13)

static int flexcan0_en, flexcan1_en;

static void mx28evk_flexcan_switch(void)
{
	if (flexcan0_en || flexcan1_en)
		gpio_set_value(MX28EVK_FLEXCAN_SWITCH, 1);
	else
		gpio_set_value(MX28EVK_FLEXCAN_SWITCH, 0);
}

static void mx28evk_flexcan0_switch(int enable)
{
	flexcan0_en = enable;
	mx28evk_flexcan_switch();
}

static void mx28evk_flexcan1_switch(int enable)
{
	flexcan1_en = enable;
	mx28evk_flexcan_switch();
}

static struct flexcan_platform_data flexcan_pdata[2];

static struct of_dev_auxdata mxs_auxdata_lookup[] __initdata = {
	OF_DEV_AUXDATA("fsl,imx23-lcdif", 0x80030000, NULL, &mxsfb_pdata),
	OF_DEV_AUXDATA("fsl,imx28-lcdif", 0x80030000, NULL, &mxsfb_pdata),
	OF_DEV_AUXDATA("fsl,imx28-flexcan", 0x80032000, NULL, &flexcan_pdata[0]),
	OF_DEV_AUXDATA("fsl,imx28-flexcan", 0x80034000, NULL, &flexcan_pdata[1]),
	{ /* sentinel */ }
};

static struct fb_videomode mx23evk_video_modes[] = {
	{
		.name		= "Samsung-LMS430HF02",
		.refresh	= 60,
		.xres		= 480,
		.yres		= 272,
		.pixclock	= 108096, /* picosecond (9.2 MHz) */
		.left_margin	= 15,
		.right_margin	= 8,
		.upper_margin	= 12,
		.lower_margin	= 4,
		.hsync_len	= 1,
		.vsync_len	= 1,
		.sync		= FB_SYNC_DATA_ENABLE_HIGH_ACT |
				  FB_SYNC_DOTCLK_FAILING_ACT,
	},
};

static struct fb_videomode mx28evk_video_modes[] = {
	{
		.name		= "Seiko-43WVF1G",
		.refresh	= 60,
		.xres		= 800,
		.yres		= 480,
		.pixclock	= 29851, /* picosecond (33.5 MHz) */
		.left_margin	= 89,
		.right_margin	= 164,
		.upper_margin	= 23,
		.lower_margin	= 10,
		.hsync_len	= 10,
		.vsync_len	= 10,
		.sync		= FB_SYNC_DATA_ENABLE_HIGH_ACT |
				  FB_SYNC_DOTCLK_FAILING_ACT,
	},
};

static struct fb_videomode m28evk_video_modes[] = {
	{
		.name		= "Ampire AM-800480R2TMQW-T01H",
		.refresh	= 60,
		.xres		= 800,
		.yres		= 480,
		.pixclock	= 30066, /* picosecond (33.26 MHz) */
		.left_margin	= 0,
		.right_margin	= 256,
		.upper_margin	= 0,
		.lower_margin	= 45,
		.hsync_len	= 1,
		.vsync_len	= 1,
		.sync		= FB_SYNC_DATA_ENABLE_HIGH_ACT,
	},
};

static struct fb_videomode apx4devkit_video_modes[] = {
	{
		.name		= "HannStar PJ70112A",
		.refresh	= 60,
		.xres		= 800,
		.yres		= 480,
		.pixclock	= 33333, /* picosecond (30.00 MHz) */
		.left_margin	= 88,
		.right_margin	= 40,
		.upper_margin	= 32,
		.lower_margin	= 13,
		.hsync_len	= 48,
		.vsync_len	= 3,
		.sync		= FB_SYNC_HOR_HIGH_ACT | FB_SYNC_VERT_HIGH_ACT |
				  FB_SYNC_DATA_ENABLE_HIGH_ACT |
				  FB_SYNC_DOTCLK_FAILING_ACT,
	},
};

static struct mxsfb_platform_data mxsfb_pdata __initdata;

static struct of_dev_auxdata mxs_auxdata_lookup[] __initdata = {
	OF_DEV_AUXDATA("fsl,imx23-lcdif", 0x80030000, NULL, &mxsfb_pdata),
	OF_DEV_AUXDATA("fsl,imx28-lcdif", 0x80030000, NULL, &mxsfb_pdata),
	{ /* sentinel */ }
};

static int __init mxs_icoll_add_irq_domain(struct device_node *np,
				struct device_node *interrupt_parent)
{
	irq_domain_add_legacy(np, 128, 0, 0, &irq_domain_simple_ops, NULL);

	return 0;
}

static int __init mxs_gpio_add_irq_domain(struct device_node *np,
				struct device_node *interrupt_parent)
{
	static int gpio_irq_base = MXS_GPIO_IRQ_START;

	irq_domain_add_legacy(np, 32, gpio_irq_base, 0, &irq_domain_simple_ops, NULL);
	gpio_irq_base += 32;

	return 0;
}

static const struct of_device_id mxs_irq_match[] __initconst = {
	{ .compatible = "fsl,mxs-icoll", .data = mxs_icoll_add_irq_domain, },
	{ .compatible = "fsl,mxs-gpio", .data = mxs_gpio_add_irq_domain, },
	{ /* sentinel */ }
};

static void __init mxs_dt_init_irq(void)
{
	icoll_init_irq();
	of_irq_init(mxs_irq_match);
}

static void __init imx23_timer_init(void)
{
	mx23_clocks_init();
}

static struct sys_timer imx23_timer = {
	.init = imx23_timer_init,
};

static void __init imx28_timer_init(void)
{
	mx28_clocks_init();
}

static struct sys_timer imx28_timer = {
	.init = imx28_timer_init,
};

enum mac_oui {
	OUI_FSL,
	OUI_DENX,
};

static void __init update_fec_mac_prop(enum mac_oui oui)
{
	struct device_node *np, *from = NULL;
	struct property *newmac;
	const u32 *ocotp = mxs_get_ocotp();
	u8 *macaddr;
	u32 val;
	int i;

	for (i = 0; i < 2; i++) {
		np = of_find_compatible_node(from, NULL, "fsl,imx28-fec");
		if (!np)
			return;
		from = np;

		newmac = kzalloc(sizeof(*newmac) + 6, GFP_KERNEL);
		if (!newmac)
			return;
		newmac->value = newmac + 1;
		newmac->length = 6;

		newmac->name = kstrdup("local-mac-address", GFP_KERNEL);
		if (!newmac->name) {
			kfree(newmac);
			return;
		}

		/*
		 * OCOTP only stores the last 4 octets for each mac address,
		 * so hard-code OUI here.
		 */
		macaddr = newmac->value;
		switch (oui) {
		case OUI_FSL:
			macaddr[0] = 0x00;
			macaddr[1] = 0x04;
			macaddr[2] = 0x9f;
			break;
		case OUI_DENX:
			macaddr[0] = 0xc0;
			macaddr[1] = 0xe5;
			macaddr[2] = 0x4e;
			break;
		}
		val = ocotp[i];
		macaddr[3] = (val >> 16) & 0xff;
		macaddr[4] = (val >> 8) & 0xff;
		macaddr[5] = (val >> 0) & 0xff;

		prom_update_property(np, newmac);
	}
}

static void __init imx23_evk_init(void)
{
	mxsfb_pdata.mode_list = mx23evk_video_modes;
	mxsfb_pdata.mode_count = ARRAY_SIZE(mx23evk_video_modes);
	mxsfb_pdata.default_bpp = 32;
	mxsfb_pdata.ld_intf_width = STMLCDIF_24BIT;
}

static inline void enable_clk_enet_out(void)
{
	struct clk *clk = clk_get_sys("enet_out", NULL);

	if (!IS_ERR(clk))
		clk_prepare_enable(clk);
}

static void __init imx28_evk_init(void)
{
	enable_clk_enet_out();
	update_fec_mac_prop(OUI_FSL);

	mxsfb_pdata.mode_list = mx28evk_video_modes;
	mxsfb_pdata.mode_count = ARRAY_SIZE(mx28evk_video_modes);
	mxsfb_pdata.default_bpp = 32;
	mxsfb_pdata.ld_intf_width = STMLCDIF_24BIT;
<<<<<<< HEAD
}

static void __init m28evk_init(void)
{
	enable_clk_enet_out();
	update_fec_mac_prop(OUI_DENX);

=======

	mxs_saif_clkmux_select(MXS_DIGCTL_SAIF_CLKMUX_EXTMSTR0);
}

static void __init imx28_evk_post_init(void)
{
	if (!gpio_request_one(MX28EVK_FLEXCAN_SWITCH, GPIOF_DIR_OUT,
			      "flexcan-switch")) {
		flexcan_pdata[0].transceiver_switch = mx28evk_flexcan0_switch;
		flexcan_pdata[1].transceiver_switch = mx28evk_flexcan1_switch;
	}
}

static void __init m28evk_init(void)
{
>>>>>>> 84bae6c3
	mxsfb_pdata.mode_list = m28evk_video_modes;
	mxsfb_pdata.mode_count = ARRAY_SIZE(m28evk_video_modes);
	mxsfb_pdata.default_bpp = 16;
	mxsfb_pdata.ld_intf_width = STMLCDIF_18BIT;
}

static int apx4devkit_phy_fixup(struct phy_device *phy)
{
	phy->dev_flags |= MICREL_PHY_50MHZ_CLK;
	return 0;
}

static void __init apx4devkit_init(void)
{
	enable_clk_enet_out();

	if (IS_BUILTIN(CONFIG_PHYLIB))
		phy_register_fixup_for_uid(PHY_ID_KS8051, MICREL_PHY_ID_MASK,
					   apx4devkit_phy_fixup);

	mxsfb_pdata.mode_list = apx4devkit_video_modes;
	mxsfb_pdata.mode_count = ARRAY_SIZE(apx4devkit_video_modes);
	mxsfb_pdata.default_bpp = 32;
	mxsfb_pdata.ld_intf_width = STMLCDIF_24BIT;
}

<<<<<<< HEAD
=======
#define ENET0_MDC__GPIO_4_0	MXS_GPIO_NR(4, 0)
#define ENET0_MDIO__GPIO_4_1	MXS_GPIO_NR(4, 1)
#define ENET0_RX_EN__GPIO_4_2	MXS_GPIO_NR(4, 2)
#define ENET0_RXD0__GPIO_4_3	MXS_GPIO_NR(4, 3)
#define ENET0_RXD1__GPIO_4_4	MXS_GPIO_NR(4, 4)
#define ENET0_TX_EN__GPIO_4_6	MXS_GPIO_NR(4, 6)
#define ENET0_TXD0__GPIO_4_7	MXS_GPIO_NR(4, 7)
#define ENET0_TXD1__GPIO_4_8	MXS_GPIO_NR(4, 8)
#define ENET_CLK__GPIO_4_16	MXS_GPIO_NR(4, 16)

#define TX28_FEC_PHY_POWER	MXS_GPIO_NR(3, 29)
#define TX28_FEC_PHY_RESET	MXS_GPIO_NR(4, 13)
#define TX28_FEC_nINT		MXS_GPIO_NR(4, 5)

static const struct gpio tx28_gpios[] __initconst = {
	{ ENET0_MDC__GPIO_4_0, GPIOF_OUT_INIT_LOW, "GPIO_4_0" },
	{ ENET0_MDIO__GPIO_4_1, GPIOF_OUT_INIT_LOW, "GPIO_4_1" },
	{ ENET0_RX_EN__GPIO_4_2, GPIOF_OUT_INIT_LOW, "GPIO_4_2" },
	{ ENET0_RXD0__GPIO_4_3, GPIOF_OUT_INIT_LOW, "GPIO_4_3" },
	{ ENET0_RXD1__GPIO_4_4, GPIOF_OUT_INIT_LOW, "GPIO_4_4" },
	{ ENET0_TX_EN__GPIO_4_6, GPIOF_OUT_INIT_LOW, "GPIO_4_6" },
	{ ENET0_TXD0__GPIO_4_7, GPIOF_OUT_INIT_LOW, "GPIO_4_7" },
	{ ENET0_TXD1__GPIO_4_8, GPIOF_OUT_INIT_LOW, "GPIO_4_8" },
	{ ENET_CLK__GPIO_4_16, GPIOF_OUT_INIT_LOW, "GPIO_4_16" },
	{ TX28_FEC_PHY_POWER, GPIOF_OUT_INIT_LOW, "fec-phy-power" },
	{ TX28_FEC_PHY_RESET, GPIOF_OUT_INIT_LOW, "fec-phy-reset" },
	{ TX28_FEC_nINT, GPIOF_DIR_IN, "fec-int" },
};

static void __init tx28_post_init(void)
{
	struct device_node *np;
	struct platform_device *pdev;
	struct pinctrl *pctl;
	int ret;

	enable_clk_enet_out();

	np = of_find_compatible_node(NULL, NULL, "fsl,imx28-fec");
	pdev = of_find_device_by_node(np);
	if (!pdev) {
		pr_err("%s: failed to find fec device\n", __func__);
		return;
	}

	pctl = pinctrl_get_select(&pdev->dev, "gpio_mode");
	if (IS_ERR(pctl)) {
		pr_err("%s: failed to get pinctrl state\n", __func__);
		return;
	}

	ret = gpio_request_array(tx28_gpios, ARRAY_SIZE(tx28_gpios));
	if (ret) {
		pr_err("%s: failed to request gpios: %d\n", __func__, ret);
		return;
	}

	/* Power up fec phy */
	gpio_set_value(TX28_FEC_PHY_POWER, 1);
	msleep(26); /* 25ms according to data sheet */

	/* Mode strap pins */
	gpio_set_value(ENET0_RX_EN__GPIO_4_2, 1);
	gpio_set_value(ENET0_RXD0__GPIO_4_3, 1);
	gpio_set_value(ENET0_RXD1__GPIO_4_4, 1);

	udelay(100); /* minimum assertion time for nRST */

	/* Deasserting FEC PHY RESET */
	gpio_set_value(TX28_FEC_PHY_RESET, 1);

	pinctrl_put(pctl);
}

>>>>>>> 84bae6c3
static void __init mxs_machine_init(void)
{
	if (of_machine_is_compatible("fsl,imx28-evk"))
		imx28_evk_init();
	else if (of_machine_is_compatible("fsl,imx23-evk"))
		imx23_evk_init();
	else if (of_machine_is_compatible("denx,m28evk"))
		m28evk_init();
	else if (of_machine_is_compatible("bluegiga,apx4devkit"))
		apx4devkit_init();

	of_platform_populate(NULL, of_default_bus_match_table,
			     mxs_auxdata_lookup, NULL);
<<<<<<< HEAD
}

static const char *imx23_dt_compat[] __initdata = {
	"fsl,imx23-evk",
	"fsl,stmp378x_devb"
	"olimex,imx23-olinuxino",
=======

	if (of_machine_is_compatible("karo,tx28"))
		tx28_post_init();

	if (of_machine_is_compatible("fsl,imx28-evk"))
		imx28_evk_post_init();
}

static const char *imx23_dt_compat[] __initdata = {
>>>>>>> 84bae6c3
	"fsl,imx23",
	NULL,
};

static const char *imx28_dt_compat[] __initdata = {
<<<<<<< HEAD
	"bluegiga,apx4devkit",
	"crystalfontz,cfa10036",
	"denx,m28evk",
	"fsl,imx28-evk",
	"karo,tx28",
=======
>>>>>>> 84bae6c3
	"fsl,imx28",
	NULL,
};

DT_MACHINE_START(IMX23, "Freescale i.MX23 (Device Tree)")
	.map_io		= mx23_map_io,
	.init_irq	= mxs_dt_init_irq,
	.timer		= &imx23_timer,
	.init_machine	= mxs_machine_init,
	.dt_compat	= imx23_dt_compat,
	.restart	= mxs_restart,
MACHINE_END

DT_MACHINE_START(IMX28, "Freescale i.MX28 (Device Tree)")
	.map_io		= mx28_map_io,
	.init_irq	= mxs_dt_init_irq,
	.timer		= &imx28_timer,
	.init_machine	= mxs_machine_init,
	.dt_compat	= imx28_dt_compat,
	.restart	= mxs_restart,
MACHINE_END<|MERGE_RESOLUTION|>--- conflicted
+++ resolved
@@ -23,10 +23,7 @@
 #include <linux/of_irq.h>
 #include <linux/of_platform.h>
 #include <linux/phy.h>
-<<<<<<< HEAD
-=======
 #include <linux/pinctrl/consumer.h>
->>>>>>> 84bae6c3
 #include <asm/mach/arch.h>
 #include <asm/mach/time.h>
 #include <mach/common.h>
@@ -141,86 +138,6 @@
 	OF_DEV_AUXDATA("fsl,imx28-lcdif", 0x80030000, NULL, &mxsfb_pdata),
 	OF_DEV_AUXDATA("fsl,imx28-flexcan", 0x80032000, NULL, &flexcan_pdata[0]),
 	OF_DEV_AUXDATA("fsl,imx28-flexcan", 0x80034000, NULL, &flexcan_pdata[1]),
-	{ /* sentinel */ }
-};
-
-static struct fb_videomode mx23evk_video_modes[] = {
-	{
-		.name		= "Samsung-LMS430HF02",
-		.refresh	= 60,
-		.xres		= 480,
-		.yres		= 272,
-		.pixclock	= 108096, /* picosecond (9.2 MHz) */
-		.left_margin	= 15,
-		.right_margin	= 8,
-		.upper_margin	= 12,
-		.lower_margin	= 4,
-		.hsync_len	= 1,
-		.vsync_len	= 1,
-		.sync		= FB_SYNC_DATA_ENABLE_HIGH_ACT |
-				  FB_SYNC_DOTCLK_FAILING_ACT,
-	},
-};
-
-static struct fb_videomode mx28evk_video_modes[] = {
-	{
-		.name		= "Seiko-43WVF1G",
-		.refresh	= 60,
-		.xres		= 800,
-		.yres		= 480,
-		.pixclock	= 29851, /* picosecond (33.5 MHz) */
-		.left_margin	= 89,
-		.right_margin	= 164,
-		.upper_margin	= 23,
-		.lower_margin	= 10,
-		.hsync_len	= 10,
-		.vsync_len	= 10,
-		.sync		= FB_SYNC_DATA_ENABLE_HIGH_ACT |
-				  FB_SYNC_DOTCLK_FAILING_ACT,
-	},
-};
-
-static struct fb_videomode m28evk_video_modes[] = {
-	{
-		.name		= "Ampire AM-800480R2TMQW-T01H",
-		.refresh	= 60,
-		.xres		= 800,
-		.yres		= 480,
-		.pixclock	= 30066, /* picosecond (33.26 MHz) */
-		.left_margin	= 0,
-		.right_margin	= 256,
-		.upper_margin	= 0,
-		.lower_margin	= 45,
-		.hsync_len	= 1,
-		.vsync_len	= 1,
-		.sync		= FB_SYNC_DATA_ENABLE_HIGH_ACT,
-	},
-};
-
-static struct fb_videomode apx4devkit_video_modes[] = {
-	{
-		.name		= "HannStar PJ70112A",
-		.refresh	= 60,
-		.xres		= 800,
-		.yres		= 480,
-		.pixclock	= 33333, /* picosecond (30.00 MHz) */
-		.left_margin	= 88,
-		.right_margin	= 40,
-		.upper_margin	= 32,
-		.lower_margin	= 13,
-		.hsync_len	= 48,
-		.vsync_len	= 3,
-		.sync		= FB_SYNC_HOR_HIGH_ACT | FB_SYNC_VERT_HIGH_ACT |
-				  FB_SYNC_DATA_ENABLE_HIGH_ACT |
-				  FB_SYNC_DOTCLK_FAILING_ACT,
-	},
-};
-
-static struct mxsfb_platform_data mxsfb_pdata __initdata;
-
-static struct of_dev_auxdata mxs_auxdata_lookup[] __initdata = {
-	OF_DEV_AUXDATA("fsl,imx23-lcdif", 0x80030000, NULL, &mxsfb_pdata),
-	OF_DEV_AUXDATA("fsl,imx28-lcdif", 0x80030000, NULL, &mxsfb_pdata),
 	{ /* sentinel */ }
 };
 
@@ -356,15 +273,6 @@
 	mxsfb_pdata.mode_count = ARRAY_SIZE(mx28evk_video_modes);
 	mxsfb_pdata.default_bpp = 32;
 	mxsfb_pdata.ld_intf_width = STMLCDIF_24BIT;
-<<<<<<< HEAD
-}
-
-static void __init m28evk_init(void)
-{
-	enable_clk_enet_out();
-	update_fec_mac_prop(OUI_DENX);
-
-=======
 
 	mxs_saif_clkmux_select(MXS_DIGCTL_SAIF_CLKMUX_EXTMSTR0);
 }
@@ -380,7 +288,6 @@
 
 static void __init m28evk_init(void)
 {
->>>>>>> 84bae6c3
 	mxsfb_pdata.mode_list = m28evk_video_modes;
 	mxsfb_pdata.mode_count = ARRAY_SIZE(m28evk_video_modes);
 	mxsfb_pdata.default_bpp = 16;
@@ -407,8 +314,6 @@
 	mxsfb_pdata.ld_intf_width = STMLCDIF_24BIT;
 }
 
-<<<<<<< HEAD
-=======
 #define ENET0_MDC__GPIO_4_0	MXS_GPIO_NR(4, 0)
 #define ENET0_MDIO__GPIO_4_1	MXS_GPIO_NR(4, 1)
 #define ENET0_RX_EN__GPIO_4_2	MXS_GPIO_NR(4, 2)
@@ -483,7 +388,6 @@
 	pinctrl_put(pctl);
 }
 
->>>>>>> 84bae6c3
 static void __init mxs_machine_init(void)
 {
 	if (of_machine_is_compatible("fsl,imx28-evk"))
@@ -497,14 +401,6 @@
 
 	of_platform_populate(NULL, of_default_bus_match_table,
 			     mxs_auxdata_lookup, NULL);
-<<<<<<< HEAD
-}
-
-static const char *imx23_dt_compat[] __initdata = {
-	"fsl,imx23-evk",
-	"fsl,stmp378x_devb"
-	"olimex,imx23-olinuxino",
-=======
 
 	if (of_machine_is_compatible("karo,tx28"))
 		tx28_post_init();
@@ -514,20 +410,11 @@
 }
 
 static const char *imx23_dt_compat[] __initdata = {
->>>>>>> 84bae6c3
 	"fsl,imx23",
 	NULL,
 };
 
 static const char *imx28_dt_compat[] __initdata = {
-<<<<<<< HEAD
-	"bluegiga,apx4devkit",
-	"crystalfontz,cfa10036",
-	"denx,m28evk",
-	"fsl,imx28-evk",
-	"karo,tx28",
-=======
->>>>>>> 84bae6c3
 	"fsl,imx28",
 	NULL,
 };
