/*
 * Copyright 2013 Texas Instruments, Inc.
 *
 * This program is free software; you can redistribute it and/or modify
 * it under the terms of the GNU General Public License version 2 as
 * published by the Free Software Foundation.
 */

/dts-v1/;
#include <dt-bindings/interrupt-controller/arm-gic.h>

#include "skeleton.dtsi"

/ {
	model = "Texas Instruments Keystone 2 SoC";
	compatible =  "ti,keystone-evm";
	#address-cells = <2>;
	#size-cells = <2>;
	interrupt-parent = <&gic>;

	aliases {
		serial0	= &uart0;
	};

	memory {
		reg = <0x00000000 0x80000000 0x00000000 0x40000000>;
	};

	cpus {
		#address-cells = <1>;
		#size-cells = <0>;

		interrupt-parent = <&gic>;

		cpu@0 {
			compatible = "arm,cortex-a15";
			device_type = "cpu";
			reg = <0>;
		};

		cpu@1 {
			compatible = "arm,cortex-a15";
			device_type = "cpu";
			reg = <1>;
		};

		cpu@2 {
			compatible = "arm,cortex-a15";
			device_type = "cpu";
			reg = <2>;
		};

		cpu@3 {
			compatible = "arm,cortex-a15";
			device_type = "cpu";
			reg = <3>;
		};
	};

	gic: interrupt-controller {
		compatible = "arm,cortex-a15-gic";
		#interrupt-cells = <3>;
		#size-cells = <0>;
		#address-cells = <1>;
		interrupt-controller;
		reg = <0x0 0x02561000 0x0 0x1000>,
		      <0x0 0x02562000 0x0 0x2000>;
	};

	timer {
		compatible = "arm,armv7-timer";
		interrupts =
			<GIC_PPI 13
				(GIC_CPU_MASK_SIMPLE(4) | IRQ_TYPE_LEVEL_LOW)>,
			<GIC_PPI 14
				(GIC_CPU_MASK_SIMPLE(4) | IRQ_TYPE_LEVEL_LOW)>,
			<GIC_PPI 11
				(GIC_CPU_MASK_SIMPLE(4) | IRQ_TYPE_LEVEL_LOW)>,
			<GIC_PPI 10
				(GIC_CPU_MASK_SIMPLE(4) | IRQ_TYPE_LEVEL_LOW)>;
	};

	pmu {
		compatible = "arm,cortex-a15-pmu";
		interrupts = <GIC_SPI 20 IRQ_TYPE_EDGE_RISING>,
			     <GIC_SPI 21 IRQ_TYPE_EDGE_RISING>,
			     <GIC_SPI 22 IRQ_TYPE_EDGE_RISING>,
			     <GIC_SPI 23 IRQ_TYPE_EDGE_RISING>;
	};

	soc {
		#address-cells = <1>;
		#size-cells = <1>;
		compatible = "ti,keystone","simple-bus";
		interrupt-parent = <&gic>;
		ranges = <0x0 0x0 0x0 0xc0000000>;

		rstctrl: reset-controller {
			compatible = "ti,keystone-reset";
			reg = <0x023100e8 4>;	/* pll reset control reg */
		};

		/include/ "keystone-clocks.dtsi"

		uart0: serial@02530c00 {
			compatible = "ns16550a";
			current-speed = <115200>;
			reg-shift = <2>;
			reg-io-width = <4>;
			reg = <0x02530c00 0x100>;
<<<<<<< HEAD
			clock-frequency = <133120000>;
=======
			clocks	= <&clkuart0>;
>>>>>>> d8ec26d7
			interrupts = <GIC_SPI 277 IRQ_TYPE_EDGE_RISING>;
		};

		uart1:	serial@02531000 {
			compatible = "ns16550a";
			current-speed = <115200>;
			reg-shift = <2>;
			reg-io-width = <4>;
			reg = <0x02531000 0x100>;
<<<<<<< HEAD
			clock-frequency = <133120000>;
			interrupts = <GIC_SPI 280 IRQ_TYPE_EDGE_RISING>;
=======
			clocks	= <&clkuart1>;
			interrupts = <GIC_SPI 280 IRQ_TYPE_EDGE_RISING>;
		};

		i2c0: i2c@2530000 {
			compatible = "ti,davinci-i2c";
			reg = <0x02530000 0x400>;
			clock-frequency = <100000>;
			clocks = <&clki2c>;
			interrupts = <GIC_SPI 283 IRQ_TYPE_EDGE_RISING>;
			#address-cells = <1>;
			#size-cells = <0>;

			dtt@50 {
				compatible = "at,24c1024";
				reg = <0x50>;
			};
>>>>>>> d8ec26d7
		};

		i2c1: i2c@2530400 {
			compatible = "ti,davinci-i2c";
			reg = <0x02530400 0x400>;
			clock-frequency = <100000>;
			clocks = <&clki2c>;
			interrupts = <GIC_SPI 286 IRQ_TYPE_EDGE_RISING>;
		};

		i2c2: i2c@2530800 {
			compatible = "ti,davinci-i2c";
			reg = <0x02530800 0x400>;
			clock-frequency = <100000>;
			clocks = <&clki2c>;
			interrupts = <GIC_SPI 289 IRQ_TYPE_EDGE_RISING>;
		};

		spi0: spi@21000400 {
			compatible = "ti,dm6441-spi";
			reg = <0x21000400 0x200>;
			num-cs = <4>;
			ti,davinci-spi-intr-line = <0>;
			interrupts = <GIC_SPI 292 IRQ_TYPE_EDGE_RISING>;
			clocks = <&clkspi>;
		};

		spi1: spi@21000600 {
			compatible = "ti,dm6441-spi";
			reg = <0x21000600 0x200>;
			num-cs = <4>;
			ti,davinci-spi-intr-line = <0>;
			interrupts = <GIC_SPI 296 IRQ_TYPE_EDGE_RISING>;
			clocks = <&clkspi>;
		};

		spi2: spi@21000800 {
			compatible = "ti,dm6441-spi";
			reg = <0x21000800 0x200>;
			num-cs = <4>;
			ti,davinci-spi-intr-line = <0>;
			interrupts = <GIC_SPI 300 IRQ_TYPE_EDGE_RISING>;
			clocks = <&clkspi>;
		};
	};
};<|MERGE_RESOLUTION|>--- conflicted
+++ resolved
@@ -108,11 +108,7 @@
 			reg-shift = <2>;
 			reg-io-width = <4>;
 			reg = <0x02530c00 0x100>;
-<<<<<<< HEAD
-			clock-frequency = <133120000>;
-=======
 			clocks	= <&clkuart0>;
->>>>>>> d8ec26d7
 			interrupts = <GIC_SPI 277 IRQ_TYPE_EDGE_RISING>;
 		};
 
@@ -122,10 +118,6 @@
 			reg-shift = <2>;
 			reg-io-width = <4>;
 			reg = <0x02531000 0x100>;
-<<<<<<< HEAD
-			clock-frequency = <133120000>;
-			interrupts = <GIC_SPI 280 IRQ_TYPE_EDGE_RISING>;
-=======
 			clocks	= <&clkuart1>;
 			interrupts = <GIC_SPI 280 IRQ_TYPE_EDGE_RISING>;
 		};
@@ -143,7 +135,6 @@
 				compatible = "at,24c1024";
 				reg = <0x50>;
 			};
->>>>>>> d8ec26d7
 		};
 
 		i2c1: i2c@2530400 {
