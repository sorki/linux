--- conflicted
+++ resolved
@@ -529,10 +529,7 @@
 	OF_DEV_AUXDATA("ti,sysc", 0, NULL, &ti_sysc_pdata),
 	OF_DEV_AUXDATA("pinctrl-single", 0, NULL, &pcs_pdata),
 	OF_DEV_AUXDATA("ti,omap-prm-inst", 0, NULL, &ti_prm_pdata),
-<<<<<<< HEAD
-=======
 	OF_DEV_AUXDATA("ti,omap-sdma", 0, NULL, &dma_plat_info),
->>>>>>> e052860d
 	{ /* sentinel */ },
 };
 
