--- conflicted
+++ resolved
@@ -423,9 +423,6 @@
 433	o32	fspick				sys_fspick
 434	o32	pidfd_open			sys_pidfd_open
 435	o32	clone3				__sys_clone3
-<<<<<<< HEAD
 436	o32	watch_devices			sys_watch_devices
 437	o32	openat2				sys_openat2
-=======
-438	o32	pidfd_getfd			sys_pidfd_getfd
->>>>>>> 873dfd78
+438	o32	pidfd_getfd			sys_pidfd_getfd