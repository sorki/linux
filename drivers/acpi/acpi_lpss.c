/*
 * ACPI support for Intel Lynxpoint LPSS.
 *
 * Copyright (C) 2013, Intel Corporation
 * Authors: Mika Westerberg <mika.westerberg@linux.intel.com>
 *          Rafael J. Wysocki <rafael.j.wysocki@intel.com>
 *
 * This program is free software; you can redistribute it and/or modify
 * it under the terms of the GNU General Public License version 2 as
 * published by the Free Software Foundation.
 */

#include <linux/acpi.h>
#include <linux/clk.h>
#include <linux/clkdev.h>
#include <linux/clk-provider.h>
#include <linux/err.h>
#include <linux/io.h>
#include <linux/platform_device.h>
#include <linux/platform_data/clk-lpss.h>
#include <linux/pm_runtime.h>

#include "internal.h"

ACPI_MODULE_NAME("acpi_lpss");

#define LPSS_CLK_SIZE	0x04
#define LPSS_LTR_SIZE	0x18

/* Offsets relative to LPSS_PRIVATE_OFFSET */
#define LPSS_GENERAL			0x08
#define LPSS_GENERAL_LTR_MODE_SW	BIT(2)
#define LPSS_SW_LTR			0x10
#define LPSS_AUTO_LTR			0x14
#define LPSS_TX_INT			0x20
#define LPSS_TX_INT_MASK		BIT(1)

struct lpss_shared_clock {
	const char *name;
	unsigned long rate;
	struct clk *clk;
};

struct lpss_private_data;

struct lpss_device_desc {
	bool clk_required;
	const char *clkdev_name;
	bool ltr_required;
	unsigned int prv_offset;
	size_t prv_size_override;
	bool clk_gate;
	struct lpss_shared_clock *shared_clock;
	void (*setup)(struct lpss_private_data *pdata);
};

static struct lpss_device_desc lpss_dma_desc = {
	.clk_required = true,
	.clkdev_name = "hclk",
};

struct lpss_private_data {
	void __iomem *mmio_base;
	resource_size_t mmio_size;
	struct clk *clk;
	const struct lpss_device_desc *dev_desc;
};

static void lpss_uart_setup(struct lpss_private_data *pdata)
{
	unsigned int tx_int_offset = pdata->dev_desc->prv_offset + LPSS_TX_INT;
	u32 reg;

	reg = readl(pdata->mmio_base + tx_int_offset);
	writel(reg | LPSS_TX_INT_MASK, pdata->mmio_base + tx_int_offset);
}

static struct lpss_device_desc lpt_dev_desc = {
	.clk_required = true,
	.prv_offset = 0x800,
	.ltr_required = true,
	.clk_gate = true,
};

static struct lpss_device_desc lpt_uart_dev_desc = {
	.clk_required = true,
	.prv_offset = 0x800,
	.ltr_required = true,
	.clk_gate = true,
	.setup = lpss_uart_setup,
};

static struct lpss_device_desc lpt_sdio_dev_desc = {
	.prv_offset = 0x1000,
	.prv_size_override = 0x1018,
	.ltr_required = true,
};

static struct lpss_shared_clock uart_clock = {
	.name = "uart_clk",
	.rate = 44236800,
};

static struct lpss_device_desc byt_uart_dev_desc = {
	.clk_required = true,
	.prv_offset = 0x800,
	.clk_gate = true,
	.shared_clock = &uart_clock,
	.setup = lpss_uart_setup,
};

static struct lpss_shared_clock spi_clock = {
	.name = "spi_clk",
	.rate = 50000000,
};

static struct lpss_device_desc byt_spi_dev_desc = {
	.clk_required = true,
	.prv_offset = 0x400,
	.clk_gate = true,
	.shared_clock = &spi_clock,
};

static struct lpss_device_desc byt_sdio_dev_desc = {
	.clk_required = true,
};

static struct lpss_shared_clock i2c_clock = {
	.name = "i2c_clk",
	.rate = 100000000,
};

static struct lpss_device_desc byt_i2c_dev_desc = {
	.clk_required = true,
	.prv_offset = 0x800,
	.shared_clock = &i2c_clock,
};

static const struct acpi_device_id acpi_lpss_device_ids[] = {
	/* Generic LPSS devices */
	{ "INTL9C60", (unsigned long)&lpss_dma_desc },

	/* Lynxpoint LPSS devices */
	{ "INT33C0", (unsigned long)&lpt_dev_desc },
	{ "INT33C1", (unsigned long)&lpt_dev_desc },
	{ "INT33C2", (unsigned long)&lpt_dev_desc },
	{ "INT33C3", (unsigned long)&lpt_dev_desc },
	{ "INT33C4", (unsigned long)&lpt_uart_dev_desc },
	{ "INT33C5", (unsigned long)&lpt_uart_dev_desc },
	{ "INT33C6", (unsigned long)&lpt_sdio_dev_desc },
	{ "INT33C7", },

	/* BayTrail LPSS devices */
	{ "80860F0A", (unsigned long)&byt_uart_dev_desc },
	{ "80860F0E", (unsigned long)&byt_spi_dev_desc },
	{ "80860F14", (unsigned long)&byt_sdio_dev_desc },
	{ "80860F41", (unsigned long)&byt_i2c_dev_desc },
	{ "INT33B2", },

	{ }
};

static int is_memory(struct acpi_resource *res, void *not_used)
{
	struct resource r;
	return !acpi_dev_resource_memory(res, &r);
}

/* LPSS main clock device. */
static struct platform_device *lpss_clk_dev;

static inline void lpt_register_clock_device(void)
{
	lpss_clk_dev = platform_device_register_simple("clk-lpt", -1, NULL, 0);
}

static int register_device_clock(struct acpi_device *adev,
				 struct lpss_private_data *pdata)
{
	const struct lpss_device_desc *dev_desc = pdata->dev_desc;
	struct lpss_shared_clock *shared_clock = dev_desc->shared_clock;
	struct clk *clk = ERR_PTR(-ENODEV);
	struct lpss_clk_data *clk_data;
	const char *parent;

	if (!lpss_clk_dev)
		lpt_register_clock_device();

	clk_data = platform_get_drvdata(lpss_clk_dev);
	if (!clk_data)
		return -ENODEV;

	if (dev_desc->clkdev_name) {
		clk_register_clkdev(clk_data->clk, dev_desc->clkdev_name,
				    dev_name(&adev->dev));
		return 0;
	}

	if (!pdata->mmio_base
	    || pdata->mmio_size < dev_desc->prv_offset + LPSS_CLK_SIZE)
		return -ENODATA;

	parent = clk_data->name;

	if (shared_clock) {
		clk = shared_clock->clk;
		if (!clk) {
			clk = clk_register_fixed_rate(NULL, shared_clock->name,
						      "lpss_clk", 0,
						      shared_clock->rate);
			shared_clock->clk = clk;
		}
		parent = shared_clock->name;
	}

	if (dev_desc->clk_gate) {
		clk = clk_register_gate(NULL, dev_name(&adev->dev), parent, 0,
					pdata->mmio_base + dev_desc->prv_offset,
					0, 0, NULL);
		pdata->clk = clk;
	}

	if (IS_ERR(clk))
		return PTR_ERR(clk);

	clk_register_clkdev(clk, NULL, dev_name(&adev->dev));
	return 0;
}

static int acpi_lpss_create_device(struct acpi_device *adev,
				   const struct acpi_device_id *id)
{
	struct lpss_device_desc *dev_desc;
	struct lpss_private_data *pdata;
	struct resource_list_entry *rentry;
	struct list_head resource_list;
	int ret;

	dev_desc = (struct lpss_device_desc *)id->driver_data;
	if (!dev_desc)
		return acpi_create_platform_device(adev, id);

	pdata = kzalloc(sizeof(*pdata), GFP_KERNEL);
	if (!pdata)
		return -ENOMEM;

	INIT_LIST_HEAD(&resource_list);
	ret = acpi_dev_get_resources(adev, &resource_list, is_memory, NULL);
	if (ret < 0)
		goto err_out;

	list_for_each_entry(rentry, &resource_list, node)
		if (resource_type(&rentry->res) == IORESOURCE_MEM) {
			if (dev_desc->prv_size_override)
				pdata->mmio_size = dev_desc->prv_size_override;
			else
				pdata->mmio_size = resource_size(&rentry->res);
			pdata->mmio_base = ioremap(rentry->res.start,
						   pdata->mmio_size);
			pdata->dev_desc = dev_desc;
			break;
		}

	acpi_dev_free_resource_list(&resource_list);

	if (dev_desc->clk_required) {
		ret = register_device_clock(adev, pdata);
		if (ret) {
			/* Skip the device, but continue the namespace scan. */
			ret = 0;
			goto err_out;
		}
	}

<<<<<<< HEAD
	/*
	 * This works around a known issue in ACPI tables where LPSS devices
	 * have _PS0 and _PS3 without _PSC (and no power resources), so
	 * acpi_bus_init_power() will assume that the BIOS has put them into D0.
	 */
	ret = acpi_device_fix_up_power(adev);
	if (ret) {
		/* Skip the device, but continue the namespace scan. */
		ret = 0;
		goto err_out;
	}
=======
	if (dev_desc->setup)
		dev_desc->setup(pdata);
>>>>>>> 958c4eb2

	adev->driver_data = pdata;
	ret = acpi_create_platform_device(adev, id);
	if (ret > 0)
		return ret;

	adev->driver_data = NULL;

 err_out:
	kfree(pdata);
	return ret;
}

static int lpss_reg_read(struct device *dev, unsigned int reg, u32 *val)
{
	struct acpi_device *adev;
	struct lpss_private_data *pdata;
	unsigned long flags;
	int ret;

	ret = acpi_bus_get_device(ACPI_HANDLE(dev), &adev);
	if (WARN_ON(ret))
		return ret;

	spin_lock_irqsave(&dev->power.lock, flags);
	if (pm_runtime_suspended(dev)) {
		ret = -EAGAIN;
		goto out;
	}
	pdata = acpi_driver_data(adev);
	if (WARN_ON(!pdata || !pdata->mmio_base)) {
		ret = -ENODEV;
		goto out;
	}
	*val = readl(pdata->mmio_base + pdata->dev_desc->prv_offset + reg);

 out:
	spin_unlock_irqrestore(&dev->power.lock, flags);
	return ret;
}

static ssize_t lpss_ltr_show(struct device *dev, struct device_attribute *attr,
			     char *buf)
{
	u32 ltr_value = 0;
	unsigned int reg;
	int ret;

	reg = strcmp(attr->attr.name, "auto_ltr") ? LPSS_SW_LTR : LPSS_AUTO_LTR;
	ret = lpss_reg_read(dev, reg, &ltr_value);
	if (ret)
		return ret;

	return snprintf(buf, PAGE_SIZE, "%08x\n", ltr_value);
}

static ssize_t lpss_ltr_mode_show(struct device *dev,
				  struct device_attribute *attr, char *buf)
{
	u32 ltr_mode = 0;
	char *outstr;
	int ret;

	ret = lpss_reg_read(dev, LPSS_GENERAL, &ltr_mode);
	if (ret)
		return ret;

	outstr = (ltr_mode & LPSS_GENERAL_LTR_MODE_SW) ? "sw" : "auto";
	return sprintf(buf, "%s\n", outstr);
}

static DEVICE_ATTR(auto_ltr, S_IRUSR, lpss_ltr_show, NULL);
static DEVICE_ATTR(sw_ltr, S_IRUSR, lpss_ltr_show, NULL);
static DEVICE_ATTR(ltr_mode, S_IRUSR, lpss_ltr_mode_show, NULL);

static struct attribute *lpss_attrs[] = {
	&dev_attr_auto_ltr.attr,
	&dev_attr_sw_ltr.attr,
	&dev_attr_ltr_mode.attr,
	NULL,
};

static struct attribute_group lpss_attr_group = {
	.attrs = lpss_attrs,
	.name = "lpss_ltr",
};

static int acpi_lpss_platform_notify(struct notifier_block *nb,
				     unsigned long action, void *data)
{
	struct platform_device *pdev = to_platform_device(data);
	struct lpss_private_data *pdata;
	struct acpi_device *adev;
	const struct acpi_device_id *id;
	int ret = 0;

	id = acpi_match_device(acpi_lpss_device_ids, &pdev->dev);
	if (!id || !id->driver_data)
		return 0;

	if (acpi_bus_get_device(ACPI_HANDLE(&pdev->dev), &adev))
		return 0;

	pdata = acpi_driver_data(adev);
	if (!pdata || !pdata->mmio_base || !pdata->dev_desc->ltr_required)
		return 0;

	if (pdata->mmio_size < pdata->dev_desc->prv_offset + LPSS_LTR_SIZE) {
		dev_err(&pdev->dev, "MMIO size insufficient to access LTR\n");
		return 0;
	}

	if (action == BUS_NOTIFY_ADD_DEVICE)
		ret = sysfs_create_group(&pdev->dev.kobj, &lpss_attr_group);
	else if (action == BUS_NOTIFY_DEL_DEVICE)
		sysfs_remove_group(&pdev->dev.kobj, &lpss_attr_group);

	return ret;
}

static struct notifier_block acpi_lpss_nb = {
	.notifier_call = acpi_lpss_platform_notify,
};

static struct acpi_scan_handler lpss_handler = {
	.ids = acpi_lpss_device_ids,
	.attach = acpi_lpss_create_device,
};

void __init acpi_lpss_init(void)
{
	if (!lpt_clk_init()) {
		bus_register_notifier(&platform_bus_type, &acpi_lpss_nb);
		acpi_scan_add_handler(&lpss_handler);
	}
}<|MERGE_RESOLUTION|>--- conflicted
+++ resolved
@@ -272,7 +272,6 @@
 		}
 	}
 
-<<<<<<< HEAD
 	/*
 	 * This works around a known issue in ACPI tables where LPSS devices
 	 * have _PS0 and _PS3 without _PSC (and no power resources), so
@@ -284,10 +283,9 @@
 		ret = 0;
 		goto err_out;
 	}
-=======
+
 	if (dev_desc->setup)
 		dev_desc->setup(pdata);
->>>>>>> 958c4eb2
 
 	adev->driver_data = pdata;
 	ret = acpi_create_platform_device(adev, id);
