--- conflicted
+++ resolved
@@ -148,13 +148,8 @@
 	crq.len = cpu_to_be16(count);
 	crq.data = cpu_to_be32(ibmvtpm->rtce_dma_handle);
 
-<<<<<<< HEAD
-	rc = ibmvtpm_send_crq(ibmvtpm->vdev, cpu_to_be64(word[0]),
-			      cpu_to_be64(word[1]));
-=======
 	rc = ibmvtpm_send_crq(ibmvtpm->vdev, be64_to_cpu(word[0]),
 			      be64_to_cpu(word[1]));
->>>>>>> d525211f
 	if (rc != H_SUCCESS) {
 		dev_err(ibmvtpm->dev, "tpm_ibmvtpm_send failed rc=%d\n", rc);
 		rc = 0;
