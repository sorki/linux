--- conflicted
+++ resolved
@@ -45,10 +45,6 @@
 
 #if IS_BUILTIN(CONFIG_KGDB_SERIAL_CONSOLE)
 static struct kgdb_io		kgdboc_earlycon_io_ops;
-<<<<<<< HEAD
-static struct console		*earlycon;
-=======
->>>>>>> 84569f32
 static int                      (*earlycon_orig_exit)(struct console *con);
 #endif /* IS_BUILTIN(CONFIG_KGDB_SERIAL_CONSOLE) */
 
@@ -148,11 +144,7 @@
 #if IS_BUILTIN(CONFIG_KGDB_SERIAL_CONSOLE)
 static void cleanup_earlycon(void)
 {
-<<<<<<< HEAD
-	if (earlycon)
-=======
 	if (kgdboc_earlycon_io_ops.cons)
->>>>>>> 84569f32
 		kgdb_unregister_io_module(&kgdboc_earlycon_io_ops);
 }
 #else /* !IS_BUILTIN(CONFIG_KGDB_SERIAL_CONSOLE) */
@@ -440,12 +432,8 @@
 {
 	char c;
 
-<<<<<<< HEAD
-	if (!earlycon->read(earlycon, &c, 1))
-=======
 	if (!kgdboc_earlycon_io_ops.cons->read(kgdboc_earlycon_io_ops.cons,
 					       &c, 1))
->>>>>>> 84569f32
 		return NO_POLL_CHAR;
 
 	return c;
@@ -453,12 +441,8 @@
 
 static void kgdboc_earlycon_put_char(u8 chr)
 {
-<<<<<<< HEAD
-	earlycon->write(earlycon, &chr, 1);
-=======
 	kgdboc_earlycon_io_ops.cons->write(kgdboc_earlycon_io_ops.cons, &chr,
 					   1);
->>>>>>> 84569f32
 }
 
 static void kgdboc_earlycon_pre_exp_handler(void)
@@ -478,11 +462,7 @@
 	 * boot if we detect this case.
 	 */
 	for_each_console(con)
-<<<<<<< HEAD
-		if (con == earlycon)
-=======
 		if (con == kgdboc_earlycon_io_ops.cons)
->>>>>>> 84569f32
 			return;
 
 	already_warned = true;
@@ -505,43 +485,25 @@
 
 static void kgdboc_earlycon_deinit(void)
 {
-<<<<<<< HEAD
-	if (!earlycon)
-		return;
-
-	if (earlycon->exit == kgdboc_earlycon_deferred_exit)
-=======
 	if (!kgdboc_earlycon_io_ops.cons)
 		return;
 
 	if (kgdboc_earlycon_io_ops.cons->exit == kgdboc_earlycon_deferred_exit)
->>>>>>> 84569f32
 		/*
 		 * kgdboc_earlycon is exiting but original boot console exit
 		 * was never called (AKA kgdboc_earlycon_deferred_exit()
 		 * didn't ever run).  Undo our trap.
 		 */
-<<<<<<< HEAD
-		earlycon->exit = earlycon_orig_exit;
-	else if (earlycon->exit)
-=======
 		kgdboc_earlycon_io_ops.cons->exit = earlycon_orig_exit;
 	else if (kgdboc_earlycon_io_ops.cons->exit)
->>>>>>> 84569f32
 		/*
 		 * We skipped calling the exit() routine so we could try to
 		 * keep using the boot console even after it went away.  We're
 		 * finally done so call the function now.
 		 */
-<<<<<<< HEAD
-		earlycon->exit(earlycon);
-
-	earlycon = NULL;
-=======
 		kgdboc_earlycon_io_ops.cons->exit(kgdboc_earlycon_io_ops.cons);
 
 	kgdboc_earlycon_io_ops.cons = NULL;
->>>>>>> 84569f32
 }
 
 static struct kgdb_io kgdboc_earlycon_io_ops = {
@@ -550,10 +512,6 @@
 	.write_char		= kgdboc_earlycon_put_char,
 	.pre_exception		= kgdboc_earlycon_pre_exp_handler,
 	.deinit			= kgdboc_earlycon_deinit,
-<<<<<<< HEAD
-	.is_console		= true,
-=======
->>>>>>> 84569f32
 };
 
 #define MAX_CONSOLE_NAME_LEN (sizeof((struct console *) 0)->name)
@@ -599,17 +557,10 @@
 		goto unlock;
 	}
 
-<<<<<<< HEAD
-	earlycon = con;
-	pr_info("Going to register kgdb with earlycon '%s'\n", con->name);
-	if (kgdb_register_io_module(&kgdboc_earlycon_io_ops) != 0) {
-		earlycon = NULL;
-=======
 	kgdboc_earlycon_io_ops.cons = con;
 	pr_info("Going to register kgdb with earlycon '%s'\n", con->name);
 	if (kgdb_register_io_module(&kgdboc_earlycon_io_ops) != 0) {
 		kgdboc_earlycon_io_ops.cons = NULL;
->>>>>>> 84569f32
 		pr_info("Failed to register kgdb with earlycon\n");
 	} else {
 		/* Trap exit so we can keep earlycon longer if needed. */
