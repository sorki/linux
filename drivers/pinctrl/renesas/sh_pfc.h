--- conflicted
+++ resolved
@@ -739,23 +739,12 @@
  * PORTnCR helper macro for SH-Mobile/R-Mobile
  */
 #define PORTCR(nr, reg) {						\
-<<<<<<< HEAD
-	PINMUX_CFG_REG_VAR("PORT" nr "CR", reg, 8, GROUP(2, 2, 1, 3),	\
-			   GROUP(					\
-		/* PULMD[1:0], handled by .set_bias() */		\
-		0, 0, 0, 0,						\
-		/* IE and OE */						\
-		0, PORT##nr##_OUT, PORT##nr##_IN, 0,			\
-		/* SEC, not supported */				\
-		0, 0,							\
-=======
 	PINMUX_CFG_REG_VAR("PORT" nr "CR", reg, 8, GROUP(-2, 2, -1, 3),	\
 			   GROUP(					\
 		/* PULMD[1:0], handled by .set_bias() */		\
 		/* IE and OE */						\
 		0, PORT##nr##_OUT, PORT##nr##_IN, 0,			\
 		/* SEC, not supported */				\
->>>>>>> 88084a3d
 		/* PTMD[2:0] */						\
 		PORT##nr##_FN0, PORT##nr##_FN1,				\
 		PORT##nr##_FN2, PORT##nr##_FN3,				\
