--- conflicted
+++ resolved
@@ -205,11 +205,7 @@
 		status = realtek_gpio_read_isr(ctrl, lines_done / 8);
 		port_pin_count = min(gc->ngpio - lines_done, 8U);
 		for_each_set_bit(offset, &status, port_pin_count)
-<<<<<<< HEAD
-			generic_handle_domain_irq(gc->irq.domain, offset);
-=======
 			generic_handle_domain_irq(gc->irq.domain, offset + lines_done);
->>>>>>> df0cc57e
 	}
 
 	chained_irq_exit(irq_chip, desc);
