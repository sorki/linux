--- conflicted
+++ resolved
@@ -401,11 +401,7 @@
 };
 
 struct conf_sg_settings {
-<<<<<<< HEAD
-	__le32 params[CONF_SG_PARAMS_MAX];
-=======
 	u32 params[CONF_SG_PARAMS_MAX];
->>>>>>> adfba3c7
 	u8 state;
 };
 
