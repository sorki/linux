--- conflicted
+++ resolved
@@ -228,54 +228,6 @@
 		if (reschedule && napi_reschedule(napi))
 			iowrite32be(GVE_IRQ_MASK, irq_doorbell);
 	}
-	return work_done;
-}
-
-static int gve_napi_poll_dqo(struct napi_struct *napi, int budget)
-{
-	struct gve_notify_block *block =
-		container_of(napi, struct gve_notify_block, napi);
-	struct gve_priv *priv = block->priv;
-	bool reschedule = false;
-	int work_done = 0;
-
-	/* Clear PCI MSI-X Pending Bit Array (PBA)
-	 *
-	 * This bit is set if an interrupt event occurs while the vector is
-	 * masked. If this bit is set and we reenable the interrupt, it will
-	 * fire again. Since we're just about to poll the queue state, we don't
-	 * need it to fire again.
-	 *
-	 * Under high softirq load, it's possible that the interrupt condition
-	 * is triggered twice before we got the chance to process it.
-	 */
-	gve_write_irq_doorbell_dqo(priv, block,
-				   GVE_ITR_NO_UPDATE_DQO | GVE_ITR_CLEAR_PBA_BIT_DQO);
-
-	if (block->tx)
-		reschedule |= gve_tx_poll_dqo(block, /*do_clean=*/true);
-
-	if (block->rx) {
-		work_done = gve_rx_poll_dqo(block, budget);
-		reschedule |= work_done == budget;
-	}
-
-	if (reschedule)
-		return budget;
-
-	if (likely(napi_complete_done(napi, work_done))) {
-		/* Enable interrupts again.
-		 *
-		 * We don't need to repoll afterwards because HW supports the
-		 * PCI MSI-X PBA feature.
-		 *
-		 * Another interrupt would be triggered if a new event came in
-		 * since the last one.
-		 */
-		gve_write_irq_doorbell_dqo(priv, block,
-					   GVE_ITR_NO_UPDATE_DQO | GVE_ITR_ENABLE_BIT_DQO);
-	}
-
 	return work_done;
 }
 
@@ -1339,14 +1291,11 @@
 			stats[stats_idx++] = (struct stats) {
 				.stat_name = cpu_to_be32(TX_LAST_COMPLETION_PROCESSED),
 				.value = cpu_to_be64(last_completion),
-<<<<<<< HEAD
-=======
 				.queue_id = cpu_to_be32(idx),
 			};
 			stats[stats_idx++] = (struct stats) {
 				.stat_name = cpu_to_be32(TX_TIMEOUT_CNT),
 				.value = cpu_to_be64(priv->tx[idx].queue_timeout),
->>>>>>> df0cc57e
 				.queue_id = cpu_to_be32(idx),
 			};
 		}
@@ -1422,17 +1371,6 @@
 			"Could not get device information: err=%d\n", err);
 		goto err;
 	}
-<<<<<<< HEAD
-	if (gve_is_gqi(priv) && priv->dev->max_mtu > PAGE_SIZE) {
-		priv->dev->max_mtu = PAGE_SIZE;
-		err = gve_adminq_set_mtu(priv, priv->dev->mtu);
-		if (err) {
-			dev_err(&priv->pdev->dev, "Could not set mtu");
-			goto err;
-		}
-	}
-=======
->>>>>>> df0cc57e
 	priv->dev->mtu = priv->dev->max_mtu;
 	num_ntfy = pci_msix_vec_count(priv->pdev);
 	if (num_ntfy <= 0) {
