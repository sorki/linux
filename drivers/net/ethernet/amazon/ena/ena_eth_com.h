/*
 * Copyright 2015 Amazon.com, Inc. or its affiliates.
 *
 * This software is available to you under a choice of one of two
 * licenses.  You may choose to be licensed under the terms of the GNU
 * General Public License (GPL) Version 2, available from the file
 * COPYING in the main directory of this source tree, or the
 * BSD license below:
 *
 *     Redistribution and use in source and binary forms, with or
 *     without modification, are permitted provided that the following
 *     conditions are met:
 *
 *      - Redistributions of source code must retain the above
 *        copyright notice, this list of conditions and the following
 *        disclaimer.
 *
 *      - Redistributions in binary form must reproduce the above
 *        copyright notice, this list of conditions and the following
 *        disclaimer in the documentation and/or other materials
 *        provided with the distribution.
 *
 * THE SOFTWARE IS PROVIDED "AS IS", WITHOUT WARRANTY OF ANY KIND,
 * EXPRESS OR IMPLIED, INCLUDING BUT NOT LIMITED TO THE WARRANTIES OF
 * MERCHANTABILITY, FITNESS FOR A PARTICULAR PURPOSE AND
 * NONINFRINGEMENT. IN NO EVENT SHALL THE AUTHORS OR COPYRIGHT HOLDERS
 * BE LIABLE FOR ANY CLAIM, DAMAGES OR OTHER LIABILITY, WHETHER IN AN
 * ACTION OF CONTRACT, TORT OR OTHERWISE, ARISING FROM, OUT OF OR IN
 * CONNECTION WITH THE SOFTWARE OR THE USE OR OTHER DEALINGS IN THE
 * SOFTWARE.
 */

#ifndef ENA_ETH_COM_H_
#define ENA_ETH_COM_H_

#include "ena_com.h"

/* head update threshold in units of (queue size / ENA_COMP_HEAD_THRESH) */
#define ENA_COMP_HEAD_THRESH 4

struct ena_com_tx_ctx {
	struct ena_com_tx_meta ena_meta;
	struct ena_com_buf *ena_bufs;
	/* For LLQ, header buffer - pushed to the device mem space */
	void *push_header;

	enum ena_eth_io_l3_proto_index l3_proto;
	enum ena_eth_io_l4_proto_index l4_proto;
	u16 num_bufs;
	u16 req_id;
	/* For regular queue, indicate the size of the header
	 * For LLQ, indicate the size of the pushed buffer
	 */
	u16 header_len;

	u8 meta_valid;
	u8 tso_enable;
	u8 l3_csum_enable;
	u8 l4_csum_enable;
	u8 l4_csum_partial;
	u8 df; /* Don't fragment */
};

struct ena_com_rx_ctx {
	struct ena_com_rx_buf_info *ena_bufs;
	enum ena_eth_io_l3_proto_index l3_proto;
	enum ena_eth_io_l4_proto_index l4_proto;
	bool l3_csum_err;
	bool l4_csum_err;
	u8 l4_csum_checked;
	/* fragmented packet */
	bool frag;
	u32 hash;
	u16 descs;
	int max_bufs;
};

int ena_com_prepare_tx(struct ena_com_io_sq *io_sq,
		       struct ena_com_tx_ctx *ena_tx_ctx,
		       int *nb_hw_desc);

int ena_com_rx_pkt(struct ena_com_io_cq *io_cq,
		   struct ena_com_io_sq *io_sq,
		   struct ena_com_rx_ctx *ena_rx_ctx);

int ena_com_add_single_rx_desc(struct ena_com_io_sq *io_sq,
			       struct ena_com_buf *ena_buf,
			       u16 req_id);

bool ena_com_cq_empty(struct ena_com_io_cq *io_cq);

static inline void ena_com_unmask_intr(struct ena_com_io_cq *io_cq,
				       struct ena_eth_io_intr_reg *intr_reg)
{
	writel(intr_reg->intr_control, io_cq->unmask_reg);
}

static inline int ena_com_free_desc(struct ena_com_io_sq *io_sq)
{
	u16 tail, next_to_comp, cnt;

	next_to_comp = io_sq->next_to_comp;
	tail = io_sq->tail;
	cnt = tail - next_to_comp;

	return io_sq->q_depth - 1 - cnt;
}

<<<<<<< HEAD
static inline int ena_com_write_sq_doorbell(struct ena_com_io_sq *io_sq)
=======
/* Check if the submission queue has enough space to hold required_buffers */
static inline bool ena_com_sq_have_enough_space(struct ena_com_io_sq *io_sq,
						u16 required_buffers)
>>>>>>> 0fd79184
{
	int temp;

	if (io_sq->mem_queue_type == ENA_ADMIN_PLACEMENT_POLICY_HOST)
		return ena_com_free_desc(io_sq) >= required_buffers;

	/* This calculation doesn't need to be 100% accurate. So to reduce
	 * the calculation overhead just Subtract 2 lines from the free descs
	 * (one for the header line and one to compensate the devision
	 * down calculation.
	 */
	temp = required_buffers / io_sq->llq_info.descs_per_entry + 2;

	return ena_com_free_desc(io_sq) > temp;
}

static inline int ena_com_write_sq_doorbell(struct ena_com_io_sq *io_sq)
{
	u16 tail = io_sq->tail;

	pr_debug("write submission queue doorbell for queue: %d tail: %d\n",
		 io_sq->qid, tail);

	writel(tail, io_sq->db_addr);

	return 0;
}

static inline int ena_com_update_dev_comp_head(struct ena_com_io_cq *io_cq)
{
	u16 unreported_comp, head;
	bool need_update;

	head = io_cq->head;
	unreported_comp = head - io_cq->last_head_update;
	need_update = unreported_comp > (io_cq->q_depth / ENA_COMP_HEAD_THRESH);

	if (io_cq->cq_head_db_reg && need_update) {
		pr_debug("Write completion queue doorbell for queue %d: head: %d\n",
			 io_cq->qid, head);
		writel(head, io_cq->cq_head_db_reg);
		io_cq->last_head_update = head;
	}

	return 0;
}

static inline void ena_com_update_numa_node(struct ena_com_io_cq *io_cq,
					    u8 numa_node)
{
	struct ena_eth_io_numa_node_cfg_reg numa_cfg;

	if (!io_cq->numa_node_cfg_reg)
		return;

	numa_cfg.numa_cfg = (numa_node & ENA_ETH_IO_NUMA_NODE_CFG_REG_NUMA_MASK)
		| ENA_ETH_IO_NUMA_NODE_CFG_REG_ENABLED_MASK;

	writel(numa_cfg.numa_cfg, io_cq->numa_node_cfg_reg);
}

static inline void ena_com_comp_ack(struct ena_com_io_sq *io_sq, u16 elem)
{
	io_sq->next_to_comp += elem;
}

static inline void ena_com_cq_inc_head(struct ena_com_io_cq *io_cq)
{
	io_cq->head++;

	/* Switch phase bit in case of wrap around */
	if (unlikely((io_cq->head & (io_cq->q_depth - 1)) == 0))
		io_cq->phase ^= 1;
}

static inline int ena_com_tx_comp_req_id_get(struct ena_com_io_cq *io_cq,
					     u16 *req_id)
{
	u8 expected_phase, cdesc_phase;
	struct ena_eth_io_tx_cdesc *cdesc;
	u16 masked_head;

	masked_head = io_cq->head & (io_cq->q_depth - 1);
	expected_phase = io_cq->phase;

	cdesc = (struct ena_eth_io_tx_cdesc *)
		((uintptr_t)io_cq->cdesc_addr.virt_addr +
		(masked_head * io_cq->cdesc_entry_size_in_bytes));

	/* When the current completion descriptor phase isn't the same as the
	 * expected, it mean that the device still didn't update
	 * this completion.
	 */
	cdesc_phase = READ_ONCE(cdesc->flags) & ENA_ETH_IO_TX_CDESC_PHASE_MASK;
	if (cdesc_phase != expected_phase)
		return -EAGAIN;

	dma_rmb();

	*req_id = READ_ONCE(cdesc->req_id);
	if (unlikely(*req_id >= io_cq->q_depth)) {
		pr_err("Invalid req id %d\n", cdesc->req_id);
		return -EINVAL;
	}

	ena_com_cq_inc_head(io_cq);

	return 0;
}

#endif /* ENA_ETH_COM_H_ */<|MERGE_RESOLUTION|>--- conflicted
+++ resolved
@@ -106,13 +106,9 @@
 	return io_sq->q_depth - 1 - cnt;
 }
 
-<<<<<<< HEAD
-static inline int ena_com_write_sq_doorbell(struct ena_com_io_sq *io_sq)
-=======
 /* Check if the submission queue has enough space to hold required_buffers */
 static inline bool ena_com_sq_have_enough_space(struct ena_com_io_sq *io_sq,
 						u16 required_buffers)
->>>>>>> 0fd79184
 {
 	int temp;
 
