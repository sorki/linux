--- conflicted
+++ resolved
@@ -368,32 +368,20 @@
 		return;
 	}
 
-<<<<<<< HEAD
-	prev_cfg->etscfg.willing = true;
-	prev_cfg->etscfg.tcbwtable[0] = ICE_TC_MAX_BW;
-	prev_cfg->etscfg.tsatable[0] = ICE_IEEE_TSA_ETS;
-	memcpy(&prev_cfg->etsrec, &prev_cfg->etscfg, sizeof(prev_cfg->etsrec));
-=======
 	err_cfg->etscfg.willing = true;
 	err_cfg->etscfg.tcbwtable[0] = ICE_TC_MAX_BW;
 	err_cfg->etscfg.tsatable[0] = ICE_IEEE_TSA_ETS;
 	memcpy(&err_cfg->etsrec, &err_cfg->etscfg, sizeof(err_cfg->etsrec));
->>>>>>> 2c523b34
 	/* Coverity warns the return code of ice_pf_dcb_cfg() is not checked
 	 * here as is done for other calls to that function. That check is
 	 * not necessary since this is in this function's error cleanup path.
 	 * Suppress the Coverity warning with the following comment...
 	 */
 	/* coverity[check_return] */
-<<<<<<< HEAD
-	ice_pf_dcb_cfg(pf, prev_cfg, false);
-	kfree(prev_cfg);
-=======
 	ice_pf_dcb_cfg(pf, err_cfg, false);
 	kfree(err_cfg);
 
 	mutex_unlock(&pf->tc_mutex);
->>>>>>> 2c523b34
 }
 
 /**
