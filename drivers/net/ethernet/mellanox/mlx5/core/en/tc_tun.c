--- conflicted
+++ resolved
@@ -156,12 +156,6 @@
 		dst_release(dst);
 		return ret;
 	}
-<<<<<<< HEAD
-#else
-	return -EOPNOTSUPP;
-#endif
-=======
->>>>>>> 348b80b2
 
 	n = dst_neigh_lookup(dst, &fl6->daddr);
 	dst_release(dst);
