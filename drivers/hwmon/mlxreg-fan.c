--- conflicted
+++ resolved
@@ -51,11 +51,7 @@
  */
 #define MLXREG_FAN_GET_RPM(rval, d, s)	(DIV_ROUND_CLOSEST(15000000 * 100, \
 					 ((rval) + (s)) * (d)))
-<<<<<<< HEAD
-#define MLXREG_FAN_GET_FAULT(val, mask) (!((val) ^ (mask)))
-=======
 #define MLXREG_FAN_GET_FAULT(val, mask) ((val) == (mask))
->>>>>>> cf26057a
 #define MLXREG_FAN_PWM_DUTY2STATE(duty)	(DIV_ROUND_CLOSEST((duty) *	\
 					 MLXREG_FAN_MAX_STATE,		\
 					 MLXREG_FAN_MAX_DUTY))
