/*
 * EDAC driver for Intel(R) Xeon(R) Skylake processors
 * Copyright (c) 2016, Intel Corporation.
 *
 * This program is free software; you can redistribute it and/or modify it
 * under the terms and conditions of the GNU General Public License,
 * version 2, as published by the Free Software Foundation.
 *
 * This program is distributed in the hope it will be useful, but WITHOUT
 * ANY WARRANTY; without even the implied warranty of MERCHANTABILITY or
 * FITNESS FOR A PARTICULAR PURPOSE.  See the GNU General Public License for
 * more details.
 */

#include <linux/module.h>
#include <linux/init.h>
#include <linux/acpi.h>
#include <linux/dmi.h>
#include <linux/pci.h>
#include <linux/pci_ids.h>
#include <linux/slab.h>
#include <linux/delay.h>
#include <linux/edac.h>
#include <linux/mmzone.h>
#include <linux/smp.h>
#include <linux/bitmap.h>
#include <linux/math64.h>
#include <linux/mod_devicetable.h>
#include <linux/adxl.h>
#include <acpi/nfit.h>
#include <asm/cpu_device_id.h>
#include <asm/intel-family.h>
#include <asm/processor.h>
#include <asm/mce.h>

#include "edac_module.h"

#define EDAC_MOD_STR    "skx_edac"
#define MSG_SIZE	1024

/*
 * Debug macros
 */
#define skx_printk(level, fmt, arg...)			\
	edac_printk(level, "skx", fmt, ##arg)

#define skx_mc_printk(mci, level, fmt, arg...)		\
	edac_mc_chipset_printk(mci, level, "skx", fmt, ##arg)

/*
 * Get a bit field at register value <v>, from bit <lo> to bit <hi>
 */
#define GET_BITFIELD(v, lo, hi) \
	(((v) & GENMASK_ULL((hi), (lo))) >> (lo))

static LIST_HEAD(skx_edac_list);

static u64 skx_tolm, skx_tohm;
static char *skx_msg;
static unsigned int nvdimm_count;

enum {
	INDEX_SOCKET,
	INDEX_MEMCTRL,
	INDEX_CHANNEL,
	INDEX_DIMM,
	INDEX_MAX
};

static const char * const component_names[] = {
	[INDEX_SOCKET]	= "ProcessorSocketId",
	[INDEX_MEMCTRL]	= "MemoryControllerId",
	[INDEX_CHANNEL]	= "ChannelId",
	[INDEX_DIMM]	= "DimmSlotId",
};

static int component_indices[ARRAY_SIZE(component_names)];
static int adxl_component_count;
static const char * const *adxl_component_names;
static u64 *adxl_values;
static char *adxl_msg;

#define NUM_IMC			2	/* memory controllers per socket */
#define NUM_CHANNELS		3	/* channels per memory controller */
#define NUM_DIMMS		2	/* Max DIMMS per channel */

#define	MASK26	0x3FFFFFF		/* Mask for 2^26 */
#define MASK29	0x1FFFFFFF		/* Mask for 2^29 */

/*
 * Each cpu socket contains some pci devices that provide global
 * information, and also some that are local to each of the two
 * memory controllers on the die.
 */
struct skx_dev {
	struct list_head	list;
	u8			bus[4];
	int			seg;
	struct pci_dev	*sad_all;
	struct pci_dev	*util_all;
	u32	mcroute;
	struct skx_imc {
		struct mem_ctl_info *mci;
		u8	mc;	/* system wide mc# */
		u8	lmc;	/* socket relative mc# */
		u8	src_id, node_id;
		struct skx_channel {
			struct pci_dev *cdev;
			struct skx_dimm {
				u8	close_pg;
				u8	bank_xor_enable;
				u8	fine_grain_bank;
				u8	rowbits;
				u8	colbits;
			} dimms[NUM_DIMMS];
		} chan[NUM_CHANNELS];
	} imc[NUM_IMC];
};
static int skx_num_sockets;

struct skx_pvt {
	struct skx_imc	*imc;
};

struct decoded_addr {
	struct skx_dev *dev;
	u64	addr;
	int	socket;
	int	imc;
	int	channel;
	u64	chan_addr;
	int	sktways;
	int	chanways;
	int	dimm;
	int	rank;
	int	channel_rank;
	u64	rank_address;
	int	row;
	int	column;
	int	bank_address;
	int	bank_group;
};

static struct skx_dev *get_skx_dev(struct pci_bus *bus, u8 idx)
{
	struct skx_dev *d;

	list_for_each_entry(d, &skx_edac_list, list) {
		if (d->seg == pci_domain_nr(bus) && d->bus[idx] == bus->number)
			return d;
	}

	return NULL;
}

enum munittype {
	CHAN0, CHAN1, CHAN2, SAD_ALL, UTIL_ALL, SAD
};

struct munit {
	u16	did;
	u16	devfn[NUM_IMC];
	u8	busidx;
	u8	per_socket;
	enum munittype mtype;
};

/*
 * List of PCI device ids that we need together with some device
 * number and function numbers to tell which memory controller the
 * device belongs to.
 */
static const struct munit skx_all_munits[] = {
	{ 0x2054, { }, 1, 1, SAD_ALL },
	{ 0x2055, { }, 1, 1, UTIL_ALL },
	{ 0x2040, { PCI_DEVFN(10, 0), PCI_DEVFN(12, 0) }, 2, 2, CHAN0 },
	{ 0x2044, { PCI_DEVFN(10, 4), PCI_DEVFN(12, 4) }, 2, 2, CHAN1 },
	{ 0x2048, { PCI_DEVFN(11, 0), PCI_DEVFN(13, 0) }, 2, 2, CHAN2 },
	{ 0x208e, { }, 1, 0, SAD },
	{ }
};

/*
 * We use the per-socket device 0x2016 to count how many sockets are present,
 * and to detemine which PCI buses are associated with each socket. Allocate
 * and build the full list of all the skx_dev structures that we need here.
 */
static int get_all_bus_mappings(void)
{
	struct pci_dev *pdev, *prev;
	struct skx_dev *d;
	u32 reg;
	int ndev = 0;

	prev = NULL;
	for (;;) {
		pdev = pci_get_device(PCI_VENDOR_ID_INTEL, 0x2016, prev);
		if (!pdev)
			break;
		ndev++;
		d = kzalloc(sizeof(*d), GFP_KERNEL);
		if (!d) {
			pci_dev_put(pdev);
			return -ENOMEM;
		}
		d->seg = pci_domain_nr(pdev->bus);
		pci_read_config_dword(pdev, 0xCC, &reg);
		d->bus[0] =  GET_BITFIELD(reg, 0, 7);
		d->bus[1] =  GET_BITFIELD(reg, 8, 15);
		d->bus[2] =  GET_BITFIELD(reg, 16, 23);
		d->bus[3] =  GET_BITFIELD(reg, 24, 31);
		edac_dbg(2, "busses: 0x%x, 0x%x, 0x%x, 0x%x\n",
			 d->bus[0], d->bus[1], d->bus[2], d->bus[3]);
		list_add_tail(&d->list, &skx_edac_list);
		skx_num_sockets++;
		prev = pdev;
	}

	return ndev;
}

static int get_all_munits(const struct munit *m)
{
	struct pci_dev *pdev, *prev;
	struct skx_dev *d;
	u32 reg;
	int i = 0, ndev = 0;

	prev = NULL;
	for (;;) {
		pdev = pci_get_device(PCI_VENDOR_ID_INTEL, m->did, prev);
		if (!pdev)
			break;
		ndev++;
		if (m->per_socket == NUM_IMC) {
			for (i = 0; i < NUM_IMC; i++)
				if (m->devfn[i] == pdev->devfn)
					break;
			if (i == NUM_IMC)
				goto fail;
		}
		d = get_skx_dev(pdev->bus, m->busidx);
		if (!d)
			goto fail;

		/* Be sure that the device is enabled */
		if (unlikely(pci_enable_device(pdev) < 0)) {
			skx_printk(KERN_ERR, "Couldn't enable device %04x:%04x\n",
				   PCI_VENDOR_ID_INTEL, m->did);
			goto fail;
		}

		switch (m->mtype) {
		case CHAN0: case CHAN1: case CHAN2:
			pci_dev_get(pdev);
			d->imc[i].chan[m->mtype].cdev = pdev;
			break;
		case SAD_ALL:
			pci_dev_get(pdev);
			d->sad_all = pdev;
			break;
		case UTIL_ALL:
			pci_dev_get(pdev);
			d->util_all = pdev;
			break;
		case SAD:
			/*
			 * one of these devices per core, including cores
			 * that don't exist on this SKU. Ignore any that
			 * read a route table of zero, make sure all the
			 * non-zero values match.
			 */
			pci_read_config_dword(pdev, 0xB4, &reg);
			if (reg != 0) {
				if (d->mcroute == 0)
					d->mcroute = reg;
				else if (d->mcroute != reg) {
					skx_printk(KERN_ERR,
						"mcroute mismatch\n");
					goto fail;
				}
			}
			ndev--;
			break;
		}

		prev = pdev;
	}

	return ndev;
fail:
	pci_dev_put(pdev);
	return -ENODEV;
}

static const struct x86_cpu_id skx_cpuids[] = {
	{ X86_VENDOR_INTEL, 6, INTEL_FAM6_SKYLAKE_X, 0, 0 },
	{ }
};
MODULE_DEVICE_TABLE(x86cpu, skx_cpuids);

static u8 get_src_id(struct skx_dev *d)
{
	u32 reg;

	pci_read_config_dword(d->util_all, 0xF0, &reg);

	return GET_BITFIELD(reg, 12, 14);
}

static u8 skx_get_node_id(struct skx_dev *d)
{
	u32 reg;

	pci_read_config_dword(d->util_all, 0xF4, &reg);

	return GET_BITFIELD(reg, 0, 2);
}

static int get_dimm_attr(u32 reg, int lobit, int hibit, int add, int minval,
			 int maxval, char *name)
{
	u32 val = GET_BITFIELD(reg, lobit, hibit);

	if (val < minval || val > maxval) {
		edac_dbg(2, "bad %s = %d (raw=0x%x)\n", name, val, reg);
		return -EINVAL;
	}
	return val + add;
}

#define IS_DIMM_PRESENT(mtr)		GET_BITFIELD((mtr), 15, 15)
#define IS_NVDIMM_PRESENT(mcddrtcfg, i)	GET_BITFIELD((mcddrtcfg), (i), (i))

#define numrank(reg) get_dimm_attr((reg), 12, 13, 0, 0, 2, "ranks")
#define numrow(reg) get_dimm_attr((reg), 2, 4, 12, 1, 6, "rows")
#define numcol(reg) get_dimm_attr((reg), 0, 1, 10, 0, 2, "cols")

static int get_width(u32 mtr)
{
	switch (GET_BITFIELD(mtr, 8, 9)) {
	case 0:
		return DEV_X4;
	case 1:
		return DEV_X8;
	case 2:
		return DEV_X16;
	}
	return DEV_UNKNOWN;
}

static int skx_get_hi_lo(void)
{
	struct pci_dev *pdev;
	u32 reg;

	pdev = pci_get_device(PCI_VENDOR_ID_INTEL, 0x2034, NULL);
	if (!pdev) {
		edac_dbg(0, "Can't get tolm/tohm\n");
		return -ENODEV;
	}

	pci_read_config_dword(pdev, 0xD0, &reg);
	skx_tolm = reg;
	pci_read_config_dword(pdev, 0xD4, &reg);
	skx_tohm = reg;
	pci_read_config_dword(pdev, 0xD8, &reg);
	skx_tohm |= (u64)reg << 32;

	pci_dev_put(pdev);
	edac_dbg(2, "tolm=0x%llx tohm=0x%llx\n", skx_tolm, skx_tohm);

	return 0;
}

static int get_dimm_info(u32 mtr, u32 amap, struct dimm_info *dimm,
			 struct skx_imc *imc, int chan, int dimmno)
{
	int  banks = 16, ranks, rows, cols, npages;
	u64 size;

	ranks = numrank(mtr);
	rows = numrow(mtr);
	cols = numcol(mtr);

	/*
	 * Compute size in 8-byte (2^3) words, then shift to MiB (2^20)
	 */
	size = ((1ull << (rows + cols + ranks)) * banks) >> (20 - 3);
	npages = MiB_TO_PAGES(size);

	edac_dbg(0, "mc#%d: channel %d, dimm %d, %lld MiB (%d pages) bank: %d, rank: %d, row: 0x%#x, col: 0x%#x\n",
		 imc->mc, chan, dimmno, size, npages,
		 banks, 1 << ranks, rows, cols);

	imc->chan[chan].dimms[dimmno].close_pg = GET_BITFIELD(mtr, 0, 0);
	imc->chan[chan].dimms[dimmno].bank_xor_enable = GET_BITFIELD(mtr, 9, 9);
	imc->chan[chan].dimms[dimmno].fine_grain_bank = GET_BITFIELD(amap, 0, 0);
	imc->chan[chan].dimms[dimmno].rowbits = rows;
	imc->chan[chan].dimms[dimmno].colbits = cols;

	dimm->nr_pages = npages;
	dimm->grain = 32;
	dimm->dtype = get_width(mtr);
	dimm->mtype = MEM_DDR4;
	dimm->edac_mode = EDAC_SECDED; /* likely better than this */
	snprintf(dimm->label, sizeof(dimm->label), "CPU_SrcID#%u_MC#%u_Chan#%u_DIMM#%u",
		 imc->src_id, imc->lmc, chan, dimmno);

	return 1;
}

static int get_nvdimm_info(struct dimm_info *dimm, struct skx_imc *imc,
			   int chan, int dimmno)
{
	int smbios_handle;
	u32 dev_handle;
	u16 flags;
	u64 size = 0;

	nvdimm_count++;

	dev_handle = ACPI_NFIT_BUILD_DEVICE_HANDLE(dimmno, chan, imc->lmc,
						   imc->src_id, 0);

	smbios_handle = nfit_get_smbios_id(dev_handle, &flags);
	if (smbios_handle == -EOPNOTSUPP) {
		pr_warn_once(EDAC_MOD_STR ": Can't find size of NVDIMM. Try enabling CONFIG_ACPI_NFIT\n");
		goto unknown_size;
	}

	if (smbios_handle < 0) {
		skx_printk(KERN_ERR, "Can't find handle for NVDIMM ADR=0x%x\n", dev_handle);
		goto unknown_size;
	}

	if (flags & ACPI_NFIT_MEM_MAP_FAILED) {
		skx_printk(KERN_ERR, "NVDIMM ADR=0x%x is not mapped\n", dev_handle);
		goto unknown_size;
	}

	size = dmi_memdev_size(smbios_handle);
	if (size == ~0ull)
		skx_printk(KERN_ERR, "Can't find size for NVDIMM ADR=0x%x/SMBIOS=0x%x\n",
			   dev_handle, smbios_handle);

unknown_size:
	dimm->nr_pages = size >> PAGE_SHIFT;
	dimm->grain = 32;
	dimm->dtype = DEV_UNKNOWN;
	dimm->mtype = MEM_NVDIMM;
	dimm->edac_mode = EDAC_SECDED; /* likely better than this */

	edac_dbg(0, "mc#%d: channel %d, dimm %d, %llu MiB (%u pages)\n",
		 imc->mc, chan, dimmno, size >> 20, dimm->nr_pages);

	snprintf(dimm->label, sizeof(dimm->label), "CPU_SrcID#%u_MC#%u_Chan#%u_DIMM#%u",
		 imc->src_id, imc->lmc, chan, dimmno);

	return (size == 0 || size == ~0ull) ? 0 : 1;
}

#define SKX_GET_MTMTR(dev, reg) \
	pci_read_config_dword((dev), 0x87c, &reg)

static bool skx_check_ecc(struct pci_dev *pdev)
{
	u32 mtmtr;

	SKX_GET_MTMTR(pdev, mtmtr);

	return !!GET_BITFIELD(mtmtr, 2, 2);
}

static int skx_get_dimm_config(struct mem_ctl_info *mci)
{
	struct skx_pvt *pvt = mci->pvt_info;
	struct skx_imc *imc = pvt->imc;
	u32 mtr, amap, mcddrtcfg;
	struct dimm_info *dimm;
	int i, j;
	int ndimms;

	for (i = 0; i < NUM_CHANNELS; i++) {
		ndimms = 0;
		pci_read_config_dword(imc->chan[i].cdev, 0x8C, &amap);
		pci_read_config_dword(imc->chan[i].cdev, 0x400, &mcddrtcfg);
		for (j = 0; j < NUM_DIMMS; j++) {
			dimm = EDAC_DIMM_PTR(mci->layers, mci->dimms,
					     mci->n_layers, i, j, 0);
			pci_read_config_dword(imc->chan[i].cdev,
					0x80 + 4*j, &mtr);
			if (IS_DIMM_PRESENT(mtr))
				ndimms += get_dimm_info(mtr, amap, dimm, imc, i, j);
			else if (IS_NVDIMM_PRESENT(mcddrtcfg, j))
				ndimms += get_nvdimm_info(dimm, imc, i, j);
		}
		if (ndimms && !skx_check_ecc(imc->chan[0].cdev)) {
			skx_printk(KERN_ERR, "ECC is disabled on imc %d\n", imc->mc);
			return -ENODEV;
		}
	}

	return 0;
}

static void skx_unregister_mci(struct skx_imc *imc)
{
	struct mem_ctl_info *mci = imc->mci;

	if (!mci)
		return;

	edac_dbg(0, "MC%d: mci = %p\n", imc->mc, mci);

	/* Remove MC sysfs nodes */
	edac_mc_del_mc(mci->pdev);

	edac_dbg(1, "%s: free mci struct\n", mci->ctl_name);
	kfree(mci->ctl_name);
	edac_mc_free(mci);
}

static int skx_register_mci(struct skx_imc *imc)
{
	struct mem_ctl_info *mci;
	struct edac_mc_layer layers[2];
	struct pci_dev *pdev = imc->chan[0].cdev;
	struct skx_pvt *pvt;
	int rc;

	/* allocate a new MC control structure */
	layers[0].type = EDAC_MC_LAYER_CHANNEL;
	layers[0].size = NUM_CHANNELS;
	layers[0].is_virt_csrow = false;
	layers[1].type = EDAC_MC_LAYER_SLOT;
	layers[1].size = NUM_DIMMS;
	layers[1].is_virt_csrow = true;
	mci = edac_mc_alloc(imc->mc, ARRAY_SIZE(layers), layers,
			    sizeof(struct skx_pvt));

	if (unlikely(!mci))
		return -ENOMEM;

	edac_dbg(0, "MC#%d: mci = %p\n", imc->mc, mci);

	/* Associate skx_dev and mci for future usage */
	imc->mci = mci;
	pvt = mci->pvt_info;
	pvt->imc = imc;

	mci->ctl_name = kasprintf(GFP_KERNEL, "Skylake Socket#%d IMC#%d",
				  imc->node_id, imc->lmc);
	if (!mci->ctl_name) {
		rc = -ENOMEM;
		goto fail0;
	}

	mci->mtype_cap = MEM_FLAG_DDR4 | MEM_FLAG_NVDIMM;
	mci->edac_ctl_cap = EDAC_FLAG_NONE;
	mci->edac_cap = EDAC_FLAG_NONE;
	mci->mod_name = EDAC_MOD_STR;
	mci->dev_name = pci_name(imc->chan[0].cdev);
	mci->ctl_page_to_phys = NULL;

	rc = skx_get_dimm_config(mci);
	if (rc < 0)
		goto fail;

	/* record ptr to the generic device */
	mci->pdev = &pdev->dev;

	/* add this new MC control structure to EDAC's list of MCs */
	if (unlikely(edac_mc_add_mc(mci))) {
		edac_dbg(0, "MC: failed edac_mc_add_mc()\n");
		rc = -EINVAL;
		goto fail;
	}

	return 0;

fail:
	kfree(mci->ctl_name);
fail0:
	edac_mc_free(mci);
	imc->mci = NULL;
	return rc;
}

#define	SKX_MAX_SAD 24

#define SKX_GET_SAD(d, i, reg)	\
	pci_read_config_dword((d)->sad_all, 0x60 + 8 * (i), &reg)
#define SKX_GET_ILV(d, i, reg)	\
	pci_read_config_dword((d)->sad_all, 0x64 + 8 * (i), &reg)

#define	SKX_SAD_MOD3MODE(sad)	GET_BITFIELD((sad), 30, 31)
#define	SKX_SAD_MOD3(sad)	GET_BITFIELD((sad), 27, 27)
#define SKX_SAD_LIMIT(sad)	(((u64)GET_BITFIELD((sad), 7, 26) << 26) | MASK26)
#define	SKX_SAD_MOD3ASMOD2(sad)	GET_BITFIELD((sad), 5, 6)
#define	SKX_SAD_ATTR(sad)	GET_BITFIELD((sad), 3, 4)
#define	SKX_SAD_INTERLEAVE(sad)	GET_BITFIELD((sad), 1, 2)
#define SKX_SAD_ENABLE(sad)	GET_BITFIELD((sad), 0, 0)

#define SKX_ILV_REMOTE(tgt)	(((tgt) & 8) == 0)
#define SKX_ILV_TARGET(tgt)	((tgt) & 7)

static bool skx_sad_decode(struct decoded_addr *res)
{
	struct skx_dev *d = list_first_entry(&skx_edac_list, typeof(*d), list);
	u64 addr = res->addr;
	int i, idx, tgt, lchan, shift;
	u32 sad, ilv;
	u64 limit, prev_limit;
	int remote = 0;

	/* Simple sanity check for I/O space or out of range */
	if (addr >= skx_tohm || (addr >= skx_tolm && addr < BIT_ULL(32))) {
		edac_dbg(0, "Address 0x%llx out of range\n", addr);
		return false;
	}

restart:
	prev_limit = 0;
	for (i = 0; i < SKX_MAX_SAD; i++) {
		SKX_GET_SAD(d, i, sad);
		limit = SKX_SAD_LIMIT(sad);
		if (SKX_SAD_ENABLE(sad)) {
			if (addr >= prev_limit && addr <= limit)
				goto sad_found;
		}
		prev_limit = limit + 1;
	}
	edac_dbg(0, "No SAD entry for 0x%llx\n", addr);
	return false;

sad_found:
	SKX_GET_ILV(d, i, ilv);

	switch (SKX_SAD_INTERLEAVE(sad)) {
	case 0:
		idx = GET_BITFIELD(addr, 6, 8);
		break;
	case 1:
		idx = GET_BITFIELD(addr, 8, 10);
		break;
	case 2:
		idx = GET_BITFIELD(addr, 12, 14);
		break;
	case 3:
		idx = GET_BITFIELD(addr, 30, 32);
		break;
	}

	tgt = GET_BITFIELD(ilv, 4 * idx, 4 * idx + 3);

	/* If point to another node, find it and start over */
	if (SKX_ILV_REMOTE(tgt)) {
		if (remote) {
			edac_dbg(0, "Double remote!\n");
			return false;
		}
		remote = 1;
		list_for_each_entry(d, &skx_edac_list, list) {
			if (d->imc[0].src_id == SKX_ILV_TARGET(tgt))
				goto restart;
		}
		edac_dbg(0, "Can't find node %d\n", SKX_ILV_TARGET(tgt));
		return false;
	}

	if (SKX_SAD_MOD3(sad) == 0)
		lchan = SKX_ILV_TARGET(tgt);
	else {
		switch (SKX_SAD_MOD3MODE(sad)) {
		case 0:
			shift = 6;
			break;
		case 1:
			shift = 8;
			break;
		case 2:
			shift = 12;
			break;
		default:
			edac_dbg(0, "illegal mod3mode\n");
			return false;
		}
		switch (SKX_SAD_MOD3ASMOD2(sad)) {
		case 0:
			lchan = (addr >> shift) % 3;
			break;
		case 1:
			lchan = (addr >> shift) % 2;
			break;
		case 2:
			lchan = (addr >> shift) % 2;
			lchan = (lchan << 1) | !lchan;
			break;
		case 3:
			lchan = ((addr >> shift) % 2) << 1;
			break;
		}
		lchan = (lchan << 1) | (SKX_ILV_TARGET(tgt) & 1);
	}

	res->dev = d;
	res->socket = d->imc[0].src_id;
	res->imc = GET_BITFIELD(d->mcroute, lchan * 3, lchan * 3 + 2);
	res->channel = GET_BITFIELD(d->mcroute, lchan * 2 + 18, lchan * 2 + 19);

	edac_dbg(2, "0x%llx: socket=%d imc=%d channel=%d\n",
		 res->addr, res->socket, res->imc, res->channel);
	return true;
}

#define	SKX_MAX_TAD 8

#define SKX_GET_TADBASE(d, mc, i, reg)			\
	pci_read_config_dword((d)->imc[mc].chan[0].cdev, 0x850 + 4 * (i), &reg)
#define SKX_GET_TADWAYNESS(d, mc, i, reg)		\
	pci_read_config_dword((d)->imc[mc].chan[0].cdev, 0x880 + 4 * (i), &reg)
#define SKX_GET_TADCHNILVOFFSET(d, mc, ch, i, reg)	\
	pci_read_config_dword((d)->imc[mc].chan[ch].cdev, 0x90 + 4 * (i), &reg)

#define	SKX_TAD_BASE(b)		((u64)GET_BITFIELD((b), 12, 31) << 26)
#define SKX_TAD_SKT_GRAN(b)	GET_BITFIELD((b), 4, 5)
#define SKX_TAD_CHN_GRAN(b)	GET_BITFIELD((b), 6, 7)
#define	SKX_TAD_LIMIT(b)	(((u64)GET_BITFIELD((b), 12, 31) << 26) | MASK26)
#define	SKX_TAD_OFFSET(b)	((u64)GET_BITFIELD((b), 4, 23) << 26)
#define	SKX_TAD_SKTWAYS(b)	(1 << GET_BITFIELD((b), 10, 11))
#define	SKX_TAD_CHNWAYS(b)	(GET_BITFIELD((b), 8, 9) + 1)

/* which bit used for both socket and channel interleave */
static int skx_granularity[] = { 6, 8, 12, 30 };

static u64 skx_do_interleave(u64 addr, int shift, int ways, u64 lowbits)
{
	addr >>= shift;
	addr /= ways;
	addr <<= shift;

	return addr | (lowbits & ((1ull << shift) - 1));
}

static bool skx_tad_decode(struct decoded_addr *res)
{
	int i;
	u32 base, wayness, chnilvoffset;
	int skt_interleave_bit, chn_interleave_bit;
	u64 channel_addr;

	for (i = 0; i < SKX_MAX_TAD; i++) {
		SKX_GET_TADBASE(res->dev, res->imc, i, base);
		SKX_GET_TADWAYNESS(res->dev, res->imc, i, wayness);
		if (SKX_TAD_BASE(base) <= res->addr && res->addr <= SKX_TAD_LIMIT(wayness))
			goto tad_found;
	}
	edac_dbg(0, "No TAD entry for 0x%llx\n", res->addr);
	return false;

tad_found:
	res->sktways = SKX_TAD_SKTWAYS(wayness);
	res->chanways = SKX_TAD_CHNWAYS(wayness);
	skt_interleave_bit = skx_granularity[SKX_TAD_SKT_GRAN(base)];
	chn_interleave_bit = skx_granularity[SKX_TAD_CHN_GRAN(base)];

	SKX_GET_TADCHNILVOFFSET(res->dev, res->imc, res->channel, i, chnilvoffset);
	channel_addr = res->addr - SKX_TAD_OFFSET(chnilvoffset);

	if (res->chanways == 3 && skt_interleave_bit > chn_interleave_bit) {
		/* Must handle channel first, then socket */
		channel_addr = skx_do_interleave(channel_addr, chn_interleave_bit,
						 res->chanways, channel_addr);
		channel_addr = skx_do_interleave(channel_addr, skt_interleave_bit,
						 res->sktways, channel_addr);
	} else {
		/* Handle socket then channel. Preserve low bits from original address */
		channel_addr = skx_do_interleave(channel_addr, skt_interleave_bit,
						 res->sktways, res->addr);
		channel_addr = skx_do_interleave(channel_addr, chn_interleave_bit,
						 res->chanways, res->addr);
	}

	res->chan_addr = channel_addr;

	edac_dbg(2, "0x%llx: chan_addr=0x%llx sktways=%d chanways=%d\n",
		 res->addr, res->chan_addr, res->sktways, res->chanways);
	return true;
}

#define SKX_MAX_RIR 4

#define SKX_GET_RIRWAYNESS(d, mc, ch, i, reg)		\
	pci_read_config_dword((d)->imc[mc].chan[ch].cdev,	\
			      0x108 + 4 * (i), &reg)
#define SKX_GET_RIRILV(d, mc, ch, idx, i, reg)		\
	pci_read_config_dword((d)->imc[mc].chan[ch].cdev,	\
			      0x120 + 16 * idx + 4 * (i), &reg)

#define	SKX_RIR_VALID(b) GET_BITFIELD((b), 31, 31)
#define	SKX_RIR_LIMIT(b) (((u64)GET_BITFIELD((b), 1, 11) << 29) | MASK29)
#define	SKX_RIR_WAYS(b) (1 << GET_BITFIELD((b), 28, 29))
#define	SKX_RIR_CHAN_RANK(b) GET_BITFIELD((b), 16, 19)
#define	SKX_RIR_OFFSET(b) ((u64)(GET_BITFIELD((b), 2, 15) << 26))

static bool skx_rir_decode(struct decoded_addr *res)
{
	int i, idx, chan_rank;
	int shift;
	u32 rirway, rirlv;
	u64 rank_addr, prev_limit = 0, limit;

	if (res->dev->imc[res->imc].chan[res->channel].dimms[0].close_pg)
		shift = 6;
	else
		shift = 13;

	for (i = 0; i < SKX_MAX_RIR; i++) {
		SKX_GET_RIRWAYNESS(res->dev, res->imc, res->channel, i, rirway);
		limit = SKX_RIR_LIMIT(rirway);
		if (SKX_RIR_VALID(rirway)) {
			if (prev_limit <= res->chan_addr &&
			    res->chan_addr <= limit)
				goto rir_found;
		}
		prev_limit = limit;
	}
	edac_dbg(0, "No RIR entry for 0x%llx\n", res->addr);
	return false;

rir_found:
	rank_addr = res->chan_addr >> shift;
	rank_addr /= SKX_RIR_WAYS(rirway);
	rank_addr <<= shift;
	rank_addr |= res->chan_addr & GENMASK_ULL(shift - 1, 0);

	res->rank_address = rank_addr;
	idx = (res->chan_addr >> shift) % SKX_RIR_WAYS(rirway);

	SKX_GET_RIRILV(res->dev, res->imc, res->channel, idx, i, rirlv);
	res->rank_address = rank_addr - SKX_RIR_OFFSET(rirlv);
	chan_rank = SKX_RIR_CHAN_RANK(rirlv);
	res->channel_rank = chan_rank;
	res->dimm = chan_rank / 4;
	res->rank = chan_rank % 4;

	edac_dbg(2, "0x%llx: dimm=%d rank=%d chan_rank=%d rank_addr=0x%llx\n",
		 res->addr, res->dimm, res->rank,
		 res->channel_rank, res->rank_address);
	return true;
}

static u8 skx_close_row[] = {
	15, 16, 17, 18, 20, 21, 22, 28, 10, 11, 12, 13, 29, 30, 31, 32, 33
};
static u8 skx_close_column[] = {
	3, 4, 5, 14, 19, 23, 24, 25, 26, 27
};
static u8 skx_open_row[] = {
	14, 15, 16, 20, 28, 21, 22, 23, 24, 25, 26, 27, 29, 30, 31, 32, 33
};
static u8 skx_open_column[] = {
	3, 4, 5, 6, 7, 8, 9, 10, 11, 12
};
static u8 skx_open_fine_column[] = {
	3, 4, 5, 7, 8, 9, 10, 11, 12, 13
};

static int skx_bits(u64 addr, int nbits, u8 *bits)
{
	int i, res = 0;

	for (i = 0; i < nbits; i++)
		res |= ((addr >> bits[i]) & 1) << i;
	return res;
}

static int skx_bank_bits(u64 addr, int b0, int b1, int do_xor, int x0, int x1)
{
	int ret = GET_BITFIELD(addr, b0, b0) | (GET_BITFIELD(addr, b1, b1) << 1);

	if (do_xor)
		ret ^= GET_BITFIELD(addr, x0, x0) | (GET_BITFIELD(addr, x1, x1) << 1);

	return ret;
}

static bool skx_mad_decode(struct decoded_addr *r)
{
	struct skx_dimm *dimm = &r->dev->imc[r->imc].chan[r->channel].dimms[r->dimm];
	int bg0 = dimm->fine_grain_bank ? 6 : 13;

	if (dimm->close_pg) {
		r->row = skx_bits(r->rank_address, dimm->rowbits, skx_close_row);
		r->column = skx_bits(r->rank_address, dimm->colbits, skx_close_column);
		r->column |= 0x400; /* C10 is autoprecharge, always set */
		r->bank_address = skx_bank_bits(r->rank_address, 8, 9, dimm->bank_xor_enable, 22, 28);
		r->bank_group = skx_bank_bits(r->rank_address, 6, 7, dimm->bank_xor_enable, 20, 21);
	} else {
		r->row = skx_bits(r->rank_address, dimm->rowbits, skx_open_row);
		if (dimm->fine_grain_bank)
			r->column = skx_bits(r->rank_address, dimm->colbits, skx_open_fine_column);
		else
			r->column = skx_bits(r->rank_address, dimm->colbits, skx_open_column);
		r->bank_address = skx_bank_bits(r->rank_address, 18, 19, dimm->bank_xor_enable, 22, 23);
		r->bank_group = skx_bank_bits(r->rank_address, bg0, 17, dimm->bank_xor_enable, 20, 21);
	}
	r->row &= (1u << dimm->rowbits) - 1;

	edac_dbg(2, "0x%llx: row=0x%x col=0x%x bank_addr=%d bank_group=%d\n",
		 r->addr, r->row, r->column, r->bank_address,
		 r->bank_group);
	return true;
}

static bool skx_decode(struct decoded_addr *res)
{

	return skx_sad_decode(res) && skx_tad_decode(res) &&
		skx_rir_decode(res) && skx_mad_decode(res);
}

static bool skx_adxl_decode(struct decoded_addr *res)

{
	int i, len = 0;

	if (res->addr >= skx_tohm || (res->addr >= skx_tolm &&
				      res->addr < BIT_ULL(32))) {
		edac_dbg(0, "Address 0x%llx out of range\n", res->addr);
		return false;
	}

	if (adxl_decode(res->addr, adxl_values)) {
		edac_dbg(0, "Failed to decode 0x%llx\n", res->addr);
		return false;
	}

	res->socket  = (int)adxl_values[component_indices[INDEX_SOCKET]];
	res->imc     = (int)adxl_values[component_indices[INDEX_MEMCTRL]];
	res->channel = (int)adxl_values[component_indices[INDEX_CHANNEL]];
	res->dimm    = (int)adxl_values[component_indices[INDEX_DIMM]];

	for (i = 0; i < adxl_component_count; i++) {
		if (adxl_values[i] == ~0x0ull)
			continue;

		len += snprintf(adxl_msg + len, MSG_SIZE - len, " %s:0x%llx",
				adxl_component_names[i], adxl_values[i]);
		if (MSG_SIZE - len <= 0)
			break;
	}

	return true;
}

static bool skx_adxl_decode(struct decoded_addr *res)

{
	int i, len = 0;

	if (res->addr >= skx_tohm || (res->addr >= skx_tolm &&
				      res->addr < BIT_ULL(32))) {
		edac_dbg(0, "Address 0x%llx out of range\n", res->addr);
		return false;
	}

	if (adxl_decode(res->addr, adxl_values)) {
		edac_dbg(0, "Failed to decode 0x%llx\n", res->addr);
		return false;
	}

	res->socket  = (int)adxl_values[component_indices[INDEX_SOCKET]];
	res->imc     = (int)adxl_values[component_indices[INDEX_MEMCTRL]];
	res->channel = (int)adxl_values[component_indices[INDEX_CHANNEL]];
	res->dimm    = (int)adxl_values[component_indices[INDEX_DIMM]];

	for (i = 0; i < adxl_component_count; i++) {
		if (adxl_values[i] == ~0x0ull)
			continue;

		len += snprintf(adxl_msg + len, MSG_SIZE - len, " %s:0x%llx",
				adxl_component_names[i], adxl_values[i]);
		if (MSG_SIZE - len <= 0)
			break;
	}

	return true;
}

static void skx_mce_output_error(struct mem_ctl_info *mci,
				 const struct mce *m,
				 struct decoded_addr *res)
{
	enum hw_event_mc_err_type tp_event;
	char *type, *optype;
	bool ripv = GET_BITFIELD(m->mcgstatus, 0, 0);
	bool overflow = GET_BITFIELD(m->status, 62, 62);
	bool uncorrected_error = GET_BITFIELD(m->status, 61, 61);
	bool recoverable;
	u32 core_err_cnt = GET_BITFIELD(m->status, 38, 52);
	u32 mscod = GET_BITFIELD(m->status, 16, 31);
	u32 errcode = GET_BITFIELD(m->status, 0, 15);
	u32 optypenum = GET_BITFIELD(m->status, 4, 6);

	recoverable = GET_BITFIELD(m->status, 56, 56);

	if (uncorrected_error) {
		core_err_cnt = 1;
		if (ripv) {
			type = "FATAL";
			tp_event = HW_EVENT_ERR_FATAL;
		} else {
			type = "NON_FATAL";
			tp_event = HW_EVENT_ERR_UNCORRECTED;
		}
	} else {
		type = "CORRECTED";
		tp_event = HW_EVENT_ERR_CORRECTED;
	}

	/*
	 * According with Table 15-9 of the Intel Architecture spec vol 3A,
	 * memory errors should fit in this mask:
	 *	000f 0000 1mmm cccc (binary)
	 * where:
	 *	f = Correction Report Filtering Bit. If 1, subsequent errors
	 *	    won't be shown
	 *	mmm = error type
	 *	cccc = channel
	 * If the mask doesn't match, report an error to the parsing logic
	 */
	if (!((errcode & 0xef80) == 0x80)) {
		optype = "Can't parse: it is not a mem";
	} else {
		switch (optypenum) {
		case 0:
			optype = "generic undef request error";
			break;
		case 1:
			optype = "memory read error";
			break;
		case 2:
			optype = "memory write error";
			break;
		case 3:
			optype = "addr/cmd error";
			break;
		case 4:
			optype = "memory scrubbing error";
			break;
		default:
			optype = "reserved";
			break;
		}
	}
	if (adxl_component_count) {
<<<<<<< HEAD
		snprintf(skx_msg, MSG_SIZE, "%s%s err_code:%04x:%04x %s",
=======
		snprintf(skx_msg, MSG_SIZE, "%s%s err_code:0x%04x:0x%04x %s",
>>>>>>> cf26057a
			 overflow ? " OVERFLOW" : "",
			 (uncorrected_error && recoverable) ? " recoverable" : "",
			 mscod, errcode, adxl_msg);
	} else {
		snprintf(skx_msg, MSG_SIZE,
<<<<<<< HEAD
			 "%s%s err_code:%04x:%04x socket:%d imc:%d rank:%d bg:%d ba:%d row:%x col:%x",
=======
			 "%s%s err_code:0x%04x:0x%04x socket:%d imc:%d rank:%d bg:%d ba:%d row:0x%x col:0x%x",
>>>>>>> cf26057a
			 overflow ? " OVERFLOW" : "",
			 (uncorrected_error && recoverable) ? " recoverable" : "",
			 mscod, errcode,
			 res->socket, res->imc, res->rank,
			 res->bank_group, res->bank_address, res->row, res->column);
	}

	edac_dbg(0, "%s\n", skx_msg);

	/* Call the helper to output message */
	edac_mc_handle_error(tp_event, mci, core_err_cnt,
			     m->addr >> PAGE_SHIFT, m->addr & ~PAGE_MASK, 0,
			     res->channel, res->dimm, -1,
			     optype, skx_msg);
}

static struct mem_ctl_info *get_mci(int src_id, int lmc)
{
	struct skx_dev *d;

	if (lmc > NUM_IMC - 1) {
		skx_printk(KERN_ERR, "Bad lmc %d\n", lmc);
		return NULL;
	}

	list_for_each_entry(d, &skx_edac_list, list) {
		if (d->imc[0].src_id == src_id)
			return d->imc[lmc].mci;
	}

	skx_printk(KERN_ERR, "No mci for src_id %d lmc %d\n", src_id, lmc);

	return NULL;
}

static int skx_mce_check_error(struct notifier_block *nb, unsigned long val,
			       void *data)
{
	struct mce *mce = (struct mce *)data;
	struct decoded_addr res;
	struct mem_ctl_info *mci;
	char *type;

	if (edac_get_report_status() == EDAC_REPORTING_DISABLED)
		return NOTIFY_DONE;

	/* ignore unless this is memory related with an address */
	if ((mce->status & 0xefff) >> 7 != 1 || !(mce->status & MCI_STATUS_ADDRV))
		return NOTIFY_DONE;

	memset(&res, 0, sizeof(res));
	res.addr = mce->addr;

	if (adxl_component_count) {
		if (!skx_adxl_decode(&res))
			return NOTIFY_DONE;

		mci = get_mci(res.socket, res.imc);
	} else {
		if (!skx_decode(&res))
			return NOTIFY_DONE;

		mci = res.dev->imc[res.imc].mci;
	}

	if (!mci)
		return NOTIFY_DONE;

	if (mce->mcgstatus & MCG_STATUS_MCIP)
		type = "Exception";
	else
		type = "Event";

	skx_mc_printk(mci, KERN_DEBUG, "HANDLING MCE MEMORY ERROR\n");

	skx_mc_printk(mci, KERN_DEBUG, "CPU %d: Machine Check %s: 0x%llx "
			  "Bank %d: %016Lx\n", mce->extcpu, type,
			  mce->mcgstatus, mce->bank, mce->status);
	skx_mc_printk(mci, KERN_DEBUG, "TSC 0x%llx ", mce->tsc);
	skx_mc_printk(mci, KERN_DEBUG, "ADDR 0x%llx ", mce->addr);
	skx_mc_printk(mci, KERN_DEBUG, "MISC 0x%llx ", mce->misc);

	skx_mc_printk(mci, KERN_DEBUG, "PROCESSOR %u:0x%x TIME %llu SOCKET "
			  "%u APIC 0x%x\n", mce->cpuvendor, mce->cpuid,
			  mce->time, mce->socketid, mce->apicid);

	skx_mce_output_error(mci, mce, &res);

	return NOTIFY_DONE;
}

static struct notifier_block skx_mce_dec = {
	.notifier_call	= skx_mce_check_error,
	.priority	= MCE_PRIO_EDAC,
};

#ifdef CONFIG_EDAC_DEBUG
/*
 * Debug feature.
 * Exercise the address decode logic by writing an address to
 * /sys/kernel/debug/edac/skx_test/addr.
 */
static struct dentry *skx_test;

static int debugfs_u64_set(void *data, u64 val)
{
	struct mce m;

	pr_warn_once("Fake error to 0x%llx injected via debugfs\n", val);

	memset(&m, 0, sizeof(m));
	/* ADDRV + MemRd + Unknown channel */
	m.status = MCI_STATUS_ADDRV + 0x90;
	/* One corrected error */
	m.status |= BIT_ULL(MCI_STATUS_CEC_SHIFT);
	m.addr = val;
	skx_mce_check_error(NULL, 0, &m);

	return 0;
}
DEFINE_SIMPLE_ATTRIBUTE(fops_u64_wo, NULL, debugfs_u64_set, "%llu\n");

static void setup_skx_debug(void)
{
	skx_test = edac_debugfs_create_dir("skx_test");
	if (!skx_test)
		return;

	if (!edac_debugfs_create_file("addr", 0200, skx_test,
				      NULL, &fops_u64_wo)) {
		debugfs_remove(skx_test);
		skx_test = NULL;
	}
}

static void teardown_skx_debug(void)
{
	debugfs_remove_recursive(skx_test);
}
#else
static void setup_skx_debug(void) {}
static void teardown_skx_debug(void) {}
#endif /*CONFIG_EDAC_DEBUG*/

static void skx_remove(void)
{
	int i, j;
	struct skx_dev *d, *tmp;

	edac_dbg(0, "\n");

	list_for_each_entry_safe(d, tmp, &skx_edac_list, list) {
		list_del(&d->list);
		for (i = 0; i < NUM_IMC; i++) {
			skx_unregister_mci(&d->imc[i]);
			for (j = 0; j < NUM_CHANNELS; j++)
				pci_dev_put(d->imc[i].chan[j].cdev);
		}
		pci_dev_put(d->util_all);
		pci_dev_put(d->sad_all);

		kfree(d);
	}
}

static void __init skx_adxl_get(void)
{
	const char * const *names;
	int i, j;

	names = adxl_get_component_names();
	if (!names) {
		skx_printk(KERN_NOTICE, "No firmware support for address translation.");
		skx_printk(KERN_CONT, " Only decoding DDR4 address!\n");
		return;
	}

	for (i = 0; i < INDEX_MAX; i++) {
		for (j = 0; names[j]; j++) {
			if (!strcmp(component_names[i], names[j])) {
				component_indices[i] = j;
				break;
			}
		}

		if (!names[j])
			goto err;
	}

	adxl_component_names = names;
	while (*names++)
		adxl_component_count++;

	adxl_values = kcalloc(adxl_component_count, sizeof(*adxl_values),
			      GFP_KERNEL);
	if (!adxl_values) {
		adxl_component_count = 0;
		return;
	}

	adxl_msg = kzalloc(MSG_SIZE, GFP_KERNEL);
	if (!adxl_msg) {
		adxl_component_count = 0;
		kfree(adxl_values);
	}

	return;
err:
	skx_printk(KERN_ERR, "'%s' is not matched from DSM parameters: ",
		   component_names[i]);
	for (j = 0; names[j]; j++)
		skx_printk(KERN_CONT, "%s ", names[j]);
	skx_printk(KERN_CONT, "\n");
}

static void __exit skx_adxl_put(void)
{
	kfree(adxl_values);
	kfree(adxl_msg);
}

/*
 * skx_init:
 *	make sure we are running on the correct cpu model
 *	search for all the devices we need
 *	check which DIMMs are present.
 */
static int __init skx_init(void)
{
	const struct x86_cpu_id *id;
	const struct munit *m;
	const char *owner;
	int rc = 0, i;
	u8 mc = 0, src_id, node_id;
	struct skx_dev *d;

	edac_dbg(2, "\n");

	owner = edac_get_owner();
	if (owner && strncmp(owner, EDAC_MOD_STR, sizeof(EDAC_MOD_STR)))
		return -EBUSY;

	id = x86_match_cpu(skx_cpuids);
	if (!id)
		return -ENODEV;

	rc = skx_get_hi_lo();
	if (rc)
		return rc;

	rc = get_all_bus_mappings();
	if (rc < 0)
		goto fail;
	if (rc == 0) {
		edac_dbg(2, "No memory controllers found\n");
		return -ENODEV;
	}

	for (m = skx_all_munits; m->did; m++) {
		rc = get_all_munits(m);
		if (rc < 0)
			goto fail;
		if (rc != m->per_socket * skx_num_sockets) {
			edac_dbg(2, "Expected %d, got %d of 0x%x\n",
				 m->per_socket * skx_num_sockets, rc, m->did);
			rc = -ENODEV;
			goto fail;
		}
	}

	list_for_each_entry(d, &skx_edac_list, list) {
		src_id = get_src_id(d);
		node_id = skx_get_node_id(d);
		edac_dbg(2, "src_id=%d node_id=%d\n", src_id, node_id);
		for (i = 0; i < NUM_IMC; i++) {
			d->imc[i].mc = mc++;
			d->imc[i].lmc = i;
			d->imc[i].src_id = src_id;
			d->imc[i].node_id = node_id;
			rc = skx_register_mci(&d->imc[i]);
			if (rc < 0)
				goto fail;
		}
	}

	skx_msg = kzalloc(MSG_SIZE, GFP_KERNEL);
	if (!skx_msg) {
		rc = -ENOMEM;
		goto fail;
	}

	if (nvdimm_count)
		skx_adxl_get();

	/* Ensure that the OPSTATE is set correctly for POLL or NMI */
	opstate_init();

	setup_skx_debug();

	mce_register_decode_chain(&skx_mce_dec);

	return 0;
fail:
	skx_remove();
	return rc;
}

static void __exit skx_exit(void)
{
	edac_dbg(2, "\n");
	mce_unregister_decode_chain(&skx_mce_dec);
<<<<<<< HEAD
	skx_remove();
	if (nvdimm_count)
		skx_adxl_put();
	kfree(skx_msg);
=======
>>>>>>> cf26057a
	teardown_skx_debug();
	if (nvdimm_count)
		skx_adxl_put();
	kfree(skx_msg);
	skx_remove();
}

module_init(skx_init);
module_exit(skx_exit);

module_param(edac_op_state, int, 0444);
MODULE_PARM_DESC(edac_op_state, "EDAC Error Reporting state: 0=Poll,1=NMI");

MODULE_LICENSE("GPL v2");
MODULE_AUTHOR("Tony Luck");
MODULE_DESCRIPTION("MC Driver for Intel Skylake server processors");<|MERGE_RESOLUTION|>--- conflicted
+++ resolved
@@ -955,40 +955,6 @@
 	return true;
 }
 
-static bool skx_adxl_decode(struct decoded_addr *res)
-
-{
-	int i, len = 0;
-
-	if (res->addr >= skx_tohm || (res->addr >= skx_tolm &&
-				      res->addr < BIT_ULL(32))) {
-		edac_dbg(0, "Address 0x%llx out of range\n", res->addr);
-		return false;
-	}
-
-	if (adxl_decode(res->addr, adxl_values)) {
-		edac_dbg(0, "Failed to decode 0x%llx\n", res->addr);
-		return false;
-	}
-
-	res->socket  = (int)adxl_values[component_indices[INDEX_SOCKET]];
-	res->imc     = (int)adxl_values[component_indices[INDEX_MEMCTRL]];
-	res->channel = (int)adxl_values[component_indices[INDEX_CHANNEL]];
-	res->dimm    = (int)adxl_values[component_indices[INDEX_DIMM]];
-
-	for (i = 0; i < adxl_component_count; i++) {
-		if (adxl_values[i] == ~0x0ull)
-			continue;
-
-		len += snprintf(adxl_msg + len, MSG_SIZE - len, " %s:0x%llx",
-				adxl_component_names[i], adxl_values[i]);
-		if (MSG_SIZE - len <= 0)
-			break;
-	}
-
-	return true;
-}
-
 static void skx_mce_output_error(struct mem_ctl_info *mci,
 				 const struct mce *m,
 				 struct decoded_addr *res)
@@ -1056,21 +1022,13 @@
 		}
 	}
 	if (adxl_component_count) {
-<<<<<<< HEAD
-		snprintf(skx_msg, MSG_SIZE, "%s%s err_code:%04x:%04x %s",
-=======
 		snprintf(skx_msg, MSG_SIZE, "%s%s err_code:0x%04x:0x%04x %s",
->>>>>>> cf26057a
 			 overflow ? " OVERFLOW" : "",
 			 (uncorrected_error && recoverable) ? " recoverable" : "",
 			 mscod, errcode, adxl_msg);
 	} else {
 		snprintf(skx_msg, MSG_SIZE,
-<<<<<<< HEAD
-			 "%s%s err_code:%04x:%04x socket:%d imc:%d rank:%d bg:%d ba:%d row:%x col:%x",
-=======
 			 "%s%s err_code:0x%04x:0x%04x socket:%d imc:%d rank:%d bg:%d ba:%d row:0x%x col:0x%x",
->>>>>>> cf26057a
 			 overflow ? " OVERFLOW" : "",
 			 (uncorrected_error && recoverable) ? " recoverable" : "",
 			 mscod, errcode,
@@ -1382,13 +1340,6 @@
 {
 	edac_dbg(2, "\n");
 	mce_unregister_decode_chain(&skx_mce_dec);
-<<<<<<< HEAD
-	skx_remove();
-	if (nvdimm_count)
-		skx_adxl_put();
-	kfree(skx_msg);
-=======
->>>>>>> cf26057a
 	teardown_skx_debug();
 	if (nvdimm_count)
 		skx_adxl_put();
