/*******************************************************************
 * This file is part of the Emulex Linux Device Driver for         *
 * Fibre Channel Host Bus Adapters.                                *
 * Copyright (C) 2017-2019 Broadcom. All Rights Reserved. The term *
 * “Broadcom” refers to Broadcom Inc. and/or its subsidiaries.  *
 * Copyright (C) 2004-2016 Emulex.  All rights reserved.           *
 * EMULEX and SLI are trademarks of Emulex.                        *
 * www.broadcom.com                                                *
 * Portions Copyright (C) 2004-2005 Christoph Hellwig              *
 *                                                                 *
 * This program is free software; you can redistribute it and/or   *
 * modify it under the terms of version 2 of the GNU General       *
 * Public License as published by the Free Software Foundation.    *
 * This program is distributed in the hope that it will be useful. *
 * ALL EXPRESS OR IMPLIED CONDITIONS, REPRESENTATIONS AND          *
 * WARRANTIES, INCLUDING ANY IMPLIED WARRANTY OF MERCHANTABILITY,  *
 * FITNESS FOR A PARTICULAR PURPOSE, OR NON-INFRINGEMENT, ARE      *
 * DISCLAIMED, EXCEPT TO THE EXTENT THAT SUCH DISCLAIMERS ARE HELD *
 * TO BE LEGALLY INVALID.  See the GNU General Public License for  *
 * more details, a copy of which can be found in the file COPYING  *
 * included with this package.                                     *
 *******************************************************************/

#include <linux/blkdev.h>
#include <linux/delay.h>
#include <linux/dma-mapping.h>
#include <linux/idr.h>
#include <linux/interrupt.h>
#include <linux/module.h>
#include <linux/kthread.h>
#include <linux/pci.h>
#include <linux/spinlock.h>
#include <linux/ctype.h>
#include <linux/aer.h>
#include <linux/slab.h>
#include <linux/firmware.h>
#include <linux/miscdevice.h>
#include <linux/percpu.h>
#include <linux/msi.h>
#include <linux/irq.h>
#include <linux/bitops.h>

#include <scsi/scsi.h>
#include <scsi/scsi_device.h>
#include <scsi/scsi_host.h>
#include <scsi/scsi_transport_fc.h>
#include <scsi/scsi_tcq.h>
#include <scsi/fc/fc_fs.h>

#include <linux/nvme-fc-driver.h>

#include "lpfc_hw4.h"
#include "lpfc_hw.h"
#include "lpfc_sli.h"
#include "lpfc_sli4.h"
#include "lpfc_nl.h"
#include "lpfc_disc.h"
#include "lpfc.h"
#include "lpfc_scsi.h"
#include "lpfc_nvme.h"
#include "lpfc_nvmet.h"
#include "lpfc_logmsg.h"
#include "lpfc_crtn.h"
#include "lpfc_vport.h"
#include "lpfc_version.h"
#include "lpfc_ids.h"

char *_dump_buf_data;
unsigned long _dump_buf_data_order;
char *_dump_buf_dif;
unsigned long _dump_buf_dif_order;
spinlock_t _dump_buf_lock;

/* Used when mapping IRQ vectors in a driver centric manner */
static uint32_t lpfc_present_cpu;

static void lpfc_get_hba_model_desc(struct lpfc_hba *, uint8_t *, uint8_t *);
static int lpfc_post_rcv_buf(struct lpfc_hba *);
static int lpfc_sli4_queue_verify(struct lpfc_hba *);
static int lpfc_create_bootstrap_mbox(struct lpfc_hba *);
static int lpfc_setup_endian_order(struct lpfc_hba *);
static void lpfc_destroy_bootstrap_mbox(struct lpfc_hba *);
static void lpfc_free_els_sgl_list(struct lpfc_hba *);
static void lpfc_free_nvmet_sgl_list(struct lpfc_hba *);
static void lpfc_init_sgl_list(struct lpfc_hba *);
static int lpfc_init_active_sgl_array(struct lpfc_hba *);
static void lpfc_free_active_sgl(struct lpfc_hba *);
static int lpfc_hba_down_post_s3(struct lpfc_hba *phba);
static int lpfc_hba_down_post_s4(struct lpfc_hba *phba);
static int lpfc_sli4_cq_event_pool_create(struct lpfc_hba *);
static void lpfc_sli4_cq_event_pool_destroy(struct lpfc_hba *);
static void lpfc_sli4_cq_event_release_all(struct lpfc_hba *);
static void lpfc_sli4_disable_intr(struct lpfc_hba *);
static uint32_t lpfc_sli4_enable_intr(struct lpfc_hba *, uint32_t);
static void lpfc_sli4_oas_verify(struct lpfc_hba *phba);
static uint16_t lpfc_find_cpu_handle(struct lpfc_hba *, uint16_t, int);
static void lpfc_setup_bg(struct lpfc_hba *, struct Scsi_Host *);

static struct scsi_transport_template *lpfc_transport_template = NULL;
static struct scsi_transport_template *lpfc_vport_transport_template = NULL;
static DEFINE_IDR(lpfc_hba_index);
#define LPFC_NVMET_BUF_POST 254

/**
 * lpfc_config_port_prep - Perform lpfc initialization prior to config port
 * @phba: pointer to lpfc hba data structure.
 *
 * This routine will do LPFC initialization prior to issuing the CONFIG_PORT
 * mailbox command. It retrieves the revision information from the HBA and
 * collects the Vital Product Data (VPD) about the HBA for preparing the
 * configuration of the HBA.
 *
 * Return codes:
 *   0 - success.
 *   -ERESTART - requests the SLI layer to reset the HBA and try again.
 *   Any other value - indicates an error.
 **/
int
lpfc_config_port_prep(struct lpfc_hba *phba)
{
	lpfc_vpd_t *vp = &phba->vpd;
	int i = 0, rc;
	LPFC_MBOXQ_t *pmb;
	MAILBOX_t *mb;
	char *lpfc_vpd_data = NULL;
	uint16_t offset = 0;
	static char licensed[56] =
		    "key unlock for use with gnu public licensed code only\0";
	static int init_key = 1;

	pmb = mempool_alloc(phba->mbox_mem_pool, GFP_KERNEL);
	if (!pmb) {
		phba->link_state = LPFC_HBA_ERROR;
		return -ENOMEM;
	}

	mb = &pmb->u.mb;
	phba->link_state = LPFC_INIT_MBX_CMDS;

	if (lpfc_is_LC_HBA(phba->pcidev->device)) {
		if (init_key) {
			uint32_t *ptext = (uint32_t *) licensed;

			for (i = 0; i < 56; i += sizeof (uint32_t), ptext++)
				*ptext = cpu_to_be32(*ptext);
			init_key = 0;
		}

		lpfc_read_nv(phba, pmb);
		memset((char*)mb->un.varRDnvp.rsvd3, 0,
			sizeof (mb->un.varRDnvp.rsvd3));
		memcpy((char*)mb->un.varRDnvp.rsvd3, licensed,
			 sizeof (licensed));

		rc = lpfc_sli_issue_mbox(phba, pmb, MBX_POLL);

		if (rc != MBX_SUCCESS) {
			lpfc_printf_log(phba, KERN_ERR, LOG_MBOX,
					"0324 Config Port initialization "
					"error, mbxCmd x%x READ_NVPARM, "
					"mbxStatus x%x\n",
					mb->mbxCommand, mb->mbxStatus);
			mempool_free(pmb, phba->mbox_mem_pool);
			return -ERESTART;
		}
		memcpy(phba->wwnn, (char *)mb->un.varRDnvp.nodename,
		       sizeof(phba->wwnn));
		memcpy(phba->wwpn, (char *)mb->un.varRDnvp.portname,
		       sizeof(phba->wwpn));
	}

	/*
	 * Clear all option bits except LPFC_SLI3_BG_ENABLED,
	 * which was already set in lpfc_get_cfgparam()
	 */
	phba->sli3_options &= (uint32_t)LPFC_SLI3_BG_ENABLED;

	/* Setup and issue mailbox READ REV command */
	lpfc_read_rev(phba, pmb);
	rc = lpfc_sli_issue_mbox(phba, pmb, MBX_POLL);
	if (rc != MBX_SUCCESS) {
		lpfc_printf_log(phba, KERN_ERR, LOG_INIT,
				"0439 Adapter failed to init, mbxCmd x%x "
				"READ_REV, mbxStatus x%x\n",
				mb->mbxCommand, mb->mbxStatus);
		mempool_free( pmb, phba->mbox_mem_pool);
		return -ERESTART;
	}


	/*
	 * The value of rr must be 1 since the driver set the cv field to 1.
	 * This setting requires the FW to set all revision fields.
	 */
	if (mb->un.varRdRev.rr == 0) {
		vp->rev.rBit = 0;
		lpfc_printf_log(phba, KERN_ERR, LOG_INIT,
				"0440 Adapter failed to init, READ_REV has "
				"missing revision information.\n");
		mempool_free(pmb, phba->mbox_mem_pool);
		return -ERESTART;
	}

	if (phba->sli_rev == 3 && !mb->un.varRdRev.v3rsp) {
		mempool_free(pmb, phba->mbox_mem_pool);
		return -EINVAL;
	}

	/* Save information as VPD data */
	vp->rev.rBit = 1;
	memcpy(&vp->sli3Feat, &mb->un.varRdRev.sli3Feat, sizeof(uint32_t));
	vp->rev.sli1FwRev = mb->un.varRdRev.sli1FwRev;
	memcpy(vp->rev.sli1FwName, (char*) mb->un.varRdRev.sli1FwName, 16);
	vp->rev.sli2FwRev = mb->un.varRdRev.sli2FwRev;
	memcpy(vp->rev.sli2FwName, (char *) mb->un.varRdRev.sli2FwName, 16);
	vp->rev.biuRev = mb->un.varRdRev.biuRev;
	vp->rev.smRev = mb->un.varRdRev.smRev;
	vp->rev.smFwRev = mb->un.varRdRev.un.smFwRev;
	vp->rev.endecRev = mb->un.varRdRev.endecRev;
	vp->rev.fcphHigh = mb->un.varRdRev.fcphHigh;
	vp->rev.fcphLow = mb->un.varRdRev.fcphLow;
	vp->rev.feaLevelHigh = mb->un.varRdRev.feaLevelHigh;
	vp->rev.feaLevelLow = mb->un.varRdRev.feaLevelLow;
	vp->rev.postKernRev = mb->un.varRdRev.postKernRev;
	vp->rev.opFwRev = mb->un.varRdRev.opFwRev;

	/* If the sli feature level is less then 9, we must
	 * tear down all RPIs and VPIs on link down if NPIV
	 * is enabled.
	 */
	if (vp->rev.feaLevelHigh < 9)
		phba->sli3_options |= LPFC_SLI3_VPORT_TEARDOWN;

	if (lpfc_is_LC_HBA(phba->pcidev->device))
		memcpy(phba->RandomData, (char *)&mb->un.varWords[24],
						sizeof (phba->RandomData));

	/* Get adapter VPD information */
	lpfc_vpd_data = kmalloc(DMP_VPD_SIZE, GFP_KERNEL);
	if (!lpfc_vpd_data)
		goto out_free_mbox;
	do {
		lpfc_dump_mem(phba, pmb, offset, DMP_REGION_VPD);
		rc = lpfc_sli_issue_mbox(phba, pmb, MBX_POLL);

		if (rc != MBX_SUCCESS) {
			lpfc_printf_log(phba, KERN_INFO, LOG_INIT,
					"0441 VPD not present on adapter, "
					"mbxCmd x%x DUMP VPD, mbxStatus x%x\n",
					mb->mbxCommand, mb->mbxStatus);
			mb->un.varDmp.word_cnt = 0;
		}
		/* dump mem may return a zero when finished or we got a
		 * mailbox error, either way we are done.
		 */
		if (mb->un.varDmp.word_cnt == 0)
			break;
		if (mb->un.varDmp.word_cnt > DMP_VPD_SIZE - offset)
			mb->un.varDmp.word_cnt = DMP_VPD_SIZE - offset;
		lpfc_sli_pcimem_bcopy(((uint8_t *)mb) + DMP_RSP_OFFSET,
				      lpfc_vpd_data + offset,
				      mb->un.varDmp.word_cnt);
		offset += mb->un.varDmp.word_cnt;
	} while (mb->un.varDmp.word_cnt && offset < DMP_VPD_SIZE);
	lpfc_parse_vpd(phba, lpfc_vpd_data, offset);

	kfree(lpfc_vpd_data);
out_free_mbox:
	mempool_free(pmb, phba->mbox_mem_pool);
	return 0;
}

/**
 * lpfc_config_async_cmpl - Completion handler for config async event mbox cmd
 * @phba: pointer to lpfc hba data structure.
 * @pmboxq: pointer to the driver internal queue element for mailbox command.
 *
 * This is the completion handler for driver's configuring asynchronous event
 * mailbox command to the device. If the mailbox command returns successfully,
 * it will set internal async event support flag to 1; otherwise, it will
 * set internal async event support flag to 0.
 **/
static void
lpfc_config_async_cmpl(struct lpfc_hba * phba, LPFC_MBOXQ_t * pmboxq)
{
	if (pmboxq->u.mb.mbxStatus == MBX_SUCCESS)
		phba->temp_sensor_support = 1;
	else
		phba->temp_sensor_support = 0;
	mempool_free(pmboxq, phba->mbox_mem_pool);
	return;
}

/**
 * lpfc_dump_wakeup_param_cmpl - dump memory mailbox command completion handler
 * @phba: pointer to lpfc hba data structure.
 * @pmboxq: pointer to the driver internal queue element for mailbox command.
 *
 * This is the completion handler for dump mailbox command for getting
 * wake up parameters. When this command complete, the response contain
 * Option rom version of the HBA. This function translate the version number
 * into a human readable string and store it in OptionROMVersion.
 **/
static void
lpfc_dump_wakeup_param_cmpl(struct lpfc_hba *phba, LPFC_MBOXQ_t *pmboxq)
{
	struct prog_id *prg;
	uint32_t prog_id_word;
	char dist = ' ';
	/* character array used for decoding dist type. */
	char dist_char[] = "nabx";

	if (pmboxq->u.mb.mbxStatus != MBX_SUCCESS) {
		mempool_free(pmboxq, phba->mbox_mem_pool);
		return;
	}

	prg = (struct prog_id *) &prog_id_word;

	/* word 7 contain option rom version */
	prog_id_word = pmboxq->u.mb.un.varWords[7];

	/* Decode the Option rom version word to a readable string */
	if (prg->dist < 4)
		dist = dist_char[prg->dist];

	if ((prg->dist == 3) && (prg->num == 0))
		snprintf(phba->OptionROMVersion, 32, "%d.%d%d",
			prg->ver, prg->rev, prg->lev);
	else
		snprintf(phba->OptionROMVersion, 32, "%d.%d%d%c%d",
			prg->ver, prg->rev, prg->lev,
			dist, prg->num);
	mempool_free(pmboxq, phba->mbox_mem_pool);
	return;
}

/**
 * lpfc_update_vport_wwn - Updates the fc_nodename, fc_portname,
 *	cfg_soft_wwnn, cfg_soft_wwpn
 * @vport: pointer to lpfc vport data structure.
 *
 *
 * Return codes
 *   None.
 **/
void
lpfc_update_vport_wwn(struct lpfc_vport *vport)
{
	uint8_t vvvl = vport->fc_sparam.cmn.valid_vendor_ver_level;
	u32 *fawwpn_key = (u32 *)&vport->fc_sparam.un.vendorVersion[0];

	/* If the soft name exists then update it using the service params */
	if (vport->phba->cfg_soft_wwnn)
		u64_to_wwn(vport->phba->cfg_soft_wwnn,
			   vport->fc_sparam.nodeName.u.wwn);
	if (vport->phba->cfg_soft_wwpn)
		u64_to_wwn(vport->phba->cfg_soft_wwpn,
			   vport->fc_sparam.portName.u.wwn);

	/*
	 * If the name is empty or there exists a soft name
	 * then copy the service params name, otherwise use the fc name
	 */
	if (vport->fc_nodename.u.wwn[0] == 0 || vport->phba->cfg_soft_wwnn)
		memcpy(&vport->fc_nodename, &vport->fc_sparam.nodeName,
			sizeof(struct lpfc_name));
	else
		memcpy(&vport->fc_sparam.nodeName, &vport->fc_nodename,
			sizeof(struct lpfc_name));

	/*
	 * If the port name has changed, then set the Param changes flag
	 * to unreg the login
	 */
	if (vport->fc_portname.u.wwn[0] != 0 &&
		memcmp(&vport->fc_portname, &vport->fc_sparam.portName,
			sizeof(struct lpfc_name)))
		vport->vport_flag |= FAWWPN_PARAM_CHG;

	if (vport->fc_portname.u.wwn[0] == 0 ||
	    vport->phba->cfg_soft_wwpn ||
	    (vvvl == 1 && cpu_to_be32(*fawwpn_key) == FAPWWN_KEY_VENDOR) ||
	    vport->vport_flag & FAWWPN_SET) {
		memcpy(&vport->fc_portname, &vport->fc_sparam.portName,
			sizeof(struct lpfc_name));
		vport->vport_flag &= ~FAWWPN_SET;
		if (vvvl == 1 && cpu_to_be32(*fawwpn_key) == FAPWWN_KEY_VENDOR)
			vport->vport_flag |= FAWWPN_SET;
	}
	else
		memcpy(&vport->fc_sparam.portName, &vport->fc_portname,
			sizeof(struct lpfc_name));
}

/**
 * lpfc_config_port_post - Perform lpfc initialization after config port
 * @phba: pointer to lpfc hba data structure.
 *
 * This routine will do LPFC initialization after the CONFIG_PORT mailbox
 * command call. It performs all internal resource and state setups on the
 * port: post IOCB buffers, enable appropriate host interrupt attentions,
 * ELS ring timers, etc.
 *
 * Return codes
 *   0 - success.
 *   Any other value - error.
 **/
int
lpfc_config_port_post(struct lpfc_hba *phba)
{
	struct lpfc_vport *vport = phba->pport;
	struct Scsi_Host *shost = lpfc_shost_from_vport(vport);
	LPFC_MBOXQ_t *pmb;
	MAILBOX_t *mb;
	struct lpfc_dmabuf *mp;
	struct lpfc_sli *psli = &phba->sli;
	uint32_t status, timeout;
	int i, j;
	int rc;

	spin_lock_irq(&phba->hbalock);
	/*
	 * If the Config port completed correctly the HBA is not
	 * over heated any more.
	 */
	if (phba->over_temp_state == HBA_OVER_TEMP)
		phba->over_temp_state = HBA_NORMAL_TEMP;
	spin_unlock_irq(&phba->hbalock);

	pmb = mempool_alloc(phba->mbox_mem_pool, GFP_KERNEL);
	if (!pmb) {
		phba->link_state = LPFC_HBA_ERROR;
		return -ENOMEM;
	}
	mb = &pmb->u.mb;

	/* Get login parameters for NID.  */
	rc = lpfc_read_sparam(phba, pmb, 0);
	if (rc) {
		mempool_free(pmb, phba->mbox_mem_pool);
		return -ENOMEM;
	}

	pmb->vport = vport;
	if (lpfc_sli_issue_mbox(phba, pmb, MBX_POLL) != MBX_SUCCESS) {
		lpfc_printf_log(phba, KERN_ERR, LOG_INIT,
				"0448 Adapter failed init, mbxCmd x%x "
				"READ_SPARM mbxStatus x%x\n",
				mb->mbxCommand, mb->mbxStatus);
		phba->link_state = LPFC_HBA_ERROR;
		mp = (struct lpfc_dmabuf *)pmb->ctx_buf;
		mempool_free(pmb, phba->mbox_mem_pool);
		lpfc_mbuf_free(phba, mp->virt, mp->phys);
		kfree(mp);
		return -EIO;
	}

	mp = (struct lpfc_dmabuf *)pmb->ctx_buf;

	memcpy(&vport->fc_sparam, mp->virt, sizeof (struct serv_parm));
	lpfc_mbuf_free(phba, mp->virt, mp->phys);
	kfree(mp);
	pmb->ctx_buf = NULL;
	lpfc_update_vport_wwn(vport);

	/* Update the fc_host data structures with new wwn. */
	fc_host_node_name(shost) = wwn_to_u64(vport->fc_nodename.u.wwn);
	fc_host_port_name(shost) = wwn_to_u64(vport->fc_portname.u.wwn);
	fc_host_max_npiv_vports(shost) = phba->max_vpi;

	/* If no serial number in VPD data, use low 6 bytes of WWNN */
	/* This should be consolidated into parse_vpd ? - mr */
	if (phba->SerialNumber[0] == 0) {
		uint8_t *outptr;

		outptr = &vport->fc_nodename.u.s.IEEE[0];
		for (i = 0; i < 12; i++) {
			status = *outptr++;
			j = ((status & 0xf0) >> 4);
			if (j <= 9)
				phba->SerialNumber[i] =
				    (char)((uint8_t) 0x30 + (uint8_t) j);
			else
				phba->SerialNumber[i] =
				    (char)((uint8_t) 0x61 + (uint8_t) (j - 10));
			i++;
			j = (status & 0xf);
			if (j <= 9)
				phba->SerialNumber[i] =
				    (char)((uint8_t) 0x30 + (uint8_t) j);
			else
				phba->SerialNumber[i] =
				    (char)((uint8_t) 0x61 + (uint8_t) (j - 10));
		}
	}

	lpfc_read_config(phba, pmb);
	pmb->vport = vport;
	if (lpfc_sli_issue_mbox(phba, pmb, MBX_POLL) != MBX_SUCCESS) {
		lpfc_printf_log(phba, KERN_ERR, LOG_INIT,
				"0453 Adapter failed to init, mbxCmd x%x "
				"READ_CONFIG, mbxStatus x%x\n",
				mb->mbxCommand, mb->mbxStatus);
		phba->link_state = LPFC_HBA_ERROR;
		mempool_free( pmb, phba->mbox_mem_pool);
		return -EIO;
	}

	/* Check if the port is disabled */
	lpfc_sli_read_link_ste(phba);

	/* Reset the DFT_HBA_Q_DEPTH to the max xri  */
	i = (mb->un.varRdConfig.max_xri + 1);
	if (phba->cfg_hba_queue_depth > i) {
		lpfc_printf_log(phba, KERN_WARNING, LOG_INIT,
				"3359 HBA queue depth changed from %d to %d\n",
				phba->cfg_hba_queue_depth, i);
		phba->cfg_hba_queue_depth = i;
	}

	/* Reset the DFT_LUN_Q_DEPTH to (max xri >> 3)  */
	i = (mb->un.varRdConfig.max_xri >> 3);
	if (phba->pport->cfg_lun_queue_depth > i) {
		lpfc_printf_log(phba, KERN_WARNING, LOG_INIT,
				"3360 LUN queue depth changed from %d to %d\n",
				phba->pport->cfg_lun_queue_depth, i);
		phba->pport->cfg_lun_queue_depth = i;
	}

	phba->lmt = mb->un.varRdConfig.lmt;

	/* Get the default values for Model Name and Description */
	lpfc_get_hba_model_desc(phba, phba->ModelName, phba->ModelDesc);

	phba->link_state = LPFC_LINK_DOWN;

	/* Only process IOCBs on ELS ring till hba_state is READY */
	if (psli->sli3_ring[LPFC_EXTRA_RING].sli.sli3.cmdringaddr)
		psli->sli3_ring[LPFC_EXTRA_RING].flag |= LPFC_STOP_IOCB_EVENT;
	if (psli->sli3_ring[LPFC_FCP_RING].sli.sli3.cmdringaddr)
		psli->sli3_ring[LPFC_FCP_RING].flag |= LPFC_STOP_IOCB_EVENT;

	/* Post receive buffers for desired rings */
	if (phba->sli_rev != 3)
		lpfc_post_rcv_buf(phba);

	/*
	 * Configure HBA MSI-X attention conditions to messages if MSI-X mode
	 */
	if (phba->intr_type == MSIX) {
		rc = lpfc_config_msi(phba, pmb);
		if (rc) {
			mempool_free(pmb, phba->mbox_mem_pool);
			return -EIO;
		}
		rc = lpfc_sli_issue_mbox(phba, pmb, MBX_POLL);
		if (rc != MBX_SUCCESS) {
			lpfc_printf_log(phba, KERN_ERR, LOG_MBOX,
					"0352 Config MSI mailbox command "
					"failed, mbxCmd x%x, mbxStatus x%x\n",
					pmb->u.mb.mbxCommand,
					pmb->u.mb.mbxStatus);
			mempool_free(pmb, phba->mbox_mem_pool);
			return -EIO;
		}
	}

	spin_lock_irq(&phba->hbalock);
	/* Initialize ERATT handling flag */
	phba->hba_flag &= ~HBA_ERATT_HANDLED;

	/* Enable appropriate host interrupts */
	if (lpfc_readl(phba->HCregaddr, &status)) {
		spin_unlock_irq(&phba->hbalock);
		return -EIO;
	}
	status |= HC_MBINT_ENA | HC_ERINT_ENA | HC_LAINT_ENA;
	if (psli->num_rings > 0)
		status |= HC_R0INT_ENA;
	if (psli->num_rings > 1)
		status |= HC_R1INT_ENA;
	if (psli->num_rings > 2)
		status |= HC_R2INT_ENA;
	if (psli->num_rings > 3)
		status |= HC_R3INT_ENA;

	if ((phba->cfg_poll & ENABLE_FCP_RING_POLLING) &&
	    (phba->cfg_poll & DISABLE_FCP_RING_INT))
		status &= ~(HC_R0INT_ENA);

	writel(status, phba->HCregaddr);
	readl(phba->HCregaddr); /* flush */
	spin_unlock_irq(&phba->hbalock);

	/* Set up ring-0 (ELS) timer */
	timeout = phba->fc_ratov * 2;
	mod_timer(&vport->els_tmofunc,
		  jiffies + msecs_to_jiffies(1000 * timeout));
	/* Set up heart beat (HB) timer */
	mod_timer(&phba->hb_tmofunc,
		  jiffies + msecs_to_jiffies(1000 * LPFC_HB_MBOX_INTERVAL));
	phba->hb_outstanding = 0;
	phba->last_completion_time = jiffies;
	/* Set up error attention (ERATT) polling timer */
	mod_timer(&phba->eratt_poll,
		  jiffies + msecs_to_jiffies(1000 * phba->eratt_poll_interval));

	if (phba->hba_flag & LINK_DISABLED) {
		lpfc_printf_log(phba,
			KERN_ERR, LOG_INIT,
			"2598 Adapter Link is disabled.\n");
		lpfc_down_link(phba, pmb);
		pmb->mbox_cmpl = lpfc_sli_def_mbox_cmpl;
		rc = lpfc_sli_issue_mbox(phba, pmb, MBX_NOWAIT);
		if ((rc != MBX_SUCCESS) && (rc != MBX_BUSY)) {
			lpfc_printf_log(phba,
			KERN_ERR, LOG_INIT,
			"2599 Adapter failed to issue DOWN_LINK"
			" mbox command rc 0x%x\n", rc);

			mempool_free(pmb, phba->mbox_mem_pool);
			return -EIO;
		}
	} else if (phba->cfg_suppress_link_up == LPFC_INITIALIZE_LINK) {
		mempool_free(pmb, phba->mbox_mem_pool);
		rc = phba->lpfc_hba_init_link(phba, MBX_NOWAIT);
		if (rc)
			return rc;
	}
	/* MBOX buffer will be freed in mbox compl */
	pmb = mempool_alloc(phba->mbox_mem_pool, GFP_KERNEL);
	if (!pmb) {
		phba->link_state = LPFC_HBA_ERROR;
		return -ENOMEM;
	}

	lpfc_config_async(phba, pmb, LPFC_ELS_RING);
	pmb->mbox_cmpl = lpfc_config_async_cmpl;
	pmb->vport = phba->pport;
	rc = lpfc_sli_issue_mbox(phba, pmb, MBX_NOWAIT);

	if ((rc != MBX_BUSY) && (rc != MBX_SUCCESS)) {
		lpfc_printf_log(phba,
				KERN_ERR,
				LOG_INIT,
				"0456 Adapter failed to issue "
				"ASYNCEVT_ENABLE mbox status x%x\n",
				rc);
		mempool_free(pmb, phba->mbox_mem_pool);
	}

	/* Get Option rom version */
	pmb = mempool_alloc(phba->mbox_mem_pool, GFP_KERNEL);
	if (!pmb) {
		phba->link_state = LPFC_HBA_ERROR;
		return -ENOMEM;
	}

	lpfc_dump_wakeup_param(phba, pmb);
	pmb->mbox_cmpl = lpfc_dump_wakeup_param_cmpl;
	pmb->vport = phba->pport;
	rc = lpfc_sli_issue_mbox(phba, pmb, MBX_NOWAIT);

	if ((rc != MBX_BUSY) && (rc != MBX_SUCCESS)) {
		lpfc_printf_log(phba, KERN_ERR, LOG_INIT, "0435 Adapter failed "
				"to get Option ROM version status x%x\n", rc);
		mempool_free(pmb, phba->mbox_mem_pool);
	}

	return 0;
}

/**
 * lpfc_hba_init_link - Initialize the FC link
 * @phba: pointer to lpfc hba data structure.
 * @flag: mailbox command issue mode - either MBX_POLL or MBX_NOWAIT
 *
 * This routine will issue the INIT_LINK mailbox command call.
 * It is available to other drivers through the lpfc_hba data
 * structure for use as a delayed link up mechanism with the
 * module parameter lpfc_suppress_link_up.
 *
 * Return code
 *		0 - success
 *		Any other value - error
 **/
static int
lpfc_hba_init_link(struct lpfc_hba *phba, uint32_t flag)
{
	return lpfc_hba_init_link_fc_topology(phba, phba->cfg_topology, flag);
}

/**
 * lpfc_hba_init_link_fc_topology - Initialize FC link with desired topology
 * @phba: pointer to lpfc hba data structure.
 * @fc_topology: desired fc topology.
 * @flag: mailbox command issue mode - either MBX_POLL or MBX_NOWAIT
 *
 * This routine will issue the INIT_LINK mailbox command call.
 * It is available to other drivers through the lpfc_hba data
 * structure for use as a delayed link up mechanism with the
 * module parameter lpfc_suppress_link_up.
 *
 * Return code
 *              0 - success
 *              Any other value - error
 **/
int
lpfc_hba_init_link_fc_topology(struct lpfc_hba *phba, uint32_t fc_topology,
			       uint32_t flag)
{
	struct lpfc_vport *vport = phba->pport;
	LPFC_MBOXQ_t *pmb;
	MAILBOX_t *mb;
	int rc;

	pmb = mempool_alloc(phba->mbox_mem_pool, GFP_KERNEL);
	if (!pmb) {
		phba->link_state = LPFC_HBA_ERROR;
		return -ENOMEM;
	}
	mb = &pmb->u.mb;
	pmb->vport = vport;

	if ((phba->cfg_link_speed > LPFC_USER_LINK_SPEED_MAX) ||
	    ((phba->cfg_link_speed == LPFC_USER_LINK_SPEED_1G) &&
	     !(phba->lmt & LMT_1Gb)) ||
	    ((phba->cfg_link_speed == LPFC_USER_LINK_SPEED_2G) &&
	     !(phba->lmt & LMT_2Gb)) ||
	    ((phba->cfg_link_speed == LPFC_USER_LINK_SPEED_4G) &&
	     !(phba->lmt & LMT_4Gb)) ||
	    ((phba->cfg_link_speed == LPFC_USER_LINK_SPEED_8G) &&
	     !(phba->lmt & LMT_8Gb)) ||
	    ((phba->cfg_link_speed == LPFC_USER_LINK_SPEED_10G) &&
	     !(phba->lmt & LMT_10Gb)) ||
	    ((phba->cfg_link_speed == LPFC_USER_LINK_SPEED_16G) &&
	     !(phba->lmt & LMT_16Gb)) ||
	    ((phba->cfg_link_speed == LPFC_USER_LINK_SPEED_32G) &&
	     !(phba->lmt & LMT_32Gb)) ||
	    ((phba->cfg_link_speed == LPFC_USER_LINK_SPEED_64G) &&
	     !(phba->lmt & LMT_64Gb))) {
		/* Reset link speed to auto */
		lpfc_printf_log(phba, KERN_ERR, LOG_LINK_EVENT,
			"1302 Invalid speed for this board:%d "
			"Reset link speed to auto.\n",
			phba->cfg_link_speed);
			phba->cfg_link_speed = LPFC_USER_LINK_SPEED_AUTO;
	}
	lpfc_init_link(phba, pmb, fc_topology, phba->cfg_link_speed);
	pmb->mbox_cmpl = lpfc_sli_def_mbox_cmpl;
	if (phba->sli_rev < LPFC_SLI_REV4)
		lpfc_set_loopback_flag(phba);
	rc = lpfc_sli_issue_mbox(phba, pmb, flag);
	if ((rc != MBX_BUSY) && (rc != MBX_SUCCESS)) {
		lpfc_printf_log(phba, KERN_ERR, LOG_INIT,
			"0498 Adapter failed to init, mbxCmd x%x "
			"INIT_LINK, mbxStatus x%x\n",
			mb->mbxCommand, mb->mbxStatus);
		if (phba->sli_rev <= LPFC_SLI_REV3) {
			/* Clear all interrupt enable conditions */
			writel(0, phba->HCregaddr);
			readl(phba->HCregaddr); /* flush */
			/* Clear all pending interrupts */
			writel(0xffffffff, phba->HAregaddr);
			readl(phba->HAregaddr); /* flush */
		}
		phba->link_state = LPFC_HBA_ERROR;
		if (rc != MBX_BUSY || flag == MBX_POLL)
			mempool_free(pmb, phba->mbox_mem_pool);
		return -EIO;
	}
	phba->cfg_suppress_link_up = LPFC_INITIALIZE_LINK;
	if (flag == MBX_POLL)
		mempool_free(pmb, phba->mbox_mem_pool);

	return 0;
}

/**
 * lpfc_hba_down_link - this routine downs the FC link
 * @phba: pointer to lpfc hba data structure.
 * @flag: mailbox command issue mode - either MBX_POLL or MBX_NOWAIT
 *
 * This routine will issue the DOWN_LINK mailbox command call.
 * It is available to other drivers through the lpfc_hba data
 * structure for use to stop the link.
 *
 * Return code
 *		0 - success
 *		Any other value - error
 **/
static int
lpfc_hba_down_link(struct lpfc_hba *phba, uint32_t flag)
{
	LPFC_MBOXQ_t *pmb;
	int rc;

	pmb = mempool_alloc(phba->mbox_mem_pool, GFP_KERNEL);
	if (!pmb) {
		phba->link_state = LPFC_HBA_ERROR;
		return -ENOMEM;
	}

	lpfc_printf_log(phba,
		KERN_ERR, LOG_INIT,
		"0491 Adapter Link is disabled.\n");
	lpfc_down_link(phba, pmb);
	pmb->mbox_cmpl = lpfc_sli_def_mbox_cmpl;
	rc = lpfc_sli_issue_mbox(phba, pmb, flag);
	if ((rc != MBX_SUCCESS) && (rc != MBX_BUSY)) {
		lpfc_printf_log(phba,
		KERN_ERR, LOG_INIT,
		"2522 Adapter failed to issue DOWN_LINK"
		" mbox command rc 0x%x\n", rc);

		mempool_free(pmb, phba->mbox_mem_pool);
		return -EIO;
	}
	if (flag == MBX_POLL)
		mempool_free(pmb, phba->mbox_mem_pool);

	return 0;
}

/**
 * lpfc_hba_down_prep - Perform lpfc uninitialization prior to HBA reset
 * @phba: pointer to lpfc HBA data structure.
 *
 * This routine will do LPFC uninitialization before the HBA is reset when
 * bringing down the SLI Layer.
 *
 * Return codes
 *   0 - success.
 *   Any other value - error.
 **/
int
lpfc_hba_down_prep(struct lpfc_hba *phba)
{
	struct lpfc_vport **vports;
	int i;

	if (phba->sli_rev <= LPFC_SLI_REV3) {
		/* Disable interrupts */
		writel(0, phba->HCregaddr);
		readl(phba->HCregaddr); /* flush */
	}

	if (phba->pport->load_flag & FC_UNLOADING)
		lpfc_cleanup_discovery_resources(phba->pport);
	else {
		vports = lpfc_create_vport_work_array(phba);
		if (vports != NULL)
			for (i = 0; i <= phba->max_vports &&
				vports[i] != NULL; i++)
				lpfc_cleanup_discovery_resources(vports[i]);
		lpfc_destroy_vport_work_array(phba, vports);
	}
	return 0;
}

/**
 * lpfc_sli4_free_sp_events - Cleanup sp_queue_events to free
 * rspiocb which got deferred
 *
 * @phba: pointer to lpfc HBA data structure.
 *
 * This routine will cleanup completed slow path events after HBA is reset
 * when bringing down the SLI Layer.
 *
 *
 * Return codes
 *   void.
 **/
static void
lpfc_sli4_free_sp_events(struct lpfc_hba *phba)
{
	struct lpfc_iocbq *rspiocbq;
	struct hbq_dmabuf *dmabuf;
	struct lpfc_cq_event *cq_event;

	spin_lock_irq(&phba->hbalock);
	phba->hba_flag &= ~HBA_SP_QUEUE_EVT;
	spin_unlock_irq(&phba->hbalock);

	while (!list_empty(&phba->sli4_hba.sp_queue_event)) {
		/* Get the response iocb from the head of work queue */
		spin_lock_irq(&phba->hbalock);
		list_remove_head(&phba->sli4_hba.sp_queue_event,
				 cq_event, struct lpfc_cq_event, list);
		spin_unlock_irq(&phba->hbalock);

		switch (bf_get(lpfc_wcqe_c_code, &cq_event->cqe.wcqe_cmpl)) {
		case CQE_CODE_COMPL_WQE:
			rspiocbq = container_of(cq_event, struct lpfc_iocbq,
						 cq_event);
			lpfc_sli_release_iocbq(phba, rspiocbq);
			break;
		case CQE_CODE_RECEIVE:
		case CQE_CODE_RECEIVE_V1:
			dmabuf = container_of(cq_event, struct hbq_dmabuf,
					      cq_event);
			lpfc_in_buf_free(phba, &dmabuf->dbuf);
		}
	}
}

/**
 * lpfc_hba_free_post_buf - Perform lpfc uninitialization after HBA reset
 * @phba: pointer to lpfc HBA data structure.
 *
 * This routine will cleanup posted ELS buffers after the HBA is reset
 * when bringing down the SLI Layer.
 *
 *
 * Return codes
 *   void.
 **/
static void
lpfc_hba_free_post_buf(struct lpfc_hba *phba)
{
	struct lpfc_sli *psli = &phba->sli;
	struct lpfc_sli_ring *pring;
	struct lpfc_dmabuf *mp, *next_mp;
	LIST_HEAD(buflist);
	int count;

	if (phba->sli3_options & LPFC_SLI3_HBQ_ENABLED)
		lpfc_sli_hbqbuf_free_all(phba);
	else {
		/* Cleanup preposted buffers on the ELS ring */
		pring = &psli->sli3_ring[LPFC_ELS_RING];
		spin_lock_irq(&phba->hbalock);
		list_splice_init(&pring->postbufq, &buflist);
		spin_unlock_irq(&phba->hbalock);

		count = 0;
		list_for_each_entry_safe(mp, next_mp, &buflist, list) {
			list_del(&mp->list);
			count++;
			lpfc_mbuf_free(phba, mp->virt, mp->phys);
			kfree(mp);
		}

		spin_lock_irq(&phba->hbalock);
		pring->postbufq_cnt -= count;
		spin_unlock_irq(&phba->hbalock);
	}
}

/**
 * lpfc_hba_clean_txcmplq - Perform lpfc uninitialization after HBA reset
 * @phba: pointer to lpfc HBA data structure.
 *
 * This routine will cleanup the txcmplq after the HBA is reset when bringing
 * down the SLI Layer.
 *
 * Return codes
 *   void
 **/
static void
lpfc_hba_clean_txcmplq(struct lpfc_hba *phba)
{
	struct lpfc_sli *psli = &phba->sli;
	struct lpfc_queue *qp = NULL;
	struct lpfc_sli_ring *pring;
	LIST_HEAD(completions);
	int i;
	struct lpfc_iocbq *piocb, *next_iocb;

	if (phba->sli_rev != LPFC_SLI_REV4) {
		for (i = 0; i < psli->num_rings; i++) {
			pring = &psli->sli3_ring[i];
			spin_lock_irq(&phba->hbalock);
			/* At this point in time the HBA is either reset or DOA
			 * Nothing should be on txcmplq as it will
			 * NEVER complete.
			 */
			list_splice_init(&pring->txcmplq, &completions);
			pring->txcmplq_cnt = 0;
			spin_unlock_irq(&phba->hbalock);

			lpfc_sli_abort_iocb_ring(phba, pring);
		}
		/* Cancel all the IOCBs from the completions list */
		lpfc_sli_cancel_iocbs(phba, &completions,
				      IOSTAT_LOCAL_REJECT, IOERR_SLI_ABORTED);
		return;
	}
	list_for_each_entry(qp, &phba->sli4_hba.lpfc_wq_list, wq_list) {
		pring = qp->pring;
		if (!pring)
			continue;
		spin_lock_irq(&pring->ring_lock);
		list_for_each_entry_safe(piocb, next_iocb,
					 &pring->txcmplq, list)
			piocb->iocb_flag &= ~LPFC_IO_ON_TXCMPLQ;
		list_splice_init(&pring->txcmplq, &completions);
		pring->txcmplq_cnt = 0;
		spin_unlock_irq(&pring->ring_lock);
		lpfc_sli_abort_iocb_ring(phba, pring);
	}
	/* Cancel all the IOCBs from the completions list */
	lpfc_sli_cancel_iocbs(phba, &completions,
			      IOSTAT_LOCAL_REJECT, IOERR_SLI_ABORTED);
}

/**
 * lpfc_hba_down_post_s3 - Perform lpfc uninitialization after HBA reset
	int i;
 * @phba: pointer to lpfc HBA data structure.
 *
 * This routine will do uninitialization after the HBA is reset when bring
 * down the SLI Layer.
 *
 * Return codes
 *   0 - success.
 *   Any other value - error.
 **/
static int
lpfc_hba_down_post_s3(struct lpfc_hba *phba)
{
	lpfc_hba_free_post_buf(phba);
	lpfc_hba_clean_txcmplq(phba);
	return 0;
}

/**
 * lpfc_hba_down_post_s4 - Perform lpfc uninitialization after HBA reset
 * @phba: pointer to lpfc HBA data structure.
 *
 * This routine will do uninitialization after the HBA is reset when bring
 * down the SLI Layer.
 *
 * Return codes
 *   0 - success.
 *   Any other value - error.
 **/
static int
lpfc_hba_down_post_s4(struct lpfc_hba *phba)
{
	struct lpfc_io_buf *psb, *psb_next;
	struct lpfc_nvmet_rcv_ctx *ctxp, *ctxp_next;
	struct lpfc_sli4_hdw_queue *qp;
	LIST_HEAD(aborts);
	LIST_HEAD(nvme_aborts);
	LIST_HEAD(nvmet_aborts);
	struct lpfc_sglq *sglq_entry = NULL;
	int cnt, idx;


	lpfc_sli_hbqbuf_free_all(phba);
	lpfc_hba_clean_txcmplq(phba);

	/* At this point in time the HBA is either reset or DOA. Either
	 * way, nothing should be on lpfc_abts_els_sgl_list, it needs to be
	 * on the lpfc_els_sgl_list so that it can either be freed if the
	 * driver is unloading or reposted if the driver is restarting
	 * the port.
	 */
	spin_lock_irq(&phba->hbalock);  /* required for lpfc_els_sgl_list and */
					/* scsl_buf_list */
	/* sgl_list_lock required because worker thread uses this
	 * list.
	 */
	spin_lock(&phba->sli4_hba.sgl_list_lock);
	list_for_each_entry(sglq_entry,
		&phba->sli4_hba.lpfc_abts_els_sgl_list, list)
		sglq_entry->state = SGL_FREED;

	list_splice_init(&phba->sli4_hba.lpfc_abts_els_sgl_list,
			&phba->sli4_hba.lpfc_els_sgl_list);


	spin_unlock(&phba->sli4_hba.sgl_list_lock);

	/* abts_xxxx_buf_list_lock required because worker thread uses this
	 * list.
	 */
	cnt = 0;
	for (idx = 0; idx < phba->cfg_hdw_queue; idx++) {
		qp = &phba->sli4_hba.hdwq[idx];

		spin_lock(&qp->abts_scsi_buf_list_lock);
		list_splice_init(&qp->lpfc_abts_scsi_buf_list,
				 &aborts);

		list_for_each_entry_safe(psb, psb_next, &aborts, list) {
			psb->pCmd = NULL;
			psb->status = IOSTAT_SUCCESS;
			cnt++;
		}
		spin_lock(&qp->io_buf_list_put_lock);
		list_splice_init(&aborts, &qp->lpfc_io_buf_list_put);
		qp->put_io_bufs += qp->abts_scsi_io_bufs;
		qp->abts_scsi_io_bufs = 0;
		spin_unlock(&qp->io_buf_list_put_lock);
		spin_unlock(&qp->abts_scsi_buf_list_lock);

		if (phba->cfg_enable_fc4_type & LPFC_ENABLE_NVME) {
			spin_lock(&qp->abts_nvme_buf_list_lock);
			list_splice_init(&qp->lpfc_abts_nvme_buf_list,
					 &nvme_aborts);
			list_for_each_entry_safe(psb, psb_next, &nvme_aborts,
						 list) {
				psb->pCmd = NULL;
				psb->status = IOSTAT_SUCCESS;
				cnt++;
			}
			spin_lock(&qp->io_buf_list_put_lock);
			qp->put_io_bufs += qp->abts_nvme_io_bufs;
			qp->abts_nvme_io_bufs = 0;
			list_splice_init(&nvme_aborts,
					 &qp->lpfc_io_buf_list_put);
			spin_unlock(&qp->io_buf_list_put_lock);
			spin_unlock(&qp->abts_nvme_buf_list_lock);

		}
	}
	spin_unlock_irq(&phba->hbalock);

	if (phba->cfg_enable_fc4_type & LPFC_ENABLE_NVME) {
		spin_lock_irq(&phba->sli4_hba.abts_nvmet_buf_list_lock);
		list_splice_init(&phba->sli4_hba.lpfc_abts_nvmet_ctx_list,
				 &nvmet_aborts);
		spin_unlock_irq(&phba->sli4_hba.abts_nvmet_buf_list_lock);
		list_for_each_entry_safe(ctxp, ctxp_next, &nvmet_aborts, list) {
			ctxp->flag &= ~(LPFC_NVMET_XBUSY | LPFC_NVMET_ABORT_OP);
			lpfc_nvmet_ctxbuf_post(phba, ctxp->ctxbuf);
		}
	}

	lpfc_sli4_free_sp_events(phba);
	return cnt;
}

/**
 * lpfc_hba_down_post - Wrapper func for hba down post routine
 * @phba: pointer to lpfc HBA data structure.
 *
 * This routine wraps the actual SLI3 or SLI4 routine for performing
 * uninitialization after the HBA is reset when bring down the SLI Layer.
 *
 * Return codes
 *   0 - success.
 *   Any other value - error.
 **/
int
lpfc_hba_down_post(struct lpfc_hba *phba)
{
	return (*phba->lpfc_hba_down_post)(phba);
}

/**
 * lpfc_hb_timeout - The HBA-timer timeout handler
 * @ptr: unsigned long holds the pointer to lpfc hba data structure.
 *
 * This is the HBA-timer timeout handler registered to the lpfc driver. When
 * this timer fires, a HBA timeout event shall be posted to the lpfc driver
 * work-port-events bitmap and the worker thread is notified. This timeout
 * event will be used by the worker thread to invoke the actual timeout
 * handler routine, lpfc_hb_timeout_handler. Any periodical operations will
 * be performed in the timeout handler and the HBA timeout event bit shall
 * be cleared by the worker thread after it has taken the event bitmap out.
 **/
static void
lpfc_hb_timeout(struct timer_list *t)
{
	struct lpfc_hba *phba;
	uint32_t tmo_posted;
	unsigned long iflag;

	phba = from_timer(phba, t, hb_tmofunc);

	/* Check for heart beat timeout conditions */
	spin_lock_irqsave(&phba->pport->work_port_lock, iflag);
	tmo_posted = phba->pport->work_port_events & WORKER_HB_TMO;
	if (!tmo_posted)
		phba->pport->work_port_events |= WORKER_HB_TMO;
	spin_unlock_irqrestore(&phba->pport->work_port_lock, iflag);

	/* Tell the worker thread there is work to do */
	if (!tmo_posted)
		lpfc_worker_wake_up(phba);
	return;
}

/**
 * lpfc_rrq_timeout - The RRQ-timer timeout handler
 * @ptr: unsigned long holds the pointer to lpfc hba data structure.
 *
 * This is the RRQ-timer timeout handler registered to the lpfc driver. When
 * this timer fires, a RRQ timeout event shall be posted to the lpfc driver
 * work-port-events bitmap and the worker thread is notified. This timeout
 * event will be used by the worker thread to invoke the actual timeout
 * handler routine, lpfc_rrq_handler. Any periodical operations will
 * be performed in the timeout handler and the RRQ timeout event bit shall
 * be cleared by the worker thread after it has taken the event bitmap out.
 **/
static void
lpfc_rrq_timeout(struct timer_list *t)
{
	struct lpfc_hba *phba;
	unsigned long iflag;

	phba = from_timer(phba, t, rrq_tmr);
	spin_lock_irqsave(&phba->pport->work_port_lock, iflag);
	if (!(phba->pport->load_flag & FC_UNLOADING))
		phba->hba_flag |= HBA_RRQ_ACTIVE;
	else
		phba->hba_flag &= ~HBA_RRQ_ACTIVE;
	spin_unlock_irqrestore(&phba->pport->work_port_lock, iflag);

	if (!(phba->pport->load_flag & FC_UNLOADING))
		lpfc_worker_wake_up(phba);
}

/**
 * lpfc_hb_mbox_cmpl - The lpfc heart-beat mailbox command callback function
 * @phba: pointer to lpfc hba data structure.
 * @pmboxq: pointer to the driver internal queue element for mailbox command.
 *
 * This is the callback function to the lpfc heart-beat mailbox command.
 * If configured, the lpfc driver issues the heart-beat mailbox command to
 * the HBA every LPFC_HB_MBOX_INTERVAL (current 5) seconds. At the time the
 * heart-beat mailbox command is issued, the driver shall set up heart-beat
 * timeout timer to LPFC_HB_MBOX_TIMEOUT (current 30) seconds and marks
 * heart-beat outstanding state. Once the mailbox command comes back and
 * no error conditions detected, the heart-beat mailbox command timer is
 * reset to LPFC_HB_MBOX_INTERVAL seconds and the heart-beat outstanding
 * state is cleared for the next heart-beat. If the timer expired with the
 * heart-beat outstanding state set, the driver will put the HBA offline.
 **/
static void
lpfc_hb_mbox_cmpl(struct lpfc_hba * phba, LPFC_MBOXQ_t * pmboxq)
{
	unsigned long drvr_flag;

	spin_lock_irqsave(&phba->hbalock, drvr_flag);
	phba->hb_outstanding = 0;
	spin_unlock_irqrestore(&phba->hbalock, drvr_flag);

	/* Check and reset heart-beat timer is necessary */
	mempool_free(pmboxq, phba->mbox_mem_pool);
	if (!(phba->pport->fc_flag & FC_OFFLINE_MODE) &&
		!(phba->link_state == LPFC_HBA_ERROR) &&
		!(phba->pport->load_flag & FC_UNLOADING))
		mod_timer(&phba->hb_tmofunc,
			  jiffies +
			  msecs_to_jiffies(1000 * LPFC_HB_MBOX_INTERVAL));
	return;
}

static void
lpfc_hb_eq_delay_work(struct work_struct *work)
{
	struct lpfc_hba *phba = container_of(to_delayed_work(work),
					     struct lpfc_hba, eq_delay_work);
	struct lpfc_eq_intr_info *eqi, *eqi_new;
	struct lpfc_queue *eq, *eq_next;
	unsigned char *eqcnt = NULL;
	uint32_t usdelay;
	int i;

	if (!phba->cfg_auto_imax || phba->pport->load_flag & FC_UNLOADING)
		return;

	if (phba->link_state == LPFC_HBA_ERROR ||
	    phba->pport->fc_flag & FC_OFFLINE_MODE)
		goto requeue;

	eqcnt = kcalloc(num_possible_cpus(), sizeof(unsigned char),
			GFP_KERNEL);
	if (!eqcnt)
		goto requeue;

	/* Loop thru all IRQ vectors */
	for (i = 0; i < phba->cfg_irq_chann; i++) {
		/* Get the EQ corresponding to the IRQ vector */
		eq = phba->sli4_hba.hba_eq_hdl[i].eq;
		if (eq && eqcnt[eq->last_cpu] < 2)
			eqcnt[eq->last_cpu]++;
		continue;
	}

	for_each_present_cpu(i) {
		if (phba->cfg_irq_chann > 1 && eqcnt[i] < 2)
			continue;

		eqi = per_cpu_ptr(phba->sli4_hba.eq_info, i);

		usdelay = (eqi->icnt / LPFC_IMAX_THRESHOLD) *
			   LPFC_EQ_DELAY_STEP;
		if (usdelay > LPFC_MAX_AUTO_EQ_DELAY)
			usdelay = LPFC_MAX_AUTO_EQ_DELAY;

		eqi->icnt = 0;

		list_for_each_entry_safe(eq, eq_next, &eqi->list, cpu_list) {
			if (eq->last_cpu != i) {
				eqi_new = per_cpu_ptr(phba->sli4_hba.eq_info,
						      eq->last_cpu);
				list_move_tail(&eq->cpu_list, &eqi_new->list);
				continue;
			}
			if (usdelay != eq->q_mode)
				lpfc_modify_hba_eq_delay(phba, eq->hdwq, 1,
							 usdelay);
		}
	}

	kfree(eqcnt);

requeue:
	queue_delayed_work(phba->wq, &phba->eq_delay_work,
			   msecs_to_jiffies(LPFC_EQ_DELAY_MSECS));
}

/**
 * lpfc_hb_mxp_handler - Multi-XRI pools handler to adjust XRI distribution
 * @phba: pointer to lpfc hba data structure.
 *
 * For each heartbeat, this routine does some heuristic methods to adjust
 * XRI distribution. The goal is to fully utilize free XRIs.
 **/
static void lpfc_hb_mxp_handler(struct lpfc_hba *phba)
{
	u32 i;
	u32 hwq_count;

	hwq_count = phba->cfg_hdw_queue;
	for (i = 0; i < hwq_count; i++) {
		/* Adjust XRIs in private pool */
		lpfc_adjust_pvt_pool_count(phba, i);

		/* Adjust high watermark */
		lpfc_adjust_high_watermark(phba, i);

#ifdef LPFC_MXP_STAT
		/* Snapshot pbl, pvt and busy count */
		lpfc_snapshot_mxp(phba, i);
#endif
	}
}

/**
 * lpfc_hb_timeout_handler - The HBA-timer timeout handler
 * @phba: pointer to lpfc hba data structure.
 *
 * This is the actual HBA-timer timeout handler to be invoked by the worker
 * thread whenever the HBA timer fired and HBA-timeout event posted. This
 * handler performs any periodic operations needed for the device. If such
 * periodic event has already been attended to either in the interrupt handler
 * or by processing slow-ring or fast-ring events within the HBA-timer
 * timeout window (LPFC_HB_MBOX_INTERVAL), this handler just simply resets
 * the timer for the next timeout period. If lpfc heart-beat mailbox command
 * is configured and there is no heart-beat mailbox command outstanding, a
 * heart-beat mailbox is issued and timer set properly. Otherwise, if there
 * has been a heart-beat mailbox command outstanding, the HBA shall be put
 * to offline.
 **/
void
lpfc_hb_timeout_handler(struct lpfc_hba *phba)
{
	struct lpfc_vport **vports;
	LPFC_MBOXQ_t *pmboxq;
	struct lpfc_dmabuf *buf_ptr;
	int retval, i;
	struct lpfc_sli *psli = &phba->sli;
	LIST_HEAD(completions);

	if (phba->cfg_xri_rebalancing) {
		/* Multi-XRI pools handler */
		lpfc_hb_mxp_handler(phba);
	}

	vports = lpfc_create_vport_work_array(phba);
	if (vports != NULL)
		for (i = 0; i <= phba->max_vports && vports[i] != NULL; i++) {
			lpfc_rcv_seq_check_edtov(vports[i]);
			lpfc_fdmi_num_disc_check(vports[i]);
		}
	lpfc_destroy_vport_work_array(phba, vports);

	if ((phba->link_state == LPFC_HBA_ERROR) ||
		(phba->pport->load_flag & FC_UNLOADING) ||
		(phba->pport->fc_flag & FC_OFFLINE_MODE))
		return;

	spin_lock_irq(&phba->pport->work_port_lock);

	if (time_after(phba->last_completion_time +
			msecs_to_jiffies(1000 * LPFC_HB_MBOX_INTERVAL),
			jiffies)) {
		spin_unlock_irq(&phba->pport->work_port_lock);
		if (!phba->hb_outstanding)
			mod_timer(&phba->hb_tmofunc,
				jiffies +
				msecs_to_jiffies(1000 * LPFC_HB_MBOX_INTERVAL));
		else
			mod_timer(&phba->hb_tmofunc,
				jiffies +
				msecs_to_jiffies(1000 * LPFC_HB_MBOX_TIMEOUT));
		return;
	}
	spin_unlock_irq(&phba->pport->work_port_lock);

	if (phba->elsbuf_cnt &&
		(phba->elsbuf_cnt == phba->elsbuf_prev_cnt)) {
		spin_lock_irq(&phba->hbalock);
		list_splice_init(&phba->elsbuf, &completions);
		phba->elsbuf_cnt = 0;
		phba->elsbuf_prev_cnt = 0;
		spin_unlock_irq(&phba->hbalock);

		while (!list_empty(&completions)) {
			list_remove_head(&completions, buf_ptr,
				struct lpfc_dmabuf, list);
			lpfc_mbuf_free(phba, buf_ptr->virt, buf_ptr->phys);
			kfree(buf_ptr);
		}
	}
	phba->elsbuf_prev_cnt = phba->elsbuf_cnt;

	/* If there is no heart beat outstanding, issue a heartbeat command */
	if (phba->cfg_enable_hba_heartbeat) {
		if (!phba->hb_outstanding) {
			if ((!(psli->sli_flag & LPFC_SLI_MBOX_ACTIVE)) &&
				(list_empty(&psli->mboxq))) {
				pmboxq = mempool_alloc(phba->mbox_mem_pool,
							GFP_KERNEL);
				if (!pmboxq) {
					mod_timer(&phba->hb_tmofunc,
						 jiffies +
						 msecs_to_jiffies(1000 *
						 LPFC_HB_MBOX_INTERVAL));
					return;
				}

				lpfc_heart_beat(phba, pmboxq);
				pmboxq->mbox_cmpl = lpfc_hb_mbox_cmpl;
				pmboxq->vport = phba->pport;
				retval = lpfc_sli_issue_mbox(phba, pmboxq,
						MBX_NOWAIT);

				if (retval != MBX_BUSY &&
					retval != MBX_SUCCESS) {
					mempool_free(pmboxq,
							phba->mbox_mem_pool);
					mod_timer(&phba->hb_tmofunc,
						jiffies +
						msecs_to_jiffies(1000 *
						LPFC_HB_MBOX_INTERVAL));
					return;
				}
				phba->skipped_hb = 0;
				phba->hb_outstanding = 1;
			} else if (time_before_eq(phba->last_completion_time,
					phba->skipped_hb)) {
				lpfc_printf_log(phba, KERN_INFO, LOG_INIT,
					"2857 Last completion time not "
					" updated in %d ms\n",
					jiffies_to_msecs(jiffies
						 - phba->last_completion_time));
			} else
				phba->skipped_hb = jiffies;

			mod_timer(&phba->hb_tmofunc,
				 jiffies +
				 msecs_to_jiffies(1000 * LPFC_HB_MBOX_TIMEOUT));
			return;
		} else {
			/*
			* If heart beat timeout called with hb_outstanding set
			* we need to give the hb mailbox cmd a chance to
			* complete or TMO.
			*/
			lpfc_printf_log(phba, KERN_WARNING, LOG_INIT,
					"0459 Adapter heartbeat still out"
					"standing:last compl time was %d ms.\n",
					jiffies_to_msecs(jiffies
						 - phba->last_completion_time));
			mod_timer(&phba->hb_tmofunc,
				jiffies +
				msecs_to_jiffies(1000 * LPFC_HB_MBOX_TIMEOUT));
		}
	} else {
			mod_timer(&phba->hb_tmofunc,
				jiffies +
				msecs_to_jiffies(1000 * LPFC_HB_MBOX_INTERVAL));
	}
}

/**
 * lpfc_offline_eratt - Bring lpfc offline on hardware error attention
 * @phba: pointer to lpfc hba data structure.
 *
 * This routine is called to bring the HBA offline when HBA hardware error
 * other than Port Error 6 has been detected.
 **/
static void
lpfc_offline_eratt(struct lpfc_hba *phba)
{
	struct lpfc_sli   *psli = &phba->sli;

	spin_lock_irq(&phba->hbalock);
	psli->sli_flag &= ~LPFC_SLI_ACTIVE;
	spin_unlock_irq(&phba->hbalock);
	lpfc_offline_prep(phba, LPFC_MBX_NO_WAIT);

	lpfc_offline(phba);
	lpfc_reset_barrier(phba);
	spin_lock_irq(&phba->hbalock);
	lpfc_sli_brdreset(phba);
	spin_unlock_irq(&phba->hbalock);
	lpfc_hba_down_post(phba);
	lpfc_sli_brdready(phba, HS_MBRDY);
	lpfc_unblock_mgmt_io(phba);
	phba->link_state = LPFC_HBA_ERROR;
	return;
}

/**
 * lpfc_sli4_offline_eratt - Bring lpfc offline on SLI4 hardware error attention
 * @phba: pointer to lpfc hba data structure.
 *
 * This routine is called to bring a SLI4 HBA offline when HBA hardware error
 * other than Port Error 6 has been detected.
 **/
void
lpfc_sli4_offline_eratt(struct lpfc_hba *phba)
{
	spin_lock_irq(&phba->hbalock);
	phba->link_state = LPFC_HBA_ERROR;
	spin_unlock_irq(&phba->hbalock);

	lpfc_offline_prep(phba, LPFC_MBX_NO_WAIT);
	lpfc_offline(phba);
	lpfc_hba_down_post(phba);
	lpfc_unblock_mgmt_io(phba);
}

/**
 * lpfc_handle_deferred_eratt - The HBA hardware deferred error handler
 * @phba: pointer to lpfc hba data structure.
 *
 * This routine is invoked to handle the deferred HBA hardware error
 * conditions. This type of error is indicated by HBA by setting ER1
 * and another ER bit in the host status register. The driver will
 * wait until the ER1 bit clears before handling the error condition.
 **/
static void
lpfc_handle_deferred_eratt(struct lpfc_hba *phba)
{
	uint32_t old_host_status = phba->work_hs;
	struct lpfc_sli *psli = &phba->sli;

	/* If the pci channel is offline, ignore possible errors,
	 * since we cannot communicate with the pci card anyway.
	 */
	if (pci_channel_offline(phba->pcidev)) {
		spin_lock_irq(&phba->hbalock);
		phba->hba_flag &= ~DEFER_ERATT;
		spin_unlock_irq(&phba->hbalock);
		return;
	}

	lpfc_printf_log(phba, KERN_ERR, LOG_INIT,
		"0479 Deferred Adapter Hardware Error "
		"Data: x%x x%x x%x\n",
		phba->work_hs,
		phba->work_status[0], phba->work_status[1]);

	spin_lock_irq(&phba->hbalock);
	psli->sli_flag &= ~LPFC_SLI_ACTIVE;
	spin_unlock_irq(&phba->hbalock);


	/*
	 * Firmware stops when it triggred erratt. That could cause the I/Os
	 * dropped by the firmware. Error iocb (I/O) on txcmplq and let the
	 * SCSI layer retry it after re-establishing link.
	 */
	lpfc_sli_abort_fcp_rings(phba);

	/*
	 * There was a firmware error. Take the hba offline and then
	 * attempt to restart it.
	 */
	lpfc_offline_prep(phba, LPFC_MBX_WAIT);
	lpfc_offline(phba);

	/* Wait for the ER1 bit to clear.*/
	while (phba->work_hs & HS_FFER1) {
		msleep(100);
		if (lpfc_readl(phba->HSregaddr, &phba->work_hs)) {
			phba->work_hs = UNPLUG_ERR ;
			break;
		}
		/* If driver is unloading let the worker thread continue */
		if (phba->pport->load_flag & FC_UNLOADING) {
			phba->work_hs = 0;
			break;
		}
	}

	/*
	 * This is to ptrotect against a race condition in which
	 * first write to the host attention register clear the
	 * host status register.
	 */
	if ((!phba->work_hs) && (!(phba->pport->load_flag & FC_UNLOADING)))
		phba->work_hs = old_host_status & ~HS_FFER1;

	spin_lock_irq(&phba->hbalock);
	phba->hba_flag &= ~DEFER_ERATT;
	spin_unlock_irq(&phba->hbalock);
	phba->work_status[0] = readl(phba->MBslimaddr + 0xa8);
	phba->work_status[1] = readl(phba->MBslimaddr + 0xac);
}

static void
lpfc_board_errevt_to_mgmt(struct lpfc_hba *phba)
{
	struct lpfc_board_event_header board_event;
	struct Scsi_Host *shost;

	board_event.event_type = FC_REG_BOARD_EVENT;
	board_event.subcategory = LPFC_EVENT_PORTINTERR;
	shost = lpfc_shost_from_vport(phba->pport);
	fc_host_post_vendor_event(shost, fc_get_event_number(),
				  sizeof(board_event),
				  (char *) &board_event,
				  LPFC_NL_VENDOR_ID);
}

/**
 * lpfc_handle_eratt_s3 - The SLI3 HBA hardware error handler
 * @phba: pointer to lpfc hba data structure.
 *
 * This routine is invoked to handle the following HBA hardware error
 * conditions:
 * 1 - HBA error attention interrupt
 * 2 - DMA ring index out of range
 * 3 - Mailbox command came back as unknown
 **/
static void
lpfc_handle_eratt_s3(struct lpfc_hba *phba)
{
	struct lpfc_vport *vport = phba->pport;
	struct lpfc_sli   *psli = &phba->sli;
	uint32_t event_data;
	unsigned long temperature;
	struct temp_event temp_event_data;
	struct Scsi_Host  *shost;

	/* If the pci channel is offline, ignore possible errors,
	 * since we cannot communicate with the pci card anyway.
	 */
	if (pci_channel_offline(phba->pcidev)) {
		spin_lock_irq(&phba->hbalock);
		phba->hba_flag &= ~DEFER_ERATT;
		spin_unlock_irq(&phba->hbalock);
		return;
	}

	/* If resets are disabled then leave the HBA alone and return */
	if (!phba->cfg_enable_hba_reset)
		return;

	/* Send an internal error event to mgmt application */
	lpfc_board_errevt_to_mgmt(phba);

	if (phba->hba_flag & DEFER_ERATT)
		lpfc_handle_deferred_eratt(phba);

	if ((phba->work_hs & HS_FFER6) || (phba->work_hs & HS_FFER8)) {
		if (phba->work_hs & HS_FFER6)
			/* Re-establishing Link */
			lpfc_printf_log(phba, KERN_INFO, LOG_LINK_EVENT,
					"1301 Re-establishing Link "
					"Data: x%x x%x x%x\n",
					phba->work_hs, phba->work_status[0],
					phba->work_status[1]);
		if (phba->work_hs & HS_FFER8)
			/* Device Zeroization */
			lpfc_printf_log(phba, KERN_INFO, LOG_LINK_EVENT,
					"2861 Host Authentication device "
					"zeroization Data:x%x x%x x%x\n",
					phba->work_hs, phba->work_status[0],
					phba->work_status[1]);

		spin_lock_irq(&phba->hbalock);
		psli->sli_flag &= ~LPFC_SLI_ACTIVE;
		spin_unlock_irq(&phba->hbalock);

		/*
		* Firmware stops when it triggled erratt with HS_FFER6.
		* That could cause the I/Os dropped by the firmware.
		* Error iocb (I/O) on txcmplq and let the SCSI layer
		* retry it after re-establishing link.
		*/
		lpfc_sli_abort_fcp_rings(phba);

		/*
		 * There was a firmware error.  Take the hba offline and then
		 * attempt to restart it.
		 */
		lpfc_offline_prep(phba, LPFC_MBX_NO_WAIT);
		lpfc_offline(phba);
		lpfc_sli_brdrestart(phba);
		if (lpfc_online(phba) == 0) {	/* Initialize the HBA */
			lpfc_unblock_mgmt_io(phba);
			return;
		}
		lpfc_unblock_mgmt_io(phba);
	} else if (phba->work_hs & HS_CRIT_TEMP) {
		temperature = readl(phba->MBslimaddr + TEMPERATURE_OFFSET);
		temp_event_data.event_type = FC_REG_TEMPERATURE_EVENT;
		temp_event_data.event_code = LPFC_CRIT_TEMP;
		temp_event_data.data = (uint32_t)temperature;

		lpfc_printf_log(phba, KERN_ERR, LOG_INIT,
				"0406 Adapter maximum temperature exceeded "
				"(%ld), taking this port offline "
				"Data: x%x x%x x%x\n",
				temperature, phba->work_hs,
				phba->work_status[0], phba->work_status[1]);

		shost = lpfc_shost_from_vport(phba->pport);
		fc_host_post_vendor_event(shost, fc_get_event_number(),
					  sizeof(temp_event_data),
					  (char *) &temp_event_data,
					  SCSI_NL_VID_TYPE_PCI
					  | PCI_VENDOR_ID_EMULEX);

		spin_lock_irq(&phba->hbalock);
		phba->over_temp_state = HBA_OVER_TEMP;
		spin_unlock_irq(&phba->hbalock);
		lpfc_offline_eratt(phba);

	} else {
		/* The if clause above forces this code path when the status
		 * failure is a value other than FFER6. Do not call the offline
		 * twice. This is the adapter hardware error path.
		 */
		lpfc_printf_log(phba, KERN_ERR, LOG_INIT,
				"0457 Adapter Hardware Error "
				"Data: x%x x%x x%x\n",
				phba->work_hs,
				phba->work_status[0], phba->work_status[1]);

		event_data = FC_REG_DUMP_EVENT;
		shost = lpfc_shost_from_vport(vport);
		fc_host_post_vendor_event(shost, fc_get_event_number(),
				sizeof(event_data), (char *) &event_data,
				SCSI_NL_VID_TYPE_PCI | PCI_VENDOR_ID_EMULEX);

		lpfc_offline_eratt(phba);
	}
	return;
}

/**
 * lpfc_sli4_port_sta_fn_reset - The SLI4 function reset due to port status reg
 * @phba: pointer to lpfc hba data structure.
 * @mbx_action: flag for mailbox shutdown action.
 *
 * This routine is invoked to perform an SLI4 port PCI function reset in
 * response to port status register polling attention. It waits for port
 * status register (ERR, RDY, RN) bits before proceeding with function reset.
 * During this process, interrupt vectors are freed and later requested
 * for handling possible port resource change.
 **/
static int
lpfc_sli4_port_sta_fn_reset(struct lpfc_hba *phba, int mbx_action,
			    bool en_rn_msg)
{
	int rc;
	uint32_t intr_mode;

	if (bf_get(lpfc_sli_intf_if_type, &phba->sli4_hba.sli_intf) >=
	    LPFC_SLI_INTF_IF_TYPE_2) {
		/*
		 * On error status condition, driver need to wait for port
		 * ready before performing reset.
		 */
		rc = lpfc_sli4_pdev_status_reg_wait(phba);
		if (rc)
			return rc;
	}

	/* need reset: attempt for port recovery */
	if (en_rn_msg)
		lpfc_printf_log(phba, KERN_ERR, LOG_INIT,
				"2887 Reset Needed: Attempting Port "
				"Recovery...\n");
	lpfc_offline_prep(phba, mbx_action);
	lpfc_offline(phba);
	/* release interrupt for possible resource change */
	lpfc_sli4_disable_intr(phba);
	rc = lpfc_sli_brdrestart(phba);
	if (rc) {
		lpfc_printf_log(phba, KERN_ERR, LOG_INIT,
				"6309 Failed to restart board\n");
		return rc;
	}
	/* request and enable interrupt */
	intr_mode = lpfc_sli4_enable_intr(phba, phba->intr_mode);
	if (intr_mode == LPFC_INTR_ERROR) {
		lpfc_printf_log(phba, KERN_ERR, LOG_INIT,
				"3175 Failed to enable interrupt\n");
		return -EIO;
	}
	phba->intr_mode = intr_mode;
	rc = lpfc_online(phba);
	if (rc == 0)
		lpfc_unblock_mgmt_io(phba);

	return rc;
}

/**
 * lpfc_handle_eratt_s4 - The SLI4 HBA hardware error handler
 * @phba: pointer to lpfc hba data structure.
 *
 * This routine is invoked to handle the SLI4 HBA hardware error attention
 * conditions.
 **/
static void
lpfc_handle_eratt_s4(struct lpfc_hba *phba)
{
	struct lpfc_vport *vport = phba->pport;
	uint32_t event_data;
	struct Scsi_Host *shost;
	uint32_t if_type;
	struct lpfc_register portstat_reg = {0};
	uint32_t reg_err1, reg_err2;
	uint32_t uerrlo_reg, uemasklo_reg;
	uint32_t smphr_port_status = 0, pci_rd_rc1, pci_rd_rc2;
	bool en_rn_msg = true;
	struct temp_event temp_event_data;
	struct lpfc_register portsmphr_reg;
	int rc, i;

	/* If the pci channel is offline, ignore possible errors, since
	 * we cannot communicate with the pci card anyway.
	 */
	if (pci_channel_offline(phba->pcidev)) {
		lpfc_printf_log(phba, KERN_ERR, LOG_INIT,
				"3166 pci channel is offline\n");
		lpfc_sli4_offline_eratt(phba);
		return;
	}

	memset(&portsmphr_reg, 0, sizeof(portsmphr_reg));
	if_type = bf_get(lpfc_sli_intf_if_type, &phba->sli4_hba.sli_intf);
	switch (if_type) {
	case LPFC_SLI_INTF_IF_TYPE_0:
		pci_rd_rc1 = lpfc_readl(
				phba->sli4_hba.u.if_type0.UERRLOregaddr,
				&uerrlo_reg);
		pci_rd_rc2 = lpfc_readl(
				phba->sli4_hba.u.if_type0.UEMASKLOregaddr,
				&uemasklo_reg);
		/* consider PCI bus read error as pci_channel_offline */
		if (pci_rd_rc1 == -EIO && pci_rd_rc2 == -EIO)
			return;
		if (!(phba->hba_flag & HBA_RECOVERABLE_UE)) {
			lpfc_sli4_offline_eratt(phba);
			return;
		}
		lpfc_printf_log(phba, KERN_ERR, LOG_INIT,
				"7623 Checking UE recoverable");

		for (i = 0; i < phba->sli4_hba.ue_to_sr / 1000; i++) {
			if (lpfc_readl(phba->sli4_hba.PSMPHRregaddr,
				       &portsmphr_reg.word0))
				continue;

			smphr_port_status = bf_get(lpfc_port_smphr_port_status,
						   &portsmphr_reg);
			if ((smphr_port_status & LPFC_PORT_SEM_MASK) ==
			    LPFC_PORT_SEM_UE_RECOVERABLE)
				break;
			/*Sleep for 1Sec, before checking SEMAPHORE */
			msleep(1000);
		}

		lpfc_printf_log(phba, KERN_ERR, LOG_INIT,
				"4827 smphr_port_status x%x : Waited %dSec",
				smphr_port_status, i);

		/* Recoverable UE, reset the HBA device */
		if ((smphr_port_status & LPFC_PORT_SEM_MASK) ==
		    LPFC_PORT_SEM_UE_RECOVERABLE) {
			for (i = 0; i < 20; i++) {
				msleep(1000);
				if (!lpfc_readl(phba->sli4_hba.PSMPHRregaddr,
				    &portsmphr_reg.word0) &&
				    (LPFC_POST_STAGE_PORT_READY ==
				     bf_get(lpfc_port_smphr_port_status,
				     &portsmphr_reg))) {
					rc = lpfc_sli4_port_sta_fn_reset(phba,
						LPFC_MBX_NO_WAIT, en_rn_msg);
					if (rc == 0)
						return;
					lpfc_printf_log(phba,
						KERN_ERR, LOG_INIT,
						"4215 Failed to recover UE");
					break;
				}
			}
		}
		lpfc_printf_log(phba, KERN_ERR, LOG_INIT,
				"7624 Firmware not ready: Failing UE recovery,"
				" waited %dSec", i);
		lpfc_sli4_offline_eratt(phba);
		break;

	case LPFC_SLI_INTF_IF_TYPE_2:
	case LPFC_SLI_INTF_IF_TYPE_6:
		pci_rd_rc1 = lpfc_readl(
				phba->sli4_hba.u.if_type2.STATUSregaddr,
				&portstat_reg.word0);
		/* consider PCI bus read error as pci_channel_offline */
		if (pci_rd_rc1 == -EIO) {
			lpfc_printf_log(phba, KERN_ERR, LOG_INIT,
				"3151 PCI bus read access failure: x%x\n",
				readl(phba->sli4_hba.u.if_type2.STATUSregaddr));
			lpfc_sli4_offline_eratt(phba);
			return;
		}
		reg_err1 = readl(phba->sli4_hba.u.if_type2.ERR1regaddr);
		reg_err2 = readl(phba->sli4_hba.u.if_type2.ERR2regaddr);
		if (bf_get(lpfc_sliport_status_oti, &portstat_reg)) {
			lpfc_printf_log(phba, KERN_ERR, LOG_INIT,
				"2889 Port Overtemperature event, "
				"taking port offline Data: x%x x%x\n",
				reg_err1, reg_err2);

			phba->sfp_alarm |= LPFC_TRANSGRESSION_HIGH_TEMPERATURE;
			temp_event_data.event_type = FC_REG_TEMPERATURE_EVENT;
			temp_event_data.event_code = LPFC_CRIT_TEMP;
			temp_event_data.data = 0xFFFFFFFF;

			shost = lpfc_shost_from_vport(phba->pport);
			fc_host_post_vendor_event(shost, fc_get_event_number(),
						  sizeof(temp_event_data),
						  (char *)&temp_event_data,
						  SCSI_NL_VID_TYPE_PCI
						  | PCI_VENDOR_ID_EMULEX);

			spin_lock_irq(&phba->hbalock);
			phba->over_temp_state = HBA_OVER_TEMP;
			spin_unlock_irq(&phba->hbalock);
			lpfc_sli4_offline_eratt(phba);
			return;
		}
		if (reg_err1 == SLIPORT_ERR1_REG_ERR_CODE_2 &&
		    reg_err2 == SLIPORT_ERR2_REG_FW_RESTART) {
			lpfc_printf_log(phba, KERN_ERR, LOG_INIT,
					"3143 Port Down: Firmware Update "
					"Detected\n");
			en_rn_msg = false;
		} else if (reg_err1 == SLIPORT_ERR1_REG_ERR_CODE_2 &&
			 reg_err2 == SLIPORT_ERR2_REG_FORCED_DUMP)
			lpfc_printf_log(phba, KERN_ERR, LOG_INIT,
					"3144 Port Down: Debug Dump\n");
		else if (reg_err1 == SLIPORT_ERR1_REG_ERR_CODE_2 &&
			 reg_err2 == SLIPORT_ERR2_REG_FUNC_PROVISON)
			lpfc_printf_log(phba, KERN_ERR, LOG_INIT,
					"3145 Port Down: Provisioning\n");

		/* If resets are disabled then leave the HBA alone and return */
		if (!phba->cfg_enable_hba_reset)
			return;

		/* Check port status register for function reset */
		rc = lpfc_sli4_port_sta_fn_reset(phba, LPFC_MBX_NO_WAIT,
				en_rn_msg);
		if (rc == 0) {
			/* don't report event on forced debug dump */
			if (reg_err1 == SLIPORT_ERR1_REG_ERR_CODE_2 &&
			    reg_err2 == SLIPORT_ERR2_REG_FORCED_DUMP)
				return;
			else
				break;
		}
		/* fall through for not able to recover */
		lpfc_printf_log(phba, KERN_ERR, LOG_INIT,
				"3152 Unrecoverable error, bring the port "
				"offline\n");
		lpfc_sli4_offline_eratt(phba);
		break;
	case LPFC_SLI_INTF_IF_TYPE_1:
	default:
		break;
	}
	lpfc_printf_log(phba, KERN_WARNING, LOG_INIT,
			"3123 Report dump event to upper layer\n");
	/* Send an internal error event to mgmt application */
	lpfc_board_errevt_to_mgmt(phba);

	event_data = FC_REG_DUMP_EVENT;
	shost = lpfc_shost_from_vport(vport);
	fc_host_post_vendor_event(shost, fc_get_event_number(),
				  sizeof(event_data), (char *) &event_data,
				  SCSI_NL_VID_TYPE_PCI | PCI_VENDOR_ID_EMULEX);
}

/**
 * lpfc_handle_eratt - Wrapper func for handling hba error attention
 * @phba: pointer to lpfc HBA data structure.
 *
 * This routine wraps the actual SLI3 or SLI4 hba error attention handling
 * routine from the API jump table function pointer from the lpfc_hba struct.
 *
 * Return codes
 *   0 - success.
 *   Any other value - error.
 **/
void
lpfc_handle_eratt(struct lpfc_hba *phba)
{
	(*phba->lpfc_handle_eratt)(phba);
}

/**
 * lpfc_handle_latt - The HBA link event handler
 * @phba: pointer to lpfc hba data structure.
 *
 * This routine is invoked from the worker thread to handle a HBA host
 * attention link event. SLI3 only.
 **/
void
lpfc_handle_latt(struct lpfc_hba *phba)
{
	struct lpfc_vport *vport = phba->pport;
	struct lpfc_sli   *psli = &phba->sli;
	LPFC_MBOXQ_t *pmb;
	volatile uint32_t control;
	struct lpfc_dmabuf *mp;
	int rc = 0;

	pmb = (LPFC_MBOXQ_t *)mempool_alloc(phba->mbox_mem_pool, GFP_KERNEL);
	if (!pmb) {
		rc = 1;
		goto lpfc_handle_latt_err_exit;
	}

	mp = kmalloc(sizeof(struct lpfc_dmabuf), GFP_KERNEL);
	if (!mp) {
		rc = 2;
		goto lpfc_handle_latt_free_pmb;
	}

	mp->virt = lpfc_mbuf_alloc(phba, 0, &mp->phys);
	if (!mp->virt) {
		rc = 3;
		goto lpfc_handle_latt_free_mp;
	}

	/* Cleanup any outstanding ELS commands */
	lpfc_els_flush_all_cmd(phba);

	psli->slistat.link_event++;
	lpfc_read_topology(phba, pmb, mp);
	pmb->mbox_cmpl = lpfc_mbx_cmpl_read_topology;
	pmb->vport = vport;
	/* Block ELS IOCBs until we have processed this mbox command */
	phba->sli.sli3_ring[LPFC_ELS_RING].flag |= LPFC_STOP_IOCB_EVENT;
	rc = lpfc_sli_issue_mbox (phba, pmb, MBX_NOWAIT);
	if (rc == MBX_NOT_FINISHED) {
		rc = 4;
		goto lpfc_handle_latt_free_mbuf;
	}

	/* Clear Link Attention in HA REG */
	spin_lock_irq(&phba->hbalock);
	writel(HA_LATT, phba->HAregaddr);
	readl(phba->HAregaddr); /* flush */
	spin_unlock_irq(&phba->hbalock);

	return;

lpfc_handle_latt_free_mbuf:
	phba->sli.sli3_ring[LPFC_ELS_RING].flag &= ~LPFC_STOP_IOCB_EVENT;
	lpfc_mbuf_free(phba, mp->virt, mp->phys);
lpfc_handle_latt_free_mp:
	kfree(mp);
lpfc_handle_latt_free_pmb:
	mempool_free(pmb, phba->mbox_mem_pool);
lpfc_handle_latt_err_exit:
	/* Enable Link attention interrupts */
	spin_lock_irq(&phba->hbalock);
	psli->sli_flag |= LPFC_PROCESS_LA;
	control = readl(phba->HCregaddr);
	control |= HC_LAINT_ENA;
	writel(control, phba->HCregaddr);
	readl(phba->HCregaddr); /* flush */

	/* Clear Link Attention in HA REG */
	writel(HA_LATT, phba->HAregaddr);
	readl(phba->HAregaddr); /* flush */
	spin_unlock_irq(&phba->hbalock);
	lpfc_linkdown(phba);
	phba->link_state = LPFC_HBA_ERROR;

	lpfc_printf_log(phba, KERN_ERR, LOG_MBOX,
		     "0300 LATT: Cannot issue READ_LA: Data:%d\n", rc);

	return;
}

/**
 * lpfc_parse_vpd - Parse VPD (Vital Product Data)
 * @phba: pointer to lpfc hba data structure.
 * @vpd: pointer to the vital product data.
 * @len: length of the vital product data in bytes.
 *
 * This routine parses the Vital Product Data (VPD). The VPD is treated as
 * an array of characters. In this routine, the ModelName, ProgramType, and
 * ModelDesc, etc. fields of the phba data structure will be populated.
 *
 * Return codes
 *   0 - pointer to the VPD passed in is NULL
 *   1 - success
 **/
int
lpfc_parse_vpd(struct lpfc_hba *phba, uint8_t *vpd, int len)
{
	uint8_t lenlo, lenhi;
	int Length;
	int i, j;
	int finished = 0;
	int index = 0;

	if (!vpd)
		return 0;

	/* Vital Product */
	lpfc_printf_log(phba, KERN_INFO, LOG_INIT,
			"0455 Vital Product Data: x%x x%x x%x x%x\n",
			(uint32_t) vpd[0], (uint32_t) vpd[1], (uint32_t) vpd[2],
			(uint32_t) vpd[3]);
	while (!finished && (index < (len - 4))) {
		switch (vpd[index]) {
		case 0x82:
		case 0x91:
			index += 1;
			lenlo = vpd[index];
			index += 1;
			lenhi = vpd[index];
			index += 1;
			i = ((((unsigned short)lenhi) << 8) + lenlo);
			index += i;
			break;
		case 0x90:
			index += 1;
			lenlo = vpd[index];
			index += 1;
			lenhi = vpd[index];
			index += 1;
			Length = ((((unsigned short)lenhi) << 8) + lenlo);
			if (Length > len - index)
				Length = len - index;
			while (Length > 0) {
			/* Look for Serial Number */
			if ((vpd[index] == 'S') && (vpd[index+1] == 'N')) {
				index += 2;
				i = vpd[index];
				index += 1;
				j = 0;
				Length -= (3+i);
				while(i--) {
					phba->SerialNumber[j++] = vpd[index++];
					if (j == 31)
						break;
				}
				phba->SerialNumber[j] = 0;
				continue;
			}
			else if ((vpd[index] == 'V') && (vpd[index+1] == '1')) {
				phba->vpd_flag |= VPD_MODEL_DESC;
				index += 2;
				i = vpd[index];
				index += 1;
				j = 0;
				Length -= (3+i);
				while(i--) {
					phba->ModelDesc[j++] = vpd[index++];
					if (j == 255)
						break;
				}
				phba->ModelDesc[j] = 0;
				continue;
			}
			else if ((vpd[index] == 'V') && (vpd[index+1] == '2')) {
				phba->vpd_flag |= VPD_MODEL_NAME;
				index += 2;
				i = vpd[index];
				index += 1;
				j = 0;
				Length -= (3+i);
				while(i--) {
					phba->ModelName[j++] = vpd[index++];
					if (j == 79)
						break;
				}
				phba->ModelName[j] = 0;
				continue;
			}
			else if ((vpd[index] == 'V') && (vpd[index+1] == '3')) {
				phba->vpd_flag |= VPD_PROGRAM_TYPE;
				index += 2;
				i = vpd[index];
				index += 1;
				j = 0;
				Length -= (3+i);
				while(i--) {
					phba->ProgramType[j++] = vpd[index++];
					if (j == 255)
						break;
				}
				phba->ProgramType[j] = 0;
				continue;
			}
			else if ((vpd[index] == 'V') && (vpd[index+1] == '4')) {
				phba->vpd_flag |= VPD_PORT;
				index += 2;
				i = vpd[index];
				index += 1;
				j = 0;
				Length -= (3+i);
				while(i--) {
					if ((phba->sli_rev == LPFC_SLI_REV4) &&
					    (phba->sli4_hba.pport_name_sta ==
					     LPFC_SLI4_PPNAME_GET)) {
						j++;
						index++;
					} else
						phba->Port[j++] = vpd[index++];
					if (j == 19)
						break;
				}
				if ((phba->sli_rev != LPFC_SLI_REV4) ||
				    (phba->sli4_hba.pport_name_sta ==
				     LPFC_SLI4_PPNAME_NON))
					phba->Port[j] = 0;
				continue;
			}
			else {
				index += 2;
				i = vpd[index];
				index += 1;
				index += i;
				Length -= (3 + i);
			}
		}
		finished = 0;
		break;
		case 0x78:
			finished = 1;
			break;
		default:
			index ++;
			break;
		}
	}

	return(1);
}

/**
 * lpfc_get_hba_model_desc - Retrieve HBA device model name and description
 * @phba: pointer to lpfc hba data structure.
 * @mdp: pointer to the data structure to hold the derived model name.
 * @descp: pointer to the data structure to hold the derived description.
 *
 * This routine retrieves HBA's description based on its registered PCI device
 * ID. The @descp passed into this function points to an array of 256 chars. It
 * shall be returned with the model name, maximum speed, and the host bus type.
 * The @mdp passed into this function points to an array of 80 chars. When the
 * function returns, the @mdp will be filled with the model name.
 **/
static void
lpfc_get_hba_model_desc(struct lpfc_hba *phba, uint8_t *mdp, uint8_t *descp)
{
	lpfc_vpd_t *vp;
	uint16_t dev_id = phba->pcidev->device;
	int max_speed;
	int GE = 0;
	int oneConnect = 0; /* default is not a oneConnect */
	struct {
		char *name;
		char *bus;
		char *function;
	} m = {"<Unknown>", "", ""};

	if (mdp && mdp[0] != '\0'
		&& descp && descp[0] != '\0')
		return;

	if (phba->lmt & LMT_64Gb)
		max_speed = 64;
	else if (phba->lmt & LMT_32Gb)
		max_speed = 32;
	else if (phba->lmt & LMT_16Gb)
		max_speed = 16;
	else if (phba->lmt & LMT_10Gb)
		max_speed = 10;
	else if (phba->lmt & LMT_8Gb)
		max_speed = 8;
	else if (phba->lmt & LMT_4Gb)
		max_speed = 4;
	else if (phba->lmt & LMT_2Gb)
		max_speed = 2;
	else if (phba->lmt & LMT_1Gb)
		max_speed = 1;
	else
		max_speed = 0;

	vp = &phba->vpd;

	switch (dev_id) {
	case PCI_DEVICE_ID_FIREFLY:
		m = (typeof(m)){"LP6000", "PCI",
				"Obsolete, Unsupported Fibre Channel Adapter"};
		break;
	case PCI_DEVICE_ID_SUPERFLY:
		if (vp->rev.biuRev >= 1 && vp->rev.biuRev <= 3)
			m = (typeof(m)){"LP7000", "PCI", ""};
		else
			m = (typeof(m)){"LP7000E", "PCI", ""};
		m.function = "Obsolete, Unsupported Fibre Channel Adapter";
		break;
	case PCI_DEVICE_ID_DRAGONFLY:
		m = (typeof(m)){"LP8000", "PCI",
				"Obsolete, Unsupported Fibre Channel Adapter"};
		break;
	case PCI_DEVICE_ID_CENTAUR:
		if (FC_JEDEC_ID(vp->rev.biuRev) == CENTAUR_2G_JEDEC_ID)
			m = (typeof(m)){"LP9002", "PCI", ""};
		else
			m = (typeof(m)){"LP9000", "PCI", ""};
		m.function = "Obsolete, Unsupported Fibre Channel Adapter";
		break;
	case PCI_DEVICE_ID_RFLY:
		m = (typeof(m)){"LP952", "PCI",
				"Obsolete, Unsupported Fibre Channel Adapter"};
		break;
	case PCI_DEVICE_ID_PEGASUS:
		m = (typeof(m)){"LP9802", "PCI-X",
				"Obsolete, Unsupported Fibre Channel Adapter"};
		break;
	case PCI_DEVICE_ID_THOR:
		m = (typeof(m)){"LP10000", "PCI-X",
				"Obsolete, Unsupported Fibre Channel Adapter"};
		break;
	case PCI_DEVICE_ID_VIPER:
		m = (typeof(m)){"LPX1000",  "PCI-X",
				"Obsolete, Unsupported Fibre Channel Adapter"};
		break;
	case PCI_DEVICE_ID_PFLY:
		m = (typeof(m)){"LP982", "PCI-X",
				"Obsolete, Unsupported Fibre Channel Adapter"};
		break;
	case PCI_DEVICE_ID_TFLY:
		m = (typeof(m)){"LP1050", "PCI-X",
				"Obsolete, Unsupported Fibre Channel Adapter"};
		break;
	case PCI_DEVICE_ID_HELIOS:
		m = (typeof(m)){"LP11000", "PCI-X2",
				"Obsolete, Unsupported Fibre Channel Adapter"};
		break;
	case PCI_DEVICE_ID_HELIOS_SCSP:
		m = (typeof(m)){"LP11000-SP", "PCI-X2",
				"Obsolete, Unsupported Fibre Channel Adapter"};
		break;
	case PCI_DEVICE_ID_HELIOS_DCSP:
		m = (typeof(m)){"LP11002-SP",  "PCI-X2",
				"Obsolete, Unsupported Fibre Channel Adapter"};
		break;
	case PCI_DEVICE_ID_NEPTUNE:
		m = (typeof(m)){"LPe1000", "PCIe",
				"Obsolete, Unsupported Fibre Channel Adapter"};
		break;
	case PCI_DEVICE_ID_NEPTUNE_SCSP:
		m = (typeof(m)){"LPe1000-SP", "PCIe",
				"Obsolete, Unsupported Fibre Channel Adapter"};
		break;
	case PCI_DEVICE_ID_NEPTUNE_DCSP:
		m = (typeof(m)){"LPe1002-SP", "PCIe",
				"Obsolete, Unsupported Fibre Channel Adapter"};
		break;
	case PCI_DEVICE_ID_BMID:
		m = (typeof(m)){"LP1150", "PCI-X2", "Fibre Channel Adapter"};
		break;
	case PCI_DEVICE_ID_BSMB:
		m = (typeof(m)){"LP111", "PCI-X2",
				"Obsolete, Unsupported Fibre Channel Adapter"};
		break;
	case PCI_DEVICE_ID_ZEPHYR:
		m = (typeof(m)){"LPe11000", "PCIe", "Fibre Channel Adapter"};
		break;
	case PCI_DEVICE_ID_ZEPHYR_SCSP:
		m = (typeof(m)){"LPe11000", "PCIe", "Fibre Channel Adapter"};
		break;
	case PCI_DEVICE_ID_ZEPHYR_DCSP:
		m = (typeof(m)){"LP2105", "PCIe", "FCoE Adapter"};
		GE = 1;
		break;
	case PCI_DEVICE_ID_ZMID:
		m = (typeof(m)){"LPe1150", "PCIe", "Fibre Channel Adapter"};
		break;
	case PCI_DEVICE_ID_ZSMB:
		m = (typeof(m)){"LPe111", "PCIe", "Fibre Channel Adapter"};
		break;
	case PCI_DEVICE_ID_LP101:
		m = (typeof(m)){"LP101", "PCI-X",
				"Obsolete, Unsupported Fibre Channel Adapter"};
		break;
	case PCI_DEVICE_ID_LP10000S:
		m = (typeof(m)){"LP10000-S", "PCI",
				"Obsolete, Unsupported Fibre Channel Adapter"};
		break;
	case PCI_DEVICE_ID_LP11000S:
		m = (typeof(m)){"LP11000-S", "PCI-X2",
				"Obsolete, Unsupported Fibre Channel Adapter"};
		break;
	case PCI_DEVICE_ID_LPE11000S:
		m = (typeof(m)){"LPe11000-S", "PCIe",
				"Obsolete, Unsupported Fibre Channel Adapter"};
		break;
	case PCI_DEVICE_ID_SAT:
		m = (typeof(m)){"LPe12000", "PCIe", "Fibre Channel Adapter"};
		break;
	case PCI_DEVICE_ID_SAT_MID:
		m = (typeof(m)){"LPe1250", "PCIe", "Fibre Channel Adapter"};
		break;
	case PCI_DEVICE_ID_SAT_SMB:
		m = (typeof(m)){"LPe121", "PCIe", "Fibre Channel Adapter"};
		break;
	case PCI_DEVICE_ID_SAT_DCSP:
		m = (typeof(m)){"LPe12002-SP", "PCIe", "Fibre Channel Adapter"};
		break;
	case PCI_DEVICE_ID_SAT_SCSP:
		m = (typeof(m)){"LPe12000-SP", "PCIe", "Fibre Channel Adapter"};
		break;
	case PCI_DEVICE_ID_SAT_S:
		m = (typeof(m)){"LPe12000-S", "PCIe", "Fibre Channel Adapter"};
		break;
	case PCI_DEVICE_ID_HORNET:
		m = (typeof(m)){"LP21000", "PCIe",
				"Obsolete, Unsupported FCoE Adapter"};
		GE = 1;
		break;
	case PCI_DEVICE_ID_PROTEUS_VF:
		m = (typeof(m)){"LPev12000", "PCIe IOV",
				"Obsolete, Unsupported Fibre Channel Adapter"};
		break;
	case PCI_DEVICE_ID_PROTEUS_PF:
		m = (typeof(m)){"LPev12000", "PCIe IOV",
				"Obsolete, Unsupported Fibre Channel Adapter"};
		break;
	case PCI_DEVICE_ID_PROTEUS_S:
		m = (typeof(m)){"LPemv12002-S", "PCIe IOV",
				"Obsolete, Unsupported Fibre Channel Adapter"};
		break;
	case PCI_DEVICE_ID_TIGERSHARK:
		oneConnect = 1;
		m = (typeof(m)){"OCe10100", "PCIe", "FCoE"};
		break;
	case PCI_DEVICE_ID_TOMCAT:
		oneConnect = 1;
		m = (typeof(m)){"OCe11100", "PCIe", "FCoE"};
		break;
	case PCI_DEVICE_ID_FALCON:
		m = (typeof(m)){"LPSe12002-ML1-E", "PCIe",
				"EmulexSecure Fibre"};
		break;
	case PCI_DEVICE_ID_BALIUS:
		m = (typeof(m)){"LPVe12002", "PCIe Shared I/O",
				"Obsolete, Unsupported Fibre Channel Adapter"};
		break;
	case PCI_DEVICE_ID_LANCER_FC:
		m = (typeof(m)){"LPe16000", "PCIe", "Fibre Channel Adapter"};
		break;
	case PCI_DEVICE_ID_LANCER_FC_VF:
		m = (typeof(m)){"LPe16000", "PCIe",
				"Obsolete, Unsupported Fibre Channel Adapter"};
		break;
	case PCI_DEVICE_ID_LANCER_FCOE:
		oneConnect = 1;
		m = (typeof(m)){"OCe15100", "PCIe", "FCoE"};
		break;
	case PCI_DEVICE_ID_LANCER_FCOE_VF:
		oneConnect = 1;
		m = (typeof(m)){"OCe15100", "PCIe",
				"Obsolete, Unsupported FCoE"};
		break;
	case PCI_DEVICE_ID_LANCER_G6_FC:
		m = (typeof(m)){"LPe32000", "PCIe", "Fibre Channel Adapter"};
		break;
	case PCI_DEVICE_ID_LANCER_G7_FC:
		m = (typeof(m)){"LPe36000", "PCIe", "Fibre Channel Adapter"};
		break;
	case PCI_DEVICE_ID_SKYHAWK:
	case PCI_DEVICE_ID_SKYHAWK_VF:
		oneConnect = 1;
		m = (typeof(m)){"OCe14000", "PCIe", "FCoE"};
		break;
	default:
		m = (typeof(m)){"Unknown", "", ""};
		break;
	}

	if (mdp && mdp[0] == '\0')
		snprintf(mdp, 79,"%s", m.name);
	/*
	 * oneConnect hba requires special processing, they are all initiators
	 * and we put the port number on the end
	 */
	if (descp && descp[0] == '\0') {
		if (oneConnect)
			snprintf(descp, 255,
				"Emulex OneConnect %s, %s Initiator %s",
				m.name, m.function,
				phba->Port);
		else if (max_speed == 0)
			snprintf(descp, 255,
				"Emulex %s %s %s",
				m.name, m.bus, m.function);
		else
			snprintf(descp, 255,
				"Emulex %s %d%s %s %s",
				m.name, max_speed, (GE) ? "GE" : "Gb",
				m.bus, m.function);
	}
}

/**
 * lpfc_post_buffer - Post IOCB(s) with DMA buffer descriptor(s) to a IOCB ring
 * @phba: pointer to lpfc hba data structure.
 * @pring: pointer to a IOCB ring.
 * @cnt: the number of IOCBs to be posted to the IOCB ring.
 *
 * This routine posts a given number of IOCBs with the associated DMA buffer
 * descriptors specified by the cnt argument to the given IOCB ring.
 *
 * Return codes
 *   The number of IOCBs NOT able to be posted to the IOCB ring.
 **/
int
lpfc_post_buffer(struct lpfc_hba *phba, struct lpfc_sli_ring *pring, int cnt)
{
	IOCB_t *icmd;
	struct lpfc_iocbq *iocb;
	struct lpfc_dmabuf *mp1, *mp2;

	cnt += pring->missbufcnt;

	/* While there are buffers to post */
	while (cnt > 0) {
		/* Allocate buffer for  command iocb */
		iocb = lpfc_sli_get_iocbq(phba);
		if (iocb == NULL) {
			pring->missbufcnt = cnt;
			return cnt;
		}
		icmd = &iocb->iocb;

		/* 2 buffers can be posted per command */
		/* Allocate buffer to post */
		mp1 = kmalloc(sizeof (struct lpfc_dmabuf), GFP_KERNEL);
		if (mp1)
		    mp1->virt = lpfc_mbuf_alloc(phba, MEM_PRI, &mp1->phys);
		if (!mp1 || !mp1->virt) {
			kfree(mp1);
			lpfc_sli_release_iocbq(phba, iocb);
			pring->missbufcnt = cnt;
			return cnt;
		}

		INIT_LIST_HEAD(&mp1->list);
		/* Allocate buffer to post */
		if (cnt > 1) {
			mp2 = kmalloc(sizeof (struct lpfc_dmabuf), GFP_KERNEL);
			if (mp2)
				mp2->virt = lpfc_mbuf_alloc(phba, MEM_PRI,
							    &mp2->phys);
			if (!mp2 || !mp2->virt) {
				kfree(mp2);
				lpfc_mbuf_free(phba, mp1->virt, mp1->phys);
				kfree(mp1);
				lpfc_sli_release_iocbq(phba, iocb);
				pring->missbufcnt = cnt;
				return cnt;
			}

			INIT_LIST_HEAD(&mp2->list);
		} else {
			mp2 = NULL;
		}

		icmd->un.cont64[0].addrHigh = putPaddrHigh(mp1->phys);
		icmd->un.cont64[0].addrLow = putPaddrLow(mp1->phys);
		icmd->un.cont64[0].tus.f.bdeSize = FCELSSIZE;
		icmd->ulpBdeCount = 1;
		cnt--;
		if (mp2) {
			icmd->un.cont64[1].addrHigh = putPaddrHigh(mp2->phys);
			icmd->un.cont64[1].addrLow = putPaddrLow(mp2->phys);
			icmd->un.cont64[1].tus.f.bdeSize = FCELSSIZE;
			cnt--;
			icmd->ulpBdeCount = 2;
		}

		icmd->ulpCommand = CMD_QUE_RING_BUF64_CN;
		icmd->ulpLe = 1;

		if (lpfc_sli_issue_iocb(phba, pring->ringno, iocb, 0) ==
		    IOCB_ERROR) {
			lpfc_mbuf_free(phba, mp1->virt, mp1->phys);
			kfree(mp1);
			cnt++;
			if (mp2) {
				lpfc_mbuf_free(phba, mp2->virt, mp2->phys);
				kfree(mp2);
				cnt++;
			}
			lpfc_sli_release_iocbq(phba, iocb);
			pring->missbufcnt = cnt;
			return cnt;
		}
		lpfc_sli_ringpostbuf_put(phba, pring, mp1);
		if (mp2)
			lpfc_sli_ringpostbuf_put(phba, pring, mp2);
	}
	pring->missbufcnt = 0;
	return 0;
}

/**
 * lpfc_post_rcv_buf - Post the initial receive IOCB buffers to ELS ring
 * @phba: pointer to lpfc hba data structure.
 *
 * This routine posts initial receive IOCB buffers to the ELS ring. The
 * current number of initial IOCB buffers specified by LPFC_BUF_RING0 is
 * set to 64 IOCBs. SLI3 only.
 *
 * Return codes
 *   0 - success (currently always success)
 **/
static int
lpfc_post_rcv_buf(struct lpfc_hba *phba)
{
	struct lpfc_sli *psli = &phba->sli;

	/* Ring 0, ELS / CT buffers */
	lpfc_post_buffer(phba, &psli->sli3_ring[LPFC_ELS_RING], LPFC_BUF_RING0);
	/* Ring 2 - FCP no buffers needed */

	return 0;
}

#define S(N,V) (((V)<<(N))|((V)>>(32-(N))))

/**
 * lpfc_sha_init - Set up initial array of hash table entries
 * @HashResultPointer: pointer to an array as hash table.
 *
 * This routine sets up the initial values to the array of hash table entries
 * for the LC HBAs.
 **/
static void
lpfc_sha_init(uint32_t * HashResultPointer)
{
	HashResultPointer[0] = 0x67452301;
	HashResultPointer[1] = 0xEFCDAB89;
	HashResultPointer[2] = 0x98BADCFE;
	HashResultPointer[3] = 0x10325476;
	HashResultPointer[4] = 0xC3D2E1F0;
}

/**
 * lpfc_sha_iterate - Iterate initial hash table with the working hash table
 * @HashResultPointer: pointer to an initial/result hash table.
 * @HashWorkingPointer: pointer to an working hash table.
 *
 * This routine iterates an initial hash table pointed by @HashResultPointer
 * with the values from the working hash table pointeed by @HashWorkingPointer.
 * The results are putting back to the initial hash table, returned through
 * the @HashResultPointer as the result hash table.
 **/
static void
lpfc_sha_iterate(uint32_t * HashResultPointer, uint32_t * HashWorkingPointer)
{
	int t;
	uint32_t TEMP;
	uint32_t A, B, C, D, E;
	t = 16;
	do {
		HashWorkingPointer[t] =
		    S(1,
		      HashWorkingPointer[t - 3] ^ HashWorkingPointer[t -
								     8] ^
		      HashWorkingPointer[t - 14] ^ HashWorkingPointer[t - 16]);
	} while (++t <= 79);
	t = 0;
	A = HashResultPointer[0];
	B = HashResultPointer[1];
	C = HashResultPointer[2];
	D = HashResultPointer[3];
	E = HashResultPointer[4];

	do {
		if (t < 20) {
			TEMP = ((B & C) | ((~B) & D)) + 0x5A827999;
		} else if (t < 40) {
			TEMP = (B ^ C ^ D) + 0x6ED9EBA1;
		} else if (t < 60) {
			TEMP = ((B & C) | (B & D) | (C & D)) + 0x8F1BBCDC;
		} else {
			TEMP = (B ^ C ^ D) + 0xCA62C1D6;
		}
		TEMP += S(5, A) + E + HashWorkingPointer[t];
		E = D;
		D = C;
		C = S(30, B);
		B = A;
		A = TEMP;
	} while (++t <= 79);

	HashResultPointer[0] += A;
	HashResultPointer[1] += B;
	HashResultPointer[2] += C;
	HashResultPointer[3] += D;
	HashResultPointer[4] += E;

}

/**
 * lpfc_challenge_key - Create challenge key based on WWPN of the HBA
 * @RandomChallenge: pointer to the entry of host challenge random number array.
 * @HashWorking: pointer to the entry of the working hash array.
 *
 * This routine calculates the working hash array referred by @HashWorking
 * from the challenge random numbers associated with the host, referred by
 * @RandomChallenge. The result is put into the entry of the working hash
 * array and returned by reference through @HashWorking.
 **/
static void
lpfc_challenge_key(uint32_t * RandomChallenge, uint32_t * HashWorking)
{
	*HashWorking = (*RandomChallenge ^ *HashWorking);
}

/**
 * lpfc_hba_init - Perform special handling for LC HBA initialization
 * @phba: pointer to lpfc hba data structure.
 * @hbainit: pointer to an array of unsigned 32-bit integers.
 *
 * This routine performs the special handling for LC HBA initialization.
 **/
void
lpfc_hba_init(struct lpfc_hba *phba, uint32_t *hbainit)
{
	int t;
	uint32_t *HashWorking;
	uint32_t *pwwnn = (uint32_t *) phba->wwnn;

	HashWorking = kcalloc(80, sizeof(uint32_t), GFP_KERNEL);
	if (!HashWorking)
		return;

	HashWorking[0] = HashWorking[78] = *pwwnn++;
	HashWorking[1] = HashWorking[79] = *pwwnn;

	for (t = 0; t < 7; t++)
		lpfc_challenge_key(phba->RandomData + t, HashWorking + t);

	lpfc_sha_init(hbainit);
	lpfc_sha_iterate(hbainit, HashWorking);
	kfree(HashWorking);
}

/**
 * lpfc_cleanup - Performs vport cleanups before deleting a vport
 * @vport: pointer to a virtual N_Port data structure.
 *
 * This routine performs the necessary cleanups before deleting the @vport.
 * It invokes the discovery state machine to perform necessary state
 * transitions and to release the ndlps associated with the @vport. Note,
 * the physical port is treated as @vport 0.
 **/
void
lpfc_cleanup(struct lpfc_vport *vport)
{
	struct lpfc_hba   *phba = vport->phba;
	struct lpfc_nodelist *ndlp, *next_ndlp;
	int i = 0;

	if (phba->link_state > LPFC_LINK_DOWN)
		lpfc_port_link_failure(vport);

	list_for_each_entry_safe(ndlp, next_ndlp, &vport->fc_nodes, nlp_listp) {
		if (!NLP_CHK_NODE_ACT(ndlp)) {
			ndlp = lpfc_enable_node(vport, ndlp,
						NLP_STE_UNUSED_NODE);
			if (!ndlp)
				continue;
			spin_lock_irq(&phba->ndlp_lock);
			NLP_SET_FREE_REQ(ndlp);
			spin_unlock_irq(&phba->ndlp_lock);
			/* Trigger the release of the ndlp memory */
			lpfc_nlp_put(ndlp);
			continue;
		}
		spin_lock_irq(&phba->ndlp_lock);
		if (NLP_CHK_FREE_REQ(ndlp)) {
			/* The ndlp should not be in memory free mode already */
			spin_unlock_irq(&phba->ndlp_lock);
			continue;
		} else
			/* Indicate request for freeing ndlp memory */
			NLP_SET_FREE_REQ(ndlp);
		spin_unlock_irq(&phba->ndlp_lock);

		if (vport->port_type != LPFC_PHYSICAL_PORT &&
		    ndlp->nlp_DID == Fabric_DID) {
			/* Just free up ndlp with Fabric_DID for vports */
			lpfc_nlp_put(ndlp);
			continue;
		}

		/* take care of nodes in unused state before the state
		 * machine taking action.
		 */
		if (ndlp->nlp_state == NLP_STE_UNUSED_NODE) {
			lpfc_nlp_put(ndlp);
			continue;
		}

		if (ndlp->nlp_type & NLP_FABRIC)
			lpfc_disc_state_machine(vport, ndlp, NULL,
					NLP_EVT_DEVICE_RECOVERY);

		lpfc_disc_state_machine(vport, ndlp, NULL,
					     NLP_EVT_DEVICE_RM);
	}

	/* At this point, ALL ndlp's should be gone
	 * because of the previous NLP_EVT_DEVICE_RM.
	 * Lets wait for this to happen, if needed.
	 */
	while (!list_empty(&vport->fc_nodes)) {
		if (i++ > 3000) {
			lpfc_printf_vlog(vport, KERN_ERR, LOG_DISCOVERY,
				"0233 Nodelist not empty\n");
			list_for_each_entry_safe(ndlp, next_ndlp,
						&vport->fc_nodes, nlp_listp) {
				lpfc_printf_vlog(ndlp->vport, KERN_ERR,
						LOG_NODE,
						"0282 did:x%x ndlp:x%p "
						"usgmap:x%x refcnt:%d\n",
						ndlp->nlp_DID, (void *)ndlp,
						ndlp->nlp_usg_map,
						kref_read(&ndlp->kref));
			}
			break;
		}

		/* Wait for any activity on ndlps to settle */
		msleep(10);
	}
	lpfc_cleanup_vports_rrqs(vport, NULL);
}

/**
 * lpfc_stop_vport_timers - Stop all the timers associated with a vport
 * @vport: pointer to a virtual N_Port data structure.
 *
 * This routine stops all the timers associated with a @vport. This function
 * is invoked before disabling or deleting a @vport. Note that the physical
 * port is treated as @vport 0.
 **/
void
lpfc_stop_vport_timers(struct lpfc_vport *vport)
{
	del_timer_sync(&vport->els_tmofunc);
	del_timer_sync(&vport->delayed_disc_tmo);
	lpfc_can_disctmo(vport);
	return;
}

/**
 * __lpfc_sli4_stop_fcf_redisc_wait_timer - Stop FCF rediscovery wait timer
 * @phba: pointer to lpfc hba data structure.
 *
 * This routine stops the SLI4 FCF rediscover wait timer if it's on. The
 * caller of this routine should already hold the host lock.
 **/
void
__lpfc_sli4_stop_fcf_redisc_wait_timer(struct lpfc_hba *phba)
{
	/* Clear pending FCF rediscovery wait flag */
	phba->fcf.fcf_flag &= ~FCF_REDISC_PEND;

	/* Now, try to stop the timer */
	del_timer(&phba->fcf.redisc_wait);
}

/**
 * lpfc_sli4_stop_fcf_redisc_wait_timer - Stop FCF rediscovery wait timer
 * @phba: pointer to lpfc hba data structure.
 *
 * This routine stops the SLI4 FCF rediscover wait timer if it's on. It
 * checks whether the FCF rediscovery wait timer is pending with the host
 * lock held before proceeding with disabling the timer and clearing the
 * wait timer pendig flag.
 **/
void
lpfc_sli4_stop_fcf_redisc_wait_timer(struct lpfc_hba *phba)
{
	spin_lock_irq(&phba->hbalock);
	if (!(phba->fcf.fcf_flag & FCF_REDISC_PEND)) {
		/* FCF rediscovery timer already fired or stopped */
		spin_unlock_irq(&phba->hbalock);
		return;
	}
	__lpfc_sli4_stop_fcf_redisc_wait_timer(phba);
	/* Clear failover in progress flags */
	phba->fcf.fcf_flag &= ~(FCF_DEAD_DISC | FCF_ACVL_DISC);
	spin_unlock_irq(&phba->hbalock);
}

/**
 * lpfc_stop_hba_timers - Stop all the timers associated with an HBA
 * @phba: pointer to lpfc hba data structure.
 *
 * This routine stops all the timers associated with a HBA. This function is
 * invoked before either putting a HBA offline or unloading the driver.
 **/
void
lpfc_stop_hba_timers(struct lpfc_hba *phba)
{
	if (phba->pport)
		lpfc_stop_vport_timers(phba->pport);
	cancel_delayed_work_sync(&phba->eq_delay_work);
	del_timer_sync(&phba->sli.mbox_tmo);
	del_timer_sync(&phba->fabric_block_timer);
	del_timer_sync(&phba->eratt_poll);
	del_timer_sync(&phba->hb_tmofunc);
	if (phba->sli_rev == LPFC_SLI_REV4) {
		del_timer_sync(&phba->rrq_tmr);
		phba->hba_flag &= ~HBA_RRQ_ACTIVE;
	}
	phba->hb_outstanding = 0;

	switch (phba->pci_dev_grp) {
	case LPFC_PCI_DEV_LP:
		/* Stop any LightPulse device specific driver timers */
		del_timer_sync(&phba->fcp_poll_timer);
		break;
	case LPFC_PCI_DEV_OC:
		/* Stop any OneConnect device sepcific driver timers */
		lpfc_sli4_stop_fcf_redisc_wait_timer(phba);
		break;
	default:
		lpfc_printf_log(phba, KERN_ERR, LOG_INIT,
				"0297 Invalid device group (x%x)\n",
				phba->pci_dev_grp);
		break;
	}
	return;
}

/**
 * lpfc_block_mgmt_io - Mark a HBA's management interface as blocked
 * @phba: pointer to lpfc hba data structure.
 *
 * This routine marks a HBA's management interface as blocked. Once the HBA's
 * management interface is marked as blocked, all the user space access to
 * the HBA, whether they are from sysfs interface or libdfc interface will
 * all be blocked. The HBA is set to block the management interface when the
 * driver prepares the HBA interface for online or offline.
 **/
static void
lpfc_block_mgmt_io(struct lpfc_hba *phba, int mbx_action)
{
	unsigned long iflag;
	uint8_t actcmd = MBX_HEARTBEAT;
	unsigned long timeout;

	spin_lock_irqsave(&phba->hbalock, iflag);
	phba->sli.sli_flag |= LPFC_BLOCK_MGMT_IO;
	spin_unlock_irqrestore(&phba->hbalock, iflag);
	if (mbx_action == LPFC_MBX_NO_WAIT)
		return;
	timeout = msecs_to_jiffies(LPFC_MBOX_TMO * 1000) + jiffies;
	spin_lock_irqsave(&phba->hbalock, iflag);
	if (phba->sli.mbox_active) {
		actcmd = phba->sli.mbox_active->u.mb.mbxCommand;
		/* Determine how long we might wait for the active mailbox
		 * command to be gracefully completed by firmware.
		 */
		timeout = msecs_to_jiffies(lpfc_mbox_tmo_val(phba,
				phba->sli.mbox_active) * 1000) + jiffies;
	}
	spin_unlock_irqrestore(&phba->hbalock, iflag);

	/* Wait for the outstnading mailbox command to complete */
	while (phba->sli.mbox_active) {
		/* Check active mailbox complete status every 2ms */
		msleep(2);
		if (time_after(jiffies, timeout)) {
			lpfc_printf_log(phba, KERN_ERR, LOG_SLI,
				"2813 Mgmt IO is Blocked %x "
				"- mbox cmd %x still active\n",
				phba->sli.sli_flag, actcmd);
			break;
		}
	}
}

/**
 * lpfc_sli4_node_prep - Assign RPIs for active nodes.
 * @phba: pointer to lpfc hba data structure.
 *
 * Allocate RPIs for all active remote nodes. This is needed whenever
 * an SLI4 adapter is reset and the driver is not unloading. Its purpose
 * is to fixup the temporary rpi assignments.
 **/
void
lpfc_sli4_node_prep(struct lpfc_hba *phba)
{
	struct lpfc_nodelist  *ndlp, *next_ndlp;
	struct lpfc_vport **vports;
	int i, rpi;
	unsigned long flags;

	if (phba->sli_rev != LPFC_SLI_REV4)
		return;

	vports = lpfc_create_vport_work_array(phba);
	if (vports == NULL)
		return;

	for (i = 0; i <= phba->max_vports && vports[i] != NULL; i++) {
		if (vports[i]->load_flag & FC_UNLOADING)
			continue;

		list_for_each_entry_safe(ndlp, next_ndlp,
					 &vports[i]->fc_nodes,
					 nlp_listp) {
			if (!NLP_CHK_NODE_ACT(ndlp))
				continue;
			rpi = lpfc_sli4_alloc_rpi(phba);
			if (rpi == LPFC_RPI_ALLOC_ERROR) {
				spin_lock_irqsave(&phba->ndlp_lock, flags);
				NLP_CLR_NODE_ACT(ndlp);
				spin_unlock_irqrestore(&phba->ndlp_lock, flags);
				continue;
			}
			ndlp->nlp_rpi = rpi;
			lpfc_printf_vlog(ndlp->vport, KERN_INFO, LOG_NODE,
					 "0009 rpi:%x DID:%x "
					 "flg:%x map:%x %p\n", ndlp->nlp_rpi,
					 ndlp->nlp_DID, ndlp->nlp_flag,
					 ndlp->nlp_usg_map, ndlp);
		}
	}
	lpfc_destroy_vport_work_array(phba, vports);
}

/**
 * lpfc_create_expedite_pool - create expedite pool
 * @phba: pointer to lpfc hba data structure.
 *
 * This routine moves a batch of XRIs from lpfc_io_buf_list_put of HWQ 0
 * to expedite pool. Mark them as expedite.
 **/
static void lpfc_create_expedite_pool(struct lpfc_hba *phba)
{
	struct lpfc_sli4_hdw_queue *qp;
	struct lpfc_io_buf *lpfc_ncmd;
	struct lpfc_io_buf *lpfc_ncmd_next;
	struct lpfc_epd_pool *epd_pool;
	unsigned long iflag;

	epd_pool = &phba->epd_pool;
	qp = &phba->sli4_hba.hdwq[0];

	spin_lock_init(&epd_pool->lock);
	spin_lock_irqsave(&qp->io_buf_list_put_lock, iflag);
	spin_lock(&epd_pool->lock);
	INIT_LIST_HEAD(&epd_pool->list);
	list_for_each_entry_safe(lpfc_ncmd, lpfc_ncmd_next,
				 &qp->lpfc_io_buf_list_put, list) {
		list_move_tail(&lpfc_ncmd->list, &epd_pool->list);
		lpfc_ncmd->expedite = true;
		qp->put_io_bufs--;
		epd_pool->count++;
		if (epd_pool->count >= XRI_BATCH)
			break;
	}
	spin_unlock(&epd_pool->lock);
	spin_unlock_irqrestore(&qp->io_buf_list_put_lock, iflag);
}

/**
 * lpfc_destroy_expedite_pool - destroy expedite pool
 * @phba: pointer to lpfc hba data structure.
 *
 * This routine returns XRIs from expedite pool to lpfc_io_buf_list_put
 * of HWQ 0. Clear the mark.
 **/
static void lpfc_destroy_expedite_pool(struct lpfc_hba *phba)
{
	struct lpfc_sli4_hdw_queue *qp;
	struct lpfc_io_buf *lpfc_ncmd;
	struct lpfc_io_buf *lpfc_ncmd_next;
	struct lpfc_epd_pool *epd_pool;
	unsigned long iflag;

	epd_pool = &phba->epd_pool;
	qp = &phba->sli4_hba.hdwq[0];

	spin_lock_irqsave(&qp->io_buf_list_put_lock, iflag);
	spin_lock(&epd_pool->lock);
	list_for_each_entry_safe(lpfc_ncmd, lpfc_ncmd_next,
				 &epd_pool->list, list) {
		list_move_tail(&lpfc_ncmd->list,
			       &qp->lpfc_io_buf_list_put);
		lpfc_ncmd->flags = false;
		qp->put_io_bufs++;
		epd_pool->count--;
	}
	spin_unlock(&epd_pool->lock);
	spin_unlock_irqrestore(&qp->io_buf_list_put_lock, iflag);
}

/**
 * lpfc_create_multixri_pools - create multi-XRI pools
 * @phba: pointer to lpfc hba data structure.
 *
 * This routine initialize public, private per HWQ. Then, move XRIs from
 * lpfc_io_buf_list_put to public pool. High and low watermark are also
 * Initialized.
 **/
void lpfc_create_multixri_pools(struct lpfc_hba *phba)
{
	u32 i, j;
	u32 hwq_count;
	u32 count_per_hwq;
	struct lpfc_io_buf *lpfc_ncmd;
	struct lpfc_io_buf *lpfc_ncmd_next;
	unsigned long iflag;
	struct lpfc_sli4_hdw_queue *qp;
	struct lpfc_multixri_pool *multixri_pool;
	struct lpfc_pbl_pool *pbl_pool;
	struct lpfc_pvt_pool *pvt_pool;

	lpfc_printf_log(phba, KERN_INFO, LOG_INIT,
			"1234 num_hdw_queue=%d num_present_cpu=%d common_xri_cnt=%d\n",
			phba->cfg_hdw_queue, phba->sli4_hba.num_present_cpu,
			phba->sli4_hba.io_xri_cnt);

	if (phba->cfg_enable_fc4_type & LPFC_ENABLE_NVME)
		lpfc_create_expedite_pool(phba);

	hwq_count = phba->cfg_hdw_queue;
	count_per_hwq = phba->sli4_hba.io_xri_cnt / hwq_count;

	for (i = 0; i < hwq_count; i++) {
		multixri_pool = kzalloc(sizeof(*multixri_pool), GFP_KERNEL);

		if (!multixri_pool) {
			lpfc_printf_log(phba, KERN_INFO, LOG_INIT,
					"1238 Failed to allocate memory for "
					"multixri_pool\n");

			if (phba->cfg_enable_fc4_type & LPFC_ENABLE_NVME)
				lpfc_destroy_expedite_pool(phba);

			j = 0;
			while (j < i) {
				qp = &phba->sli4_hba.hdwq[j];
				kfree(qp->p_multixri_pool);
				j++;
			}
			phba->cfg_xri_rebalancing = 0;
			return;
		}

		qp = &phba->sli4_hba.hdwq[i];
		qp->p_multixri_pool = multixri_pool;

		multixri_pool->xri_limit = count_per_hwq;
		multixri_pool->rrb_next_hwqid = i;

		/* Deal with public free xri pool */
		pbl_pool = &multixri_pool->pbl_pool;
		spin_lock_init(&pbl_pool->lock);
		spin_lock_irqsave(&qp->io_buf_list_put_lock, iflag);
		spin_lock(&pbl_pool->lock);
		INIT_LIST_HEAD(&pbl_pool->list);
		list_for_each_entry_safe(lpfc_ncmd, lpfc_ncmd_next,
					 &qp->lpfc_io_buf_list_put, list) {
			list_move_tail(&lpfc_ncmd->list, &pbl_pool->list);
			qp->put_io_bufs--;
			pbl_pool->count++;
		}
		lpfc_printf_log(phba, KERN_INFO, LOG_INIT,
				"1235 Moved %d buffers from PUT list over to pbl_pool[%d]\n",
				pbl_pool->count, i);
		spin_unlock(&pbl_pool->lock);
		spin_unlock_irqrestore(&qp->io_buf_list_put_lock, iflag);

		/* Deal with private free xri pool */
		pvt_pool = &multixri_pool->pvt_pool;
		pvt_pool->high_watermark = multixri_pool->xri_limit / 2;
		pvt_pool->low_watermark = XRI_BATCH;
		spin_lock_init(&pvt_pool->lock);
		spin_lock_irqsave(&pvt_pool->lock, iflag);
		INIT_LIST_HEAD(&pvt_pool->list);
		pvt_pool->count = 0;
		spin_unlock_irqrestore(&pvt_pool->lock, iflag);
	}
}

/**
 * lpfc_destroy_multixri_pools - destroy multi-XRI pools
 * @phba: pointer to lpfc hba data structure.
 *
 * This routine returns XRIs from public/private to lpfc_io_buf_list_put.
 **/
static void lpfc_destroy_multixri_pools(struct lpfc_hba *phba)
{
	u32 i;
	u32 hwq_count;
	struct lpfc_io_buf *lpfc_ncmd;
	struct lpfc_io_buf *lpfc_ncmd_next;
	unsigned long iflag;
	struct lpfc_sli4_hdw_queue *qp;
	struct lpfc_multixri_pool *multixri_pool;
	struct lpfc_pbl_pool *pbl_pool;
	struct lpfc_pvt_pool *pvt_pool;

	if (phba->cfg_enable_fc4_type & LPFC_ENABLE_NVME)
		lpfc_destroy_expedite_pool(phba);

	if (!(phba->pport->load_flag & FC_UNLOADING)) {
		lpfc_sli_flush_fcp_rings(phba);

		if (phba->cfg_enable_fc4_type & LPFC_ENABLE_NVME)
			lpfc_sli_flush_nvme_rings(phba);
	}

	hwq_count = phba->cfg_hdw_queue;

	for (i = 0; i < hwq_count; i++) {
		qp = &phba->sli4_hba.hdwq[i];
		multixri_pool = qp->p_multixri_pool;
		if (!multixri_pool)
			continue;

		qp->p_multixri_pool = NULL;

		spin_lock_irqsave(&qp->io_buf_list_put_lock, iflag);

		/* Deal with public free xri pool */
		pbl_pool = &multixri_pool->pbl_pool;
		spin_lock(&pbl_pool->lock);

		lpfc_printf_log(phba, KERN_INFO, LOG_INIT,
				"1236 Moving %d buffers from pbl_pool[%d] TO PUT list\n",
				pbl_pool->count, i);

		list_for_each_entry_safe(lpfc_ncmd, lpfc_ncmd_next,
					 &pbl_pool->list, list) {
			list_move_tail(&lpfc_ncmd->list,
				       &qp->lpfc_io_buf_list_put);
			qp->put_io_bufs++;
			pbl_pool->count--;
		}

		INIT_LIST_HEAD(&pbl_pool->list);
		pbl_pool->count = 0;

		spin_unlock(&pbl_pool->lock);

		/* Deal with private free xri pool */
		pvt_pool = &multixri_pool->pvt_pool;
		spin_lock(&pvt_pool->lock);

		lpfc_printf_log(phba, KERN_INFO, LOG_INIT,
				"1237 Moving %d buffers from pvt_pool[%d] TO PUT list\n",
				pvt_pool->count, i);

		list_for_each_entry_safe(lpfc_ncmd, lpfc_ncmd_next,
					 &pvt_pool->list, list) {
			list_move_tail(&lpfc_ncmd->list,
				       &qp->lpfc_io_buf_list_put);
			qp->put_io_bufs++;
			pvt_pool->count--;
		}

		INIT_LIST_HEAD(&pvt_pool->list);
		pvt_pool->count = 0;

		spin_unlock(&pvt_pool->lock);
		spin_unlock_irqrestore(&qp->io_buf_list_put_lock, iflag);

		kfree(multixri_pool);
	}
}

/**
 * lpfc_online - Initialize and bring a HBA online
 * @phba: pointer to lpfc hba data structure.
 *
 * This routine initializes the HBA and brings a HBA online. During this
 * process, the management interface is blocked to prevent user space access
 * to the HBA interfering with the driver initialization.
 *
 * Return codes
 *   0 - successful
 *   1 - failed
 **/
int
lpfc_online(struct lpfc_hba *phba)
{
	struct lpfc_vport *vport;
	struct lpfc_vport **vports;
	int i, error = 0;
	bool vpis_cleared = false;

	if (!phba)
		return 0;
	vport = phba->pport;

	if (!(vport->fc_flag & FC_OFFLINE_MODE))
		return 0;

	lpfc_printf_log(phba, KERN_WARNING, LOG_INIT,
			"0458 Bring Adapter online\n");

	lpfc_block_mgmt_io(phba, LPFC_MBX_WAIT);

	if (phba->sli_rev == LPFC_SLI_REV4) {
		if (lpfc_sli4_hba_setup(phba)) { /* Initialize SLI4 HBA */
			lpfc_unblock_mgmt_io(phba);
			return 1;
		}
		spin_lock_irq(&phba->hbalock);
		if (!phba->sli4_hba.max_cfg_param.vpi_used)
			vpis_cleared = true;
		spin_unlock_irq(&phba->hbalock);

		/* Reestablish the local initiator port.
		 * The offline process destroyed the previous lport.
		 */
		if (phba->cfg_enable_fc4_type & LPFC_ENABLE_NVME &&
				!phba->nvmet_support) {
			error = lpfc_nvme_create_localport(phba->pport);
			if (error)
				lpfc_printf_log(phba, KERN_ERR, LOG_INIT,
					"6132 NVME restore reg failed "
					"on nvmei error x%x\n", error);
		}
	} else {
		lpfc_sli_queue_init(phba);
		if (lpfc_sli_hba_setup(phba)) {	/* Initialize SLI2/SLI3 HBA */
			lpfc_unblock_mgmt_io(phba);
			return 1;
		}
	}

	vports = lpfc_create_vport_work_array(phba);
	if (vports != NULL) {
		for (i = 0; i <= phba->max_vports && vports[i] != NULL; i++) {
			struct Scsi_Host *shost;
			shost = lpfc_shost_from_vport(vports[i]);
			spin_lock_irq(shost->host_lock);
			vports[i]->fc_flag &= ~FC_OFFLINE_MODE;
			if (phba->sli3_options & LPFC_SLI3_NPIV_ENABLED)
				vports[i]->fc_flag |= FC_VPORT_NEEDS_REG_VPI;
			if (phba->sli_rev == LPFC_SLI_REV4) {
				vports[i]->fc_flag |= FC_VPORT_NEEDS_INIT_VPI;
				if ((vpis_cleared) &&
				    (vports[i]->port_type !=
					LPFC_PHYSICAL_PORT))
					vports[i]->vpi = 0;
			}
			spin_unlock_irq(shost->host_lock);
		}
	}
	lpfc_destroy_vport_work_array(phba, vports);

	if (phba->cfg_xri_rebalancing)
		lpfc_create_multixri_pools(phba);

	lpfc_unblock_mgmt_io(phba);
	return 0;
}

/**
 * lpfc_unblock_mgmt_io - Mark a HBA's management interface to be not blocked
 * @phba: pointer to lpfc hba data structure.
 *
 * This routine marks a HBA's management interface as not blocked. Once the
 * HBA's management interface is marked as not blocked, all the user space
 * access to the HBA, whether they are from sysfs interface or libdfc
 * interface will be allowed. The HBA is set to block the management interface
 * when the driver prepares the HBA interface for online or offline and then
 * set to unblock the management interface afterwards.
 **/
void
lpfc_unblock_mgmt_io(struct lpfc_hba * phba)
{
	unsigned long iflag;

	spin_lock_irqsave(&phba->hbalock, iflag);
	phba->sli.sli_flag &= ~LPFC_BLOCK_MGMT_IO;
	spin_unlock_irqrestore(&phba->hbalock, iflag);
}

/**
 * lpfc_offline_prep - Prepare a HBA to be brought offline
 * @phba: pointer to lpfc hba data structure.
 *
 * This routine is invoked to prepare a HBA to be brought offline. It performs
 * unregistration login to all the nodes on all vports and flushes the mailbox
 * queue to make it ready to be brought offline.
 **/
void
lpfc_offline_prep(struct lpfc_hba *phba, int mbx_action)
{
	struct lpfc_vport *vport = phba->pport;
	struct lpfc_nodelist  *ndlp, *next_ndlp;
	struct lpfc_vport **vports;
	struct Scsi_Host *shost;
	int i;

	if (vport->fc_flag & FC_OFFLINE_MODE)
		return;

	lpfc_block_mgmt_io(phba, mbx_action);

	lpfc_linkdown(phba);

	/* Issue an unreg_login to all nodes on all vports */
	vports = lpfc_create_vport_work_array(phba);
	if (vports != NULL) {
		for (i = 0; i <= phba->max_vports && vports[i] != NULL; i++) {
			if (vports[i]->load_flag & FC_UNLOADING)
				continue;
			shost = lpfc_shost_from_vport(vports[i]);
			spin_lock_irq(shost->host_lock);
			vports[i]->vpi_state &= ~LPFC_VPI_REGISTERED;
			vports[i]->fc_flag |= FC_VPORT_NEEDS_REG_VPI;
			vports[i]->fc_flag &= ~FC_VFI_REGISTERED;
			spin_unlock_irq(shost->host_lock);

			shost =	lpfc_shost_from_vport(vports[i]);
			list_for_each_entry_safe(ndlp, next_ndlp,
						 &vports[i]->fc_nodes,
						 nlp_listp) {
				if (!NLP_CHK_NODE_ACT(ndlp))
					continue;
				if (ndlp->nlp_state == NLP_STE_UNUSED_NODE)
					continue;
				if (ndlp->nlp_type & NLP_FABRIC) {
					lpfc_disc_state_machine(vports[i], ndlp,
						NULL, NLP_EVT_DEVICE_RECOVERY);
					lpfc_disc_state_machine(vports[i], ndlp,
						NULL, NLP_EVT_DEVICE_RM);
				}
				spin_lock_irq(shost->host_lock);
				ndlp->nlp_flag &= ~NLP_NPR_ADISC;
				spin_unlock_irq(shost->host_lock);
				/*
				 * Whenever an SLI4 port goes offline, free the
				 * RPI. Get a new RPI when the adapter port
				 * comes back online.
				 */
				if (phba->sli_rev == LPFC_SLI_REV4) {
					lpfc_printf_vlog(ndlp->vport,
							 KERN_INFO, LOG_NODE,
							 "0011 lpfc_offline: "
							 "ndlp:x%p did %x "
							 "usgmap:x%x rpi:%x\n",
							 ndlp, ndlp->nlp_DID,
							 ndlp->nlp_usg_map,
							 ndlp->nlp_rpi);

					lpfc_sli4_free_rpi(phba, ndlp->nlp_rpi);
				}
				lpfc_unreg_rpi(vports[i], ndlp);
			}
		}
	}
	lpfc_destroy_vport_work_array(phba, vports);

	lpfc_sli_mbox_sys_shutdown(phba, mbx_action);

	if (phba->wq)
		flush_workqueue(phba->wq);
}

/**
 * lpfc_offline - Bring a HBA offline
 * @phba: pointer to lpfc hba data structure.
 *
 * This routine actually brings a HBA offline. It stops all the timers
 * associated with the HBA, brings down the SLI layer, and eventually
 * marks the HBA as in offline state for the upper layer protocol.
 **/
void
lpfc_offline(struct lpfc_hba *phba)
{
	struct Scsi_Host  *shost;
	struct lpfc_vport **vports;
	int i;

	if (phba->pport->fc_flag & FC_OFFLINE_MODE)
		return;

	/* stop port and all timers associated with this hba */
	lpfc_stop_port(phba);

	/* Tear down the local and target port registrations.  The
	 * nvme transports need to cleanup.
	 */
	lpfc_nvmet_destroy_targetport(phba);
	lpfc_nvme_destroy_localport(phba->pport);

	vports = lpfc_create_vport_work_array(phba);
	if (vports != NULL)
		for (i = 0; i <= phba->max_vports && vports[i] != NULL; i++)
			lpfc_stop_vport_timers(vports[i]);
	lpfc_destroy_vport_work_array(phba, vports);
	lpfc_printf_log(phba, KERN_WARNING, LOG_INIT,
			"0460 Bring Adapter offline\n");
	/* Bring down the SLI Layer and cleanup.  The HBA is offline
	   now.  */
	lpfc_sli_hba_down(phba);
	spin_lock_irq(&phba->hbalock);
	phba->work_ha = 0;
	spin_unlock_irq(&phba->hbalock);
	vports = lpfc_create_vport_work_array(phba);
	if (vports != NULL)
		for (i = 0; i <= phba->max_vports && vports[i] != NULL; i++) {
			shost = lpfc_shost_from_vport(vports[i]);
			spin_lock_irq(shost->host_lock);
			vports[i]->work_port_events = 0;
			vports[i]->fc_flag |= FC_OFFLINE_MODE;
			spin_unlock_irq(shost->host_lock);
		}
	lpfc_destroy_vport_work_array(phba, vports);

	if (phba->cfg_xri_rebalancing)
		lpfc_destroy_multixri_pools(phba);
}

/**
 * lpfc_scsi_free - Free all the SCSI buffers and IOCBs from driver lists
 * @phba: pointer to lpfc hba data structure.
 *
 * This routine is to free all the SCSI buffers and IOCBs from the driver
 * list back to kernel. It is called from lpfc_pci_remove_one to free
 * the internal resources before the device is removed from the system.
 **/
static void
lpfc_scsi_free(struct lpfc_hba *phba)
{
	struct lpfc_io_buf *sb, *sb_next;

	if (!(phba->cfg_enable_fc4_type & LPFC_ENABLE_FCP))
		return;

	spin_lock_irq(&phba->hbalock);

	/* Release all the lpfc_scsi_bufs maintained by this host. */

	spin_lock(&phba->scsi_buf_list_put_lock);
	list_for_each_entry_safe(sb, sb_next, &phba->lpfc_scsi_buf_list_put,
				 list) {
		list_del(&sb->list);
		dma_pool_free(phba->lpfc_sg_dma_buf_pool, sb->data,
			      sb->dma_handle);
		kfree(sb);
		phba->total_scsi_bufs--;
	}
	spin_unlock(&phba->scsi_buf_list_put_lock);

	spin_lock(&phba->scsi_buf_list_get_lock);
	list_for_each_entry_safe(sb, sb_next, &phba->lpfc_scsi_buf_list_get,
				 list) {
		list_del(&sb->list);
		dma_pool_free(phba->lpfc_sg_dma_buf_pool, sb->data,
			      sb->dma_handle);
		kfree(sb);
		phba->total_scsi_bufs--;
	}
	spin_unlock(&phba->scsi_buf_list_get_lock);
	spin_unlock_irq(&phba->hbalock);
}

/**
 * lpfc_io_free - Free all the IO buffers and IOCBs from driver lists
 * @phba: pointer to lpfc hba data structure.
 *
 * This routine is to free all the IO buffers and IOCBs from the driver
 * list back to kernel. It is called from lpfc_pci_remove_one to free
 * the internal resources before the device is removed from the system.
 **/
void
lpfc_io_free(struct lpfc_hba *phba)
{
	struct lpfc_io_buf *lpfc_ncmd, *lpfc_ncmd_next;
	struct lpfc_sli4_hdw_queue *qp;
	int idx;

	for (idx = 0; idx < phba->cfg_hdw_queue; idx++) {
		qp = &phba->sli4_hba.hdwq[idx];
		/* Release all the lpfc_nvme_bufs maintained by this host. */
		spin_lock(&qp->io_buf_list_put_lock);
		list_for_each_entry_safe(lpfc_ncmd, lpfc_ncmd_next,
					 &qp->lpfc_io_buf_list_put,
					 list) {
			list_del(&lpfc_ncmd->list);
			qp->put_io_bufs--;
			dma_pool_free(phba->lpfc_sg_dma_buf_pool,
				      lpfc_ncmd->data, lpfc_ncmd->dma_handle);
			kfree(lpfc_ncmd);
			qp->total_io_bufs--;
		}
		spin_unlock(&qp->io_buf_list_put_lock);

		spin_lock(&qp->io_buf_list_get_lock);
		list_for_each_entry_safe(lpfc_ncmd, lpfc_ncmd_next,
					 &qp->lpfc_io_buf_list_get,
					 list) {
			list_del(&lpfc_ncmd->list);
			qp->get_io_bufs--;
			dma_pool_free(phba->lpfc_sg_dma_buf_pool,
				      lpfc_ncmd->data, lpfc_ncmd->dma_handle);
			kfree(lpfc_ncmd);
			qp->total_io_bufs--;
		}
		spin_unlock(&qp->io_buf_list_get_lock);
	}
}

/**
 * lpfc_sli4_els_sgl_update - update ELS xri-sgl sizing and mapping
 * @phba: pointer to lpfc hba data structure.
 *
 * This routine first calculates the sizes of the current els and allocated
 * scsi sgl lists, and then goes through all sgls to updates the physical
 * XRIs assigned due to port function reset. During port initialization, the
 * current els and allocated scsi sgl lists are 0s.
 *
 * Return codes
 *   0 - successful (for now, it always returns 0)
 **/
int
lpfc_sli4_els_sgl_update(struct lpfc_hba *phba)
{
	struct lpfc_sglq *sglq_entry = NULL, *sglq_entry_next = NULL;
	uint16_t i, lxri, xri_cnt, els_xri_cnt;
	LIST_HEAD(els_sgl_list);
	int rc;

	/*
	 * update on pci function's els xri-sgl list
	 */
	els_xri_cnt = lpfc_sli4_get_els_iocb_cnt(phba);

	if (els_xri_cnt > phba->sli4_hba.els_xri_cnt) {
		/* els xri-sgl expanded */
		xri_cnt = els_xri_cnt - phba->sli4_hba.els_xri_cnt;
		lpfc_printf_log(phba, KERN_INFO, LOG_SLI,
				"3157 ELS xri-sgl count increased from "
				"%d to %d\n", phba->sli4_hba.els_xri_cnt,
				els_xri_cnt);
		/* allocate the additional els sgls */
		for (i = 0; i < xri_cnt; i++) {
			sglq_entry = kzalloc(sizeof(struct lpfc_sglq),
					     GFP_KERNEL);
			if (sglq_entry == NULL) {
				lpfc_printf_log(phba, KERN_ERR, LOG_SLI,
						"2562 Failure to allocate an "
						"ELS sgl entry:%d\n", i);
				rc = -ENOMEM;
				goto out_free_mem;
			}
			sglq_entry->buff_type = GEN_BUFF_TYPE;
			sglq_entry->virt = lpfc_mbuf_alloc(phba, 0,
							   &sglq_entry->phys);
			if (sglq_entry->virt == NULL) {
				kfree(sglq_entry);
				lpfc_printf_log(phba, KERN_ERR, LOG_SLI,
						"2563 Failure to allocate an "
						"ELS mbuf:%d\n", i);
				rc = -ENOMEM;
				goto out_free_mem;
			}
			sglq_entry->sgl = sglq_entry->virt;
			memset(sglq_entry->sgl, 0, LPFC_BPL_SIZE);
			sglq_entry->state = SGL_FREED;
			list_add_tail(&sglq_entry->list, &els_sgl_list);
		}
		spin_lock_irq(&phba->hbalock);
		spin_lock(&phba->sli4_hba.sgl_list_lock);
		list_splice_init(&els_sgl_list,
				 &phba->sli4_hba.lpfc_els_sgl_list);
		spin_unlock(&phba->sli4_hba.sgl_list_lock);
		spin_unlock_irq(&phba->hbalock);
	} else if (els_xri_cnt < phba->sli4_hba.els_xri_cnt) {
		/* els xri-sgl shrinked */
		xri_cnt = phba->sli4_hba.els_xri_cnt - els_xri_cnt;
		lpfc_printf_log(phba, KERN_INFO, LOG_SLI,
				"3158 ELS xri-sgl count decreased from "
				"%d to %d\n", phba->sli4_hba.els_xri_cnt,
				els_xri_cnt);
		spin_lock_irq(&phba->hbalock);
		spin_lock(&phba->sli4_hba.sgl_list_lock);
		list_splice_init(&phba->sli4_hba.lpfc_els_sgl_list,
				 &els_sgl_list);
		/* release extra els sgls from list */
		for (i = 0; i < xri_cnt; i++) {
			list_remove_head(&els_sgl_list,
					 sglq_entry, struct lpfc_sglq, list);
			if (sglq_entry) {
				__lpfc_mbuf_free(phba, sglq_entry->virt,
						 sglq_entry->phys);
				kfree(sglq_entry);
			}
		}
		list_splice_init(&els_sgl_list,
				 &phba->sli4_hba.lpfc_els_sgl_list);
		spin_unlock(&phba->sli4_hba.sgl_list_lock);
		spin_unlock_irq(&phba->hbalock);
	} else
		lpfc_printf_log(phba, KERN_INFO, LOG_SLI,
				"3163 ELS xri-sgl count unchanged: %d\n",
				els_xri_cnt);
	phba->sli4_hba.els_xri_cnt = els_xri_cnt;

	/* update xris to els sgls on the list */
	sglq_entry = NULL;
	sglq_entry_next = NULL;
	list_for_each_entry_safe(sglq_entry, sglq_entry_next,
				 &phba->sli4_hba.lpfc_els_sgl_list, list) {
		lxri = lpfc_sli4_next_xritag(phba);
		if (lxri == NO_XRI) {
			lpfc_printf_log(phba, KERN_ERR, LOG_SLI,
					"2400 Failed to allocate xri for "
					"ELS sgl\n");
			rc = -ENOMEM;
			goto out_free_mem;
		}
		sglq_entry->sli4_lxritag = lxri;
		sglq_entry->sli4_xritag = phba->sli4_hba.xri_ids[lxri];
	}
	return 0;

out_free_mem:
	lpfc_free_els_sgl_list(phba);
	return rc;
}

/**
 * lpfc_sli4_nvmet_sgl_update - update xri-sgl sizing and mapping
 * @phba: pointer to lpfc hba data structure.
 *
 * This routine first calculates the sizes of the current els and allocated
 * scsi sgl lists, and then goes through all sgls to updates the physical
 * XRIs assigned due to port function reset. During port initialization, the
 * current els and allocated scsi sgl lists are 0s.
 *
 * Return codes
 *   0 - successful (for now, it always returns 0)
 **/
int
lpfc_sli4_nvmet_sgl_update(struct lpfc_hba *phba)
{
	struct lpfc_sglq *sglq_entry = NULL, *sglq_entry_next = NULL;
	uint16_t i, lxri, xri_cnt, els_xri_cnt;
	uint16_t nvmet_xri_cnt;
	LIST_HEAD(nvmet_sgl_list);
	int rc;

	/*
	 * update on pci function's nvmet xri-sgl list
	 */
	els_xri_cnt = lpfc_sli4_get_els_iocb_cnt(phba);

	/* For NVMET, ALL remaining XRIs are dedicated for IO processing */
	nvmet_xri_cnt = phba->sli4_hba.max_cfg_param.max_xri - els_xri_cnt;
	if (nvmet_xri_cnt > phba->sli4_hba.nvmet_xri_cnt) {
		/* els xri-sgl expanded */
		xri_cnt = nvmet_xri_cnt - phba->sli4_hba.nvmet_xri_cnt;
		lpfc_printf_log(phba, KERN_INFO, LOG_SLI,
				"6302 NVMET xri-sgl cnt grew from %d to %d\n",
				phba->sli4_hba.nvmet_xri_cnt, nvmet_xri_cnt);
		/* allocate the additional nvmet sgls */
		for (i = 0; i < xri_cnt; i++) {
			sglq_entry = kzalloc(sizeof(struct lpfc_sglq),
					     GFP_KERNEL);
			if (sglq_entry == NULL) {
				lpfc_printf_log(phba, KERN_ERR, LOG_SLI,
						"6303 Failure to allocate an "
						"NVMET sgl entry:%d\n", i);
				rc = -ENOMEM;
				goto out_free_mem;
			}
			sglq_entry->buff_type = NVMET_BUFF_TYPE;
			sglq_entry->virt = lpfc_nvmet_buf_alloc(phba, 0,
							   &sglq_entry->phys);
			if (sglq_entry->virt == NULL) {
				kfree(sglq_entry);
				lpfc_printf_log(phba, KERN_ERR, LOG_SLI,
						"6304 Failure to allocate an "
						"NVMET buf:%d\n", i);
				rc = -ENOMEM;
				goto out_free_mem;
			}
			sglq_entry->sgl = sglq_entry->virt;
			memset(sglq_entry->sgl, 0,
			       phba->cfg_sg_dma_buf_size);
			sglq_entry->state = SGL_FREED;
			list_add_tail(&sglq_entry->list, &nvmet_sgl_list);
		}
		spin_lock_irq(&phba->hbalock);
		spin_lock(&phba->sli4_hba.sgl_list_lock);
		list_splice_init(&nvmet_sgl_list,
				 &phba->sli4_hba.lpfc_nvmet_sgl_list);
		spin_unlock(&phba->sli4_hba.sgl_list_lock);
		spin_unlock_irq(&phba->hbalock);
	} else if (nvmet_xri_cnt < phba->sli4_hba.nvmet_xri_cnt) {
		/* nvmet xri-sgl shrunk */
		xri_cnt = phba->sli4_hba.nvmet_xri_cnt - nvmet_xri_cnt;
		lpfc_printf_log(phba, KERN_INFO, LOG_SLI,
				"6305 NVMET xri-sgl count decreased from "
				"%d to %d\n", phba->sli4_hba.nvmet_xri_cnt,
				nvmet_xri_cnt);
		spin_lock_irq(&phba->hbalock);
		spin_lock(&phba->sli4_hba.sgl_list_lock);
		list_splice_init(&phba->sli4_hba.lpfc_nvmet_sgl_list,
				 &nvmet_sgl_list);
		/* release extra nvmet sgls from list */
		for (i = 0; i < xri_cnt; i++) {
			list_remove_head(&nvmet_sgl_list,
					 sglq_entry, struct lpfc_sglq, list);
			if (sglq_entry) {
				lpfc_nvmet_buf_free(phba, sglq_entry->virt,
						    sglq_entry->phys);
				kfree(sglq_entry);
			}
		}
		list_splice_init(&nvmet_sgl_list,
				 &phba->sli4_hba.lpfc_nvmet_sgl_list);
		spin_unlock(&phba->sli4_hba.sgl_list_lock);
		spin_unlock_irq(&phba->hbalock);
	} else
		lpfc_printf_log(phba, KERN_INFO, LOG_SLI,
				"6306 NVMET xri-sgl count unchanged: %d\n",
				nvmet_xri_cnt);
	phba->sli4_hba.nvmet_xri_cnt = nvmet_xri_cnt;

	/* update xris to nvmet sgls on the list */
	sglq_entry = NULL;
	sglq_entry_next = NULL;
	list_for_each_entry_safe(sglq_entry, sglq_entry_next,
				 &phba->sli4_hba.lpfc_nvmet_sgl_list, list) {
		lxri = lpfc_sli4_next_xritag(phba);
		if (lxri == NO_XRI) {
			lpfc_printf_log(phba, KERN_ERR, LOG_SLI,
					"6307 Failed to allocate xri for "
					"NVMET sgl\n");
			rc = -ENOMEM;
			goto out_free_mem;
		}
		sglq_entry->sli4_lxritag = lxri;
		sglq_entry->sli4_xritag = phba->sli4_hba.xri_ids[lxri];
	}
	return 0;

out_free_mem:
	lpfc_free_nvmet_sgl_list(phba);
	return rc;
}

int
lpfc_io_buf_flush(struct lpfc_hba *phba, struct list_head *cbuf)
{
	LIST_HEAD(blist);
	struct lpfc_sli4_hdw_queue *qp;
	struct lpfc_io_buf *lpfc_cmd;
	struct lpfc_io_buf *iobufp, *prev_iobufp;
	int idx, cnt, xri, inserted;

	cnt = 0;
	for (idx = 0; idx < phba->cfg_hdw_queue; idx++) {
		qp = &phba->sli4_hba.hdwq[idx];
		spin_lock_irq(&qp->io_buf_list_get_lock);
		spin_lock(&qp->io_buf_list_put_lock);

		/* Take everything off the get and put lists */
		list_splice_init(&qp->lpfc_io_buf_list_get, &blist);
		list_splice(&qp->lpfc_io_buf_list_put, &blist);
		INIT_LIST_HEAD(&qp->lpfc_io_buf_list_get);
		INIT_LIST_HEAD(&qp->lpfc_io_buf_list_put);
		cnt += qp->get_io_bufs + qp->put_io_bufs;
		qp->get_io_bufs = 0;
		qp->put_io_bufs = 0;
		qp->total_io_bufs = 0;
		spin_unlock(&qp->io_buf_list_put_lock);
		spin_unlock_irq(&qp->io_buf_list_get_lock);
	}

	/*
	 * Take IO buffers off blist and put on cbuf sorted by XRI.
	 * This is because POST_SGL takes a sequential range of XRIs
	 * to post to the firmware.
	 */
	for (idx = 0; idx < cnt; idx++) {
		list_remove_head(&blist, lpfc_cmd, struct lpfc_io_buf, list);
		if (!lpfc_cmd)
			return cnt;
		if (idx == 0) {
			list_add_tail(&lpfc_cmd->list, cbuf);
			continue;
		}
		xri = lpfc_cmd->cur_iocbq.sli4_xritag;
		inserted = 0;
		prev_iobufp = NULL;
		list_for_each_entry(iobufp, cbuf, list) {
			if (xri < iobufp->cur_iocbq.sli4_xritag) {
				if (prev_iobufp)
					list_add(&lpfc_cmd->list,
						 &prev_iobufp->list);
				else
					list_add(&lpfc_cmd->list, cbuf);
				inserted = 1;
				break;
			}
			prev_iobufp = iobufp;
		}
		if (!inserted)
			list_add_tail(&lpfc_cmd->list, cbuf);
	}
	return cnt;
}

int
lpfc_io_buf_replenish(struct lpfc_hba *phba, struct list_head *cbuf)
{
	struct lpfc_sli4_hdw_queue *qp;
	struct lpfc_io_buf *lpfc_cmd;
	int idx, cnt;

	qp = phba->sli4_hba.hdwq;
	cnt = 0;
	while (!list_empty(cbuf)) {
		for (idx = 0; idx < phba->cfg_hdw_queue; idx++) {
			list_remove_head(cbuf, lpfc_cmd,
					 struct lpfc_io_buf, list);
			if (!lpfc_cmd)
				return cnt;
			cnt++;
			qp = &phba->sli4_hba.hdwq[idx];
			lpfc_cmd->hdwq_no = idx;
			lpfc_cmd->hdwq = qp;
			lpfc_cmd->cur_iocbq.wqe_cmpl = NULL;
			lpfc_cmd->cur_iocbq.iocb_cmpl = NULL;
			spin_lock(&qp->io_buf_list_put_lock);
			list_add_tail(&lpfc_cmd->list,
				      &qp->lpfc_io_buf_list_put);
			qp->put_io_bufs++;
			qp->total_io_bufs++;
			spin_unlock(&qp->io_buf_list_put_lock);
		}
	}
	return cnt;
}

/**
 * lpfc_sli4_io_sgl_update - update xri-sgl sizing and mapping
 * @phba: pointer to lpfc hba data structure.
 *
 * This routine first calculates the sizes of the current els and allocated
 * scsi sgl lists, and then goes through all sgls to updates the physical
 * XRIs assigned due to port function reset. During port initialization, the
 * current els and allocated scsi sgl lists are 0s.
 *
 * Return codes
 *   0 - successful (for now, it always returns 0)
 **/
int
lpfc_sli4_io_sgl_update(struct lpfc_hba *phba)
{
	struct lpfc_io_buf *lpfc_ncmd = NULL, *lpfc_ncmd_next = NULL;
	uint16_t i, lxri, els_xri_cnt;
	uint16_t io_xri_cnt, io_xri_max;
	LIST_HEAD(io_sgl_list);
	int rc, cnt;

	/*
	 * update on pci function's allocated nvme xri-sgl list
	 */

	/* maximum number of xris available for nvme buffers */
	els_xri_cnt = lpfc_sli4_get_els_iocb_cnt(phba);
	io_xri_max = phba->sli4_hba.max_cfg_param.max_xri - els_xri_cnt;
	phba->sli4_hba.io_xri_max = io_xri_max;

	lpfc_printf_log(phba, KERN_INFO, LOG_SLI,
			"6074 Current allocated XRI sgl count:%d, "
			"maximum XRI count:%d\n",
			phba->sli4_hba.io_xri_cnt,
			phba->sli4_hba.io_xri_max);

	cnt = lpfc_io_buf_flush(phba, &io_sgl_list);

	if (phba->sli4_hba.io_xri_cnt > phba->sli4_hba.io_xri_max) {
		/* max nvme xri shrunk below the allocated nvme buffers */
		io_xri_cnt = phba->sli4_hba.io_xri_cnt -
					phba->sli4_hba.io_xri_max;
		/* release the extra allocated nvme buffers */
		for (i = 0; i < io_xri_cnt; i++) {
			list_remove_head(&io_sgl_list, lpfc_ncmd,
					 struct lpfc_io_buf, list);
			if (lpfc_ncmd) {
				dma_pool_free(phba->lpfc_sg_dma_buf_pool,
					      lpfc_ncmd->data,
					      lpfc_ncmd->dma_handle);
				kfree(lpfc_ncmd);
			}
		}
		phba->sli4_hba.io_xri_cnt -= io_xri_cnt;
	}

	/* update xris associated to remaining allocated nvme buffers */
	lpfc_ncmd = NULL;
	lpfc_ncmd_next = NULL;
	phba->sli4_hba.io_xri_cnt = cnt;
	list_for_each_entry_safe(lpfc_ncmd, lpfc_ncmd_next,
				 &io_sgl_list, list) {
		lxri = lpfc_sli4_next_xritag(phba);
		if (lxri == NO_XRI) {
			lpfc_printf_log(phba, KERN_ERR, LOG_SLI,
					"6075 Failed to allocate xri for "
					"nvme buffer\n");
			rc = -ENOMEM;
			goto out_free_mem;
		}
		lpfc_ncmd->cur_iocbq.sli4_lxritag = lxri;
		lpfc_ncmd->cur_iocbq.sli4_xritag = phba->sli4_hba.xri_ids[lxri];
	}
	cnt = lpfc_io_buf_replenish(phba, &io_sgl_list);
	return 0;

out_free_mem:
	lpfc_io_free(phba);
	return rc;
}

/**
 * lpfc_new_io_buf - IO buffer allocator for HBA with SLI4 IF spec
 * @vport: The virtual port for which this call being executed.
 * @num_to_allocate: The requested number of buffers to allocate.
 *
 * This routine allocates nvme buffers for device with SLI-4 interface spec,
 * the nvme buffer contains all the necessary information needed to initiate
 * an I/O. After allocating up to @num_to_allocate IO buffers and put
 * them on a list, it post them to the port by using SGL block post.
 *
 * Return codes:
 *   int - number of IO buffers that were allocated and posted.
 *   0 = failure, less than num_to_alloc is a partial failure.
 **/
int
lpfc_new_io_buf(struct lpfc_hba *phba, int num_to_alloc)
{
	struct lpfc_io_buf *lpfc_ncmd;
	struct lpfc_iocbq *pwqeq;
	uint16_t iotag, lxri = 0;
	int bcnt, num_posted;
	LIST_HEAD(prep_nblist);
	LIST_HEAD(post_nblist);
	LIST_HEAD(nvme_nblist);

	/* Sanity check to ensure our sizing is right for both SCSI and NVME */
	if (sizeof(struct lpfc_io_buf) > LPFC_COMMON_IO_BUF_SZ) {
		lpfc_printf_log(phba, KERN_ERR, LOG_FCP,
				"6426 Common buffer size %zd exceeds %d\n",
				sizeof(struct lpfc_io_buf),
				LPFC_COMMON_IO_BUF_SZ);
		return 0;
	}

	phba->sli4_hba.io_xri_cnt = 0;
	for (bcnt = 0; bcnt < num_to_alloc; bcnt++) {
		lpfc_ncmd = kzalloc(LPFC_COMMON_IO_BUF_SZ, GFP_KERNEL);
		if (!lpfc_ncmd)
			break;
		/*
		 * Get memory from the pci pool to map the virt space to
		 * pci bus space for an I/O. The DMA buffer includes the
		 * number of SGE's necessary to support the sg_tablesize.
		 */
		lpfc_ncmd->data = dma_pool_zalloc(phba->lpfc_sg_dma_buf_pool,
						  GFP_KERNEL,
						  &lpfc_ncmd->dma_handle);
		if (!lpfc_ncmd->data) {
			kfree(lpfc_ncmd);
			break;
		}

		/*
		 * 4K Page alignment is CRITICAL to BlockGuard, double check
		 * to be sure.
		 */
		if ((phba->sli3_options & LPFC_SLI3_BG_ENABLED) &&
		    (((unsigned long)(lpfc_ncmd->data) &
		    (unsigned long)(SLI4_PAGE_SIZE - 1)) != 0)) {
			lpfc_printf_log(phba, KERN_ERR, LOG_FCP,
					"3369 Memory alignment err: addr=%lx\n",
					(unsigned long)lpfc_ncmd->data);
			dma_pool_free(phba->lpfc_sg_dma_buf_pool,
				      lpfc_ncmd->data, lpfc_ncmd->dma_handle);
			kfree(lpfc_ncmd);
			break;
		}

		lxri = lpfc_sli4_next_xritag(phba);
		if (lxri == NO_XRI) {
			dma_pool_free(phba->lpfc_sg_dma_buf_pool,
				      lpfc_ncmd->data, lpfc_ncmd->dma_handle);
			kfree(lpfc_ncmd);
			break;
		}
		pwqeq = &lpfc_ncmd->cur_iocbq;

		/* Allocate iotag for lpfc_ncmd->cur_iocbq. */
		iotag = lpfc_sli_next_iotag(phba, pwqeq);
		if (iotag == 0) {
			dma_pool_free(phba->lpfc_sg_dma_buf_pool,
				      lpfc_ncmd->data, lpfc_ncmd->dma_handle);
			kfree(lpfc_ncmd);
			lpfc_printf_log(phba, KERN_ERR, LOG_NVME_IOERR,
					"6121 Failed to allocate IOTAG for"
					" XRI:0x%x\n", lxri);
			lpfc_sli4_free_xri(phba, lxri);
			break;
		}
		pwqeq->sli4_lxritag = lxri;
		pwqeq->sli4_xritag = phba->sli4_hba.xri_ids[lxri];
		pwqeq->context1 = lpfc_ncmd;

		/* Initialize local short-hand pointers. */
		lpfc_ncmd->dma_sgl = lpfc_ncmd->data;
		lpfc_ncmd->dma_phys_sgl = lpfc_ncmd->dma_handle;
		lpfc_ncmd->cur_iocbq.context1 = lpfc_ncmd;
		spin_lock_init(&lpfc_ncmd->buf_lock);

		/* add the nvme buffer to a post list */
		list_add_tail(&lpfc_ncmd->list, &post_nblist);
		phba->sli4_hba.io_xri_cnt++;
	}
	lpfc_printf_log(phba, KERN_INFO, LOG_NVME,
			"6114 Allocate %d out of %d requested new NVME "
			"buffers\n", bcnt, num_to_alloc);

	/* post the list of nvme buffer sgls to port if available */
	if (!list_empty(&post_nblist))
		num_posted = lpfc_sli4_post_io_sgl_list(
				phba, &post_nblist, bcnt);
	else
		num_posted = 0;

	return num_posted;
}

static uint64_t
lpfc_get_wwpn(struct lpfc_hba *phba)
{
	uint64_t wwn;
	int rc;
	LPFC_MBOXQ_t *mboxq;
	MAILBOX_t *mb;

	mboxq = (LPFC_MBOXQ_t *) mempool_alloc(phba->mbox_mem_pool,
						GFP_KERNEL);
	if (!mboxq)
		return (uint64_t)-1;

	/* First get WWN of HBA instance */
	lpfc_read_nv(phba, mboxq);
	rc = lpfc_sli_issue_mbox(phba, mboxq, MBX_POLL);
	if (rc != MBX_SUCCESS) {
		lpfc_printf_log(phba, KERN_ERR, LOG_SLI,
				"6019 Mailbox failed , mbxCmd x%x "
				"READ_NV, mbxStatus x%x\n",
				bf_get(lpfc_mqe_command, &mboxq->u.mqe),
				bf_get(lpfc_mqe_status, &mboxq->u.mqe));
		mempool_free(mboxq, phba->mbox_mem_pool);
		return (uint64_t) -1;
	}
	mb = &mboxq->u.mb;
	memcpy(&wwn, (char *)mb->un.varRDnvp.portname, sizeof(uint64_t));
	/* wwn is WWPN of HBA instance */
	mempool_free(mboxq, phba->mbox_mem_pool);
	if (phba->sli_rev == LPFC_SLI_REV4)
		return be64_to_cpu(wwn);
	else
		return rol64(wwn, 32);
}

/**
 * lpfc_create_port - Create an FC port
 * @phba: pointer to lpfc hba data structure.
 * @instance: a unique integer ID to this FC port.
 * @dev: pointer to the device data structure.
 *
 * This routine creates a FC port for the upper layer protocol. The FC port
 * can be created on top of either a physical port or a virtual port provided
 * by the HBA. This routine also allocates a SCSI host data structure (shost)
 * and associates the FC port created before adding the shost into the SCSI
 * layer.
 *
 * Return codes
 *   @vport - pointer to the virtual N_Port data structure.
 *   NULL - port create failed.
 **/
struct lpfc_vport *
lpfc_create_port(struct lpfc_hba *phba, int instance, struct device *dev)
{
	struct lpfc_vport *vport;
	struct Scsi_Host  *shost = NULL;
	int error = 0;
	int i;
	uint64_t wwn;
	bool use_no_reset_hba = false;
	int rc;

	if (lpfc_no_hba_reset_cnt) {
		if (phba->sli_rev < LPFC_SLI_REV4 &&
		    dev == &phba->pcidev->dev) {
			/* Reset the port first */
			lpfc_sli_brdrestart(phba);
			rc = lpfc_sli_chipset_init(phba);
			if (rc)
				return NULL;
		}
		wwn = lpfc_get_wwpn(phba);
	}

	for (i = 0; i < lpfc_no_hba_reset_cnt; i++) {
		if (wwn == lpfc_no_hba_reset[i]) {
			lpfc_printf_log(phba, KERN_ERR, LOG_SLI,
					"6020 Setting use_no_reset port=%llx\n",
					wwn);
			use_no_reset_hba = true;
			break;
		}
	}

	if (phba->cfg_enable_fc4_type & LPFC_ENABLE_FCP) {
		if (dev != &phba->pcidev->dev) {
			shost = scsi_host_alloc(&lpfc_vport_template,
						sizeof(struct lpfc_vport));
		} else {
			if (!use_no_reset_hba)
				shost = scsi_host_alloc(&lpfc_template,
						sizeof(struct lpfc_vport));
			else
				shost = scsi_host_alloc(&lpfc_template_no_hr,
						sizeof(struct lpfc_vport));
		}
	} else if (phba->cfg_enable_fc4_type & LPFC_ENABLE_NVME) {
		shost = scsi_host_alloc(&lpfc_template_nvme,
					sizeof(struct lpfc_vport));
	}
	if (!shost)
		goto out;

	vport = (struct lpfc_vport *) shost->hostdata;
	vport->phba = phba;
	vport->load_flag |= FC_LOADING;
	vport->fc_flag |= FC_VPORT_NEEDS_REG_VPI;
	vport->fc_rscn_flush = 0;
	lpfc_get_vport_cfgparam(vport);

	/* Adjust value in vport */
	vport->cfg_enable_fc4_type = phba->cfg_enable_fc4_type;

	shost->unique_id = instance;
	shost->max_id = LPFC_MAX_TARGET;
	shost->max_lun = vport->cfg_max_luns;
	shost->this_id = -1;
	shost->max_cmd_len = 16;

	if (phba->sli_rev == LPFC_SLI_REV4) {
		if (phba->cfg_fcp_io_sched == LPFC_FCP_SCHED_BY_HDWQ)
			shost->nr_hw_queues = phba->cfg_hdw_queue;
		else
			shost->nr_hw_queues = phba->sli4_hba.num_present_cpu;

		shost->dma_boundary =
			phba->sli4_hba.pc_sli4_params.sge_supp_len-1;
		shost->sg_tablesize = phba->cfg_scsi_seg_cnt;
	} else
		/* SLI-3 has a limited number of hardware queues (3),
		 * thus there is only one for FCP processing.
		 */
		shost->nr_hw_queues = 1;

	/*
	 * Set initial can_queue value since 0 is no longer supported and
	 * scsi_add_host will fail. This will be adjusted later based on the
	 * max xri value determined in hba setup.
	 */
	shost->can_queue = phba->cfg_hba_queue_depth - 10;
	if (dev != &phba->pcidev->dev) {
		shost->transportt = lpfc_vport_transport_template;
		vport->port_type = LPFC_NPIV_PORT;
	} else {
		shost->transportt = lpfc_transport_template;
		vport->port_type = LPFC_PHYSICAL_PORT;
	}

	/* Initialize all internally managed lists. */
	INIT_LIST_HEAD(&vport->fc_nodes);
	INIT_LIST_HEAD(&vport->rcv_buffer_list);
	spin_lock_init(&vport->work_port_lock);

	timer_setup(&vport->fc_disctmo, lpfc_disc_timeout, 0);

	timer_setup(&vport->els_tmofunc, lpfc_els_timeout, 0);

	timer_setup(&vport->delayed_disc_tmo, lpfc_delayed_disc_tmo, 0);

	if (phba->sli3_options & LPFC_SLI3_BG_ENABLED)
		lpfc_setup_bg(phba, shost);

	error = scsi_add_host_with_dma(shost, dev, &phba->pcidev->dev);
	if (error)
		goto out_put_shost;

	spin_lock_irq(&phba->port_list_lock);
	list_add_tail(&vport->listentry, &phba->port_list);
	spin_unlock_irq(&phba->port_list_lock);
	return vport;

out_put_shost:
	scsi_host_put(shost);
out:
	return NULL;
}

/**
 * destroy_port -  destroy an FC port
 * @vport: pointer to an lpfc virtual N_Port data structure.
 *
 * This routine destroys a FC port from the upper layer protocol. All the
 * resources associated with the port are released.
 **/
void
destroy_port(struct lpfc_vport *vport)
{
	struct Scsi_Host *shost = lpfc_shost_from_vport(vport);
	struct lpfc_hba  *phba = vport->phba;

	lpfc_debugfs_terminate(vport);
	fc_remove_host(shost);
	scsi_remove_host(shost);

	spin_lock_irq(&phba->port_list_lock);
	list_del_init(&vport->listentry);
	spin_unlock_irq(&phba->port_list_lock);

	lpfc_cleanup(vport);
	return;
}

/**
 * lpfc_get_instance - Get a unique integer ID
 *
 * This routine allocates a unique integer ID from lpfc_hba_index pool. It
 * uses the kernel idr facility to perform the task.
 *
 * Return codes:
 *   instance - a unique integer ID allocated as the new instance.
 *   -1 - lpfc get instance failed.
 **/
int
lpfc_get_instance(void)
{
	int ret;

	ret = idr_alloc(&lpfc_hba_index, NULL, 0, 0, GFP_KERNEL);
	return ret < 0 ? -1 : ret;
}

/**
 * lpfc_scan_finished - method for SCSI layer to detect whether scan is done
 * @shost: pointer to SCSI host data structure.
 * @time: elapsed time of the scan in jiffies.
 *
 * This routine is called by the SCSI layer with a SCSI host to determine
 * whether the scan host is finished.
 *
 * Note: there is no scan_start function as adapter initialization will have
 * asynchronously kicked off the link initialization.
 *
 * Return codes
 *   0 - SCSI host scan is not over yet.
 *   1 - SCSI host scan is over.
 **/
int lpfc_scan_finished(struct Scsi_Host *shost, unsigned long time)
{
	struct lpfc_vport *vport = (struct lpfc_vport *) shost->hostdata;
	struct lpfc_hba   *phba = vport->phba;
	int stat = 0;

	spin_lock_irq(shost->host_lock);

	if (vport->load_flag & FC_UNLOADING) {
		stat = 1;
		goto finished;
	}
	if (time >= msecs_to_jiffies(30 * 1000)) {
		lpfc_printf_log(phba, KERN_INFO, LOG_INIT,
				"0461 Scanning longer than 30 "
				"seconds.  Continuing initialization\n");
		stat = 1;
		goto finished;
	}
	if (time >= msecs_to_jiffies(15 * 1000) &&
	    phba->link_state <= LPFC_LINK_DOWN) {
		lpfc_printf_log(phba, KERN_INFO, LOG_INIT,
				"0465 Link down longer than 15 "
				"seconds.  Continuing initialization\n");
		stat = 1;
		goto finished;
	}

	if (vport->port_state != LPFC_VPORT_READY)
		goto finished;
	if (vport->num_disc_nodes || vport->fc_prli_sent)
		goto finished;
	if (vport->fc_map_cnt == 0 && time < msecs_to_jiffies(2 * 1000))
		goto finished;
	if ((phba->sli.sli_flag & LPFC_SLI_MBOX_ACTIVE) != 0)
		goto finished;

	stat = 1;

finished:
	spin_unlock_irq(shost->host_lock);
	return stat;
}

static void lpfc_host_supported_speeds_set(struct Scsi_Host *shost)
{
	struct lpfc_vport *vport = (struct lpfc_vport *)shost->hostdata;
	struct lpfc_hba   *phba = vport->phba;

	fc_host_supported_speeds(shost) = 0;
	if (phba->lmt & LMT_128Gb)
		fc_host_supported_speeds(shost) |= FC_PORTSPEED_128GBIT;
	if (phba->lmt & LMT_64Gb)
		fc_host_supported_speeds(shost) |= FC_PORTSPEED_64GBIT;
	if (phba->lmt & LMT_32Gb)
		fc_host_supported_speeds(shost) |= FC_PORTSPEED_32GBIT;
	if (phba->lmt & LMT_16Gb)
		fc_host_supported_speeds(shost) |= FC_PORTSPEED_16GBIT;
	if (phba->lmt & LMT_10Gb)
		fc_host_supported_speeds(shost) |= FC_PORTSPEED_10GBIT;
	if (phba->lmt & LMT_8Gb)
		fc_host_supported_speeds(shost) |= FC_PORTSPEED_8GBIT;
	if (phba->lmt & LMT_4Gb)
		fc_host_supported_speeds(shost) |= FC_PORTSPEED_4GBIT;
	if (phba->lmt & LMT_2Gb)
		fc_host_supported_speeds(shost) |= FC_PORTSPEED_2GBIT;
	if (phba->lmt & LMT_1Gb)
		fc_host_supported_speeds(shost) |= FC_PORTSPEED_1GBIT;
}

/**
 * lpfc_host_attrib_init - Initialize SCSI host attributes on a FC port
 * @shost: pointer to SCSI host data structure.
 *
 * This routine initializes a given SCSI host attributes on a FC port. The
 * SCSI host can be either on top of a physical port or a virtual port.
 **/
void lpfc_host_attrib_init(struct Scsi_Host *shost)
{
	struct lpfc_vport *vport = (struct lpfc_vport *) shost->hostdata;
	struct lpfc_hba   *phba = vport->phba;
	/*
	 * Set fixed host attributes.  Must done after lpfc_sli_hba_setup().
	 */

	fc_host_node_name(shost) = wwn_to_u64(vport->fc_nodename.u.wwn);
	fc_host_port_name(shost) = wwn_to_u64(vport->fc_portname.u.wwn);
	fc_host_supported_classes(shost) = FC_COS_CLASS3;

	memset(fc_host_supported_fc4s(shost), 0,
	       sizeof(fc_host_supported_fc4s(shost)));
	fc_host_supported_fc4s(shost)[2] = 1;
	fc_host_supported_fc4s(shost)[7] = 1;

	lpfc_vport_symbolic_node_name(vport, fc_host_symbolic_name(shost),
				 sizeof fc_host_symbolic_name(shost));

	lpfc_host_supported_speeds_set(shost);

	fc_host_maxframe_size(shost) =
		(((uint32_t) vport->fc_sparam.cmn.bbRcvSizeMsb & 0x0F) << 8) |
		(uint32_t) vport->fc_sparam.cmn.bbRcvSizeLsb;

	fc_host_dev_loss_tmo(shost) = vport->cfg_devloss_tmo;

	/* This value is also unchanging */
	memset(fc_host_active_fc4s(shost), 0,
	       sizeof(fc_host_active_fc4s(shost)));
	fc_host_active_fc4s(shost)[2] = 1;
	fc_host_active_fc4s(shost)[7] = 1;

	fc_host_max_npiv_vports(shost) = phba->max_vpi;
	spin_lock_irq(shost->host_lock);
	vport->load_flag &= ~FC_LOADING;
	spin_unlock_irq(shost->host_lock);
}

/**
 * lpfc_stop_port_s3 - Stop SLI3 device port
 * @phba: pointer to lpfc hba data structure.
 *
 * This routine is invoked to stop an SLI3 device port, it stops the device
 * from generating interrupts and stops the device driver's timers for the
 * device.
 **/
static void
lpfc_stop_port_s3(struct lpfc_hba *phba)
{
	/* Clear all interrupt enable conditions */
	writel(0, phba->HCregaddr);
	readl(phba->HCregaddr); /* flush */
	/* Clear all pending interrupts */
	writel(0xffffffff, phba->HAregaddr);
	readl(phba->HAregaddr); /* flush */

	/* Reset some HBA SLI setup states */
	lpfc_stop_hba_timers(phba);
	phba->pport->work_port_events = 0;
}

/**
 * lpfc_stop_port_s4 - Stop SLI4 device port
 * @phba: pointer to lpfc hba data structure.
 *
 * This routine is invoked to stop an SLI4 device port, it stops the device
 * from generating interrupts and stops the device driver's timers for the
 * device.
 **/
static void
lpfc_stop_port_s4(struct lpfc_hba *phba)
{
	/* Reset some HBA SLI4 setup states */
	lpfc_stop_hba_timers(phba);
	if (phba->pport)
		phba->pport->work_port_events = 0;
	phba->sli4_hba.intr_enable = 0;
}

/**
 * lpfc_stop_port - Wrapper function for stopping hba port
 * @phba: Pointer to HBA context object.
 *
 * This routine wraps the actual SLI3 or SLI4 hba stop port routine from
 * the API jump table function pointer from the lpfc_hba struct.
 **/
void
lpfc_stop_port(struct lpfc_hba *phba)
{
	phba->lpfc_stop_port(phba);

	if (phba->wq)
		flush_workqueue(phba->wq);
}

/**
 * lpfc_fcf_redisc_wait_start_timer - Start fcf rediscover wait timer
 * @phba: Pointer to hba for which this call is being executed.
 *
 * This routine starts the timer waiting for the FCF rediscovery to complete.
 **/
void
lpfc_fcf_redisc_wait_start_timer(struct lpfc_hba *phba)
{
	unsigned long fcf_redisc_wait_tmo =
		(jiffies + msecs_to_jiffies(LPFC_FCF_REDISCOVER_WAIT_TMO));
	/* Start fcf rediscovery wait period timer */
	mod_timer(&phba->fcf.redisc_wait, fcf_redisc_wait_tmo);
	spin_lock_irq(&phba->hbalock);
	/* Allow action to new fcf asynchronous event */
	phba->fcf.fcf_flag &= ~(FCF_AVAILABLE | FCF_SCAN_DONE);
	/* Mark the FCF rediscovery pending state */
	phba->fcf.fcf_flag |= FCF_REDISC_PEND;
	spin_unlock_irq(&phba->hbalock);
}

/**
 * lpfc_sli4_fcf_redisc_wait_tmo - FCF table rediscover wait timeout
 * @ptr: Map to lpfc_hba data structure pointer.
 *
 * This routine is invoked when waiting for FCF table rediscover has been
 * timed out. If new FCF record(s) has (have) been discovered during the
 * wait period, a new FCF event shall be added to the FCOE async event
 * list, and then worker thread shall be waked up for processing from the
 * worker thread context.
 **/
static void
lpfc_sli4_fcf_redisc_wait_tmo(struct timer_list *t)
{
	struct lpfc_hba *phba = from_timer(phba, t, fcf.redisc_wait);

	/* Don't send FCF rediscovery event if timer cancelled */
	spin_lock_irq(&phba->hbalock);
	if (!(phba->fcf.fcf_flag & FCF_REDISC_PEND)) {
		spin_unlock_irq(&phba->hbalock);
		return;
	}
	/* Clear FCF rediscovery timer pending flag */
	phba->fcf.fcf_flag &= ~FCF_REDISC_PEND;
	/* FCF rediscovery event to worker thread */
	phba->fcf.fcf_flag |= FCF_REDISC_EVT;
	spin_unlock_irq(&phba->hbalock);
	lpfc_printf_log(phba, KERN_INFO, LOG_FIP,
			"2776 FCF rediscover quiescent timer expired\n");
	/* wake up worker thread */
	lpfc_worker_wake_up(phba);
}

/**
 * lpfc_sli4_parse_latt_fault - Parse sli4 link-attention link fault code
 * @phba: pointer to lpfc hba data structure.
 * @acqe_link: pointer to the async link completion queue entry.
 *
 * This routine is to parse the SLI4 link-attention link fault code.
 **/
static void
lpfc_sli4_parse_latt_fault(struct lpfc_hba *phba,
			   struct lpfc_acqe_link *acqe_link)
{
	switch (bf_get(lpfc_acqe_link_fault, acqe_link)) {
	case LPFC_ASYNC_LINK_FAULT_NONE:
	case LPFC_ASYNC_LINK_FAULT_LOCAL:
	case LPFC_ASYNC_LINK_FAULT_REMOTE:
	case LPFC_ASYNC_LINK_FAULT_LR_LRR:
		break;
	default:
		lpfc_printf_log(phba, KERN_ERR, LOG_INIT,
				"0398 Unknown link fault code: x%x\n",
				bf_get(lpfc_acqe_link_fault, acqe_link));
		break;
	}
}

/**
 * lpfc_sli4_parse_latt_type - Parse sli4 link attention type
 * @phba: pointer to lpfc hba data structure.
 * @acqe_link: pointer to the async link completion queue entry.
 *
 * This routine is to parse the SLI4 link attention type and translate it
 * into the base driver's link attention type coding.
 *
 * Return: Link attention type in terms of base driver's coding.
 **/
static uint8_t
lpfc_sli4_parse_latt_type(struct lpfc_hba *phba,
			  struct lpfc_acqe_link *acqe_link)
{
	uint8_t att_type;

	switch (bf_get(lpfc_acqe_link_status, acqe_link)) {
	case LPFC_ASYNC_LINK_STATUS_DOWN:
	case LPFC_ASYNC_LINK_STATUS_LOGICAL_DOWN:
		att_type = LPFC_ATT_LINK_DOWN;
		break;
	case LPFC_ASYNC_LINK_STATUS_UP:
		/* Ignore physical link up events - wait for logical link up */
		att_type = LPFC_ATT_RESERVED;
		break;
	case LPFC_ASYNC_LINK_STATUS_LOGICAL_UP:
		att_type = LPFC_ATT_LINK_UP;
		break;
	default:
		lpfc_printf_log(phba, KERN_ERR, LOG_INIT,
				"0399 Invalid link attention type: x%x\n",
				bf_get(lpfc_acqe_link_status, acqe_link));
		att_type = LPFC_ATT_RESERVED;
		break;
	}
	return att_type;
}

/**
 * lpfc_sli_port_speed_get - Get sli3 link speed code to link speed
 * @phba: pointer to lpfc hba data structure.
 *
 * This routine is to get an SLI3 FC port's link speed in Mbps.
 *
 * Return: link speed in terms of Mbps.
 **/
uint32_t
lpfc_sli_port_speed_get(struct lpfc_hba *phba)
{
	uint32_t link_speed;

	if (!lpfc_is_link_up(phba))
		return 0;

	if (phba->sli_rev <= LPFC_SLI_REV3) {
		switch (phba->fc_linkspeed) {
		case LPFC_LINK_SPEED_1GHZ:
			link_speed = 1000;
			break;
		case LPFC_LINK_SPEED_2GHZ:
			link_speed = 2000;
			break;
		case LPFC_LINK_SPEED_4GHZ:
			link_speed = 4000;
			break;
		case LPFC_LINK_SPEED_8GHZ:
			link_speed = 8000;
			break;
		case LPFC_LINK_SPEED_10GHZ:
			link_speed = 10000;
			break;
		case LPFC_LINK_SPEED_16GHZ:
			link_speed = 16000;
			break;
		default:
			link_speed = 0;
		}
	} else {
		if (phba->sli4_hba.link_state.logical_speed)
			link_speed =
			      phba->sli4_hba.link_state.logical_speed;
		else
			link_speed = phba->sli4_hba.link_state.speed;
	}
	return link_speed;
}

/**
 * lpfc_sli4_port_speed_parse - Parse async evt link speed code to link speed
 * @phba: pointer to lpfc hba data structure.
 * @evt_code: asynchronous event code.
 * @speed_code: asynchronous event link speed code.
 *
 * This routine is to parse the giving SLI4 async event link speed code into
 * value of Mbps for the link speed.
 *
 * Return: link speed in terms of Mbps.
 **/
static uint32_t
lpfc_sli4_port_speed_parse(struct lpfc_hba *phba, uint32_t evt_code,
			   uint8_t speed_code)
{
	uint32_t port_speed;

	switch (evt_code) {
	case LPFC_TRAILER_CODE_LINK:
		switch (speed_code) {
		case LPFC_ASYNC_LINK_SPEED_ZERO:
			port_speed = 0;
			break;
		case LPFC_ASYNC_LINK_SPEED_10MBPS:
			port_speed = 10;
			break;
		case LPFC_ASYNC_LINK_SPEED_100MBPS:
			port_speed = 100;
			break;
		case LPFC_ASYNC_LINK_SPEED_1GBPS:
			port_speed = 1000;
			break;
		case LPFC_ASYNC_LINK_SPEED_10GBPS:
			port_speed = 10000;
			break;
		case LPFC_ASYNC_LINK_SPEED_20GBPS:
			port_speed = 20000;
			break;
		case LPFC_ASYNC_LINK_SPEED_25GBPS:
			port_speed = 25000;
			break;
		case LPFC_ASYNC_LINK_SPEED_40GBPS:
			port_speed = 40000;
			break;
		default:
			port_speed = 0;
		}
		break;
	case LPFC_TRAILER_CODE_FC:
		switch (speed_code) {
		case LPFC_FC_LA_SPEED_UNKNOWN:
			port_speed = 0;
			break;
		case LPFC_FC_LA_SPEED_1G:
			port_speed = 1000;
			break;
		case LPFC_FC_LA_SPEED_2G:
			port_speed = 2000;
			break;
		case LPFC_FC_LA_SPEED_4G:
			port_speed = 4000;
			break;
		case LPFC_FC_LA_SPEED_8G:
			port_speed = 8000;
			break;
		case LPFC_FC_LA_SPEED_10G:
			port_speed = 10000;
			break;
		case LPFC_FC_LA_SPEED_16G:
			port_speed = 16000;
			break;
		case LPFC_FC_LA_SPEED_32G:
			port_speed = 32000;
			break;
		case LPFC_FC_LA_SPEED_64G:
			port_speed = 64000;
			break;
		case LPFC_FC_LA_SPEED_128G:
			port_speed = 128000;
			break;
		default:
			port_speed = 0;
		}
		break;
	default:
		port_speed = 0;
	}
	return port_speed;
}

/**
 * lpfc_sli4_async_link_evt - Process the asynchronous FCoE link event
 * @phba: pointer to lpfc hba data structure.
 * @acqe_link: pointer to the async link completion queue entry.
 *
 * This routine is to handle the SLI4 asynchronous FCoE link event.
 **/
static void
lpfc_sli4_async_link_evt(struct lpfc_hba *phba,
			 struct lpfc_acqe_link *acqe_link)
{
	struct lpfc_dmabuf *mp;
	LPFC_MBOXQ_t *pmb;
	MAILBOX_t *mb;
	struct lpfc_mbx_read_top *la;
	uint8_t att_type;
	int rc;

	att_type = lpfc_sli4_parse_latt_type(phba, acqe_link);
	if (att_type != LPFC_ATT_LINK_DOWN && att_type != LPFC_ATT_LINK_UP)
		return;
	phba->fcoe_eventtag = acqe_link->event_tag;
	pmb = (LPFC_MBOXQ_t *)mempool_alloc(phba->mbox_mem_pool, GFP_KERNEL);
	if (!pmb) {
		lpfc_printf_log(phba, KERN_ERR, LOG_SLI,
				"0395 The mboxq allocation failed\n");
		return;
	}
	mp = kmalloc(sizeof(struct lpfc_dmabuf), GFP_KERNEL);
	if (!mp) {
		lpfc_printf_log(phba, KERN_ERR, LOG_SLI,
				"0396 The lpfc_dmabuf allocation failed\n");
		goto out_free_pmb;
	}
	mp->virt = lpfc_mbuf_alloc(phba, 0, &mp->phys);
	if (!mp->virt) {
		lpfc_printf_log(phba, KERN_ERR, LOG_SLI,
				"0397 The mbuf allocation failed\n");
		goto out_free_dmabuf;
	}

	/* Cleanup any outstanding ELS commands */
	lpfc_els_flush_all_cmd(phba);

	/* Block ELS IOCBs until we have done process link event */
	phba->sli4_hba.els_wq->pring->flag |= LPFC_STOP_IOCB_EVENT;

	/* Update link event statistics */
	phba->sli.slistat.link_event++;

	/* Create lpfc_handle_latt mailbox command from link ACQE */
	lpfc_read_topology(phba, pmb, mp);
	pmb->mbox_cmpl = lpfc_mbx_cmpl_read_topology;
	pmb->vport = phba->pport;

	/* Keep the link status for extra SLI4 state machine reference */
	phba->sli4_hba.link_state.speed =
			lpfc_sli4_port_speed_parse(phba, LPFC_TRAILER_CODE_LINK,
				bf_get(lpfc_acqe_link_speed, acqe_link));
	phba->sli4_hba.link_state.duplex =
				bf_get(lpfc_acqe_link_duplex, acqe_link);
	phba->sli4_hba.link_state.status =
				bf_get(lpfc_acqe_link_status, acqe_link);
	phba->sli4_hba.link_state.type =
				bf_get(lpfc_acqe_link_type, acqe_link);
	phba->sli4_hba.link_state.number =
				bf_get(lpfc_acqe_link_number, acqe_link);
	phba->sli4_hba.link_state.fault =
				bf_get(lpfc_acqe_link_fault, acqe_link);
	phba->sli4_hba.link_state.logical_speed =
			bf_get(lpfc_acqe_logical_link_speed, acqe_link) * 10;

	lpfc_printf_log(phba, KERN_INFO, LOG_SLI,
			"2900 Async FC/FCoE Link event - Speed:%dGBit "
			"duplex:x%x LA Type:x%x Port Type:%d Port Number:%d "
			"Logical speed:%dMbps Fault:%d\n",
			phba->sli4_hba.link_state.speed,
			phba->sli4_hba.link_state.topology,
			phba->sli4_hba.link_state.status,
			phba->sli4_hba.link_state.type,
			phba->sli4_hba.link_state.number,
			phba->sli4_hba.link_state.logical_speed,
			phba->sli4_hba.link_state.fault);
	/*
	 * For FC Mode: issue the READ_TOPOLOGY mailbox command to fetch
	 * topology info. Note: Optional for non FC-AL ports.
	 */
	if (!(phba->hba_flag & HBA_FCOE_MODE)) {
		rc = lpfc_sli_issue_mbox(phba, pmb, MBX_NOWAIT);
		if (rc == MBX_NOT_FINISHED)
			goto out_free_dmabuf;
		return;
	}
	/*
	 * For FCoE Mode: fill in all the topology information we need and call
	 * the READ_TOPOLOGY completion routine to continue without actually
	 * sending the READ_TOPOLOGY mailbox command to the port.
	 */
	/* Initialize completion status */
	mb = &pmb->u.mb;
	mb->mbxStatus = MBX_SUCCESS;

	/* Parse port fault information field */
	lpfc_sli4_parse_latt_fault(phba, acqe_link);

	/* Parse and translate link attention fields */
	la = (struct lpfc_mbx_read_top *) &pmb->u.mb.un.varReadTop;
	la->eventTag = acqe_link->event_tag;
	bf_set(lpfc_mbx_read_top_att_type, la, att_type);
	bf_set(lpfc_mbx_read_top_link_spd, la,
	       (bf_get(lpfc_acqe_link_speed, acqe_link)));

	/* Fake the the following irrelvant fields */
	bf_set(lpfc_mbx_read_top_topology, la, LPFC_TOPOLOGY_PT_PT);
	bf_set(lpfc_mbx_read_top_alpa_granted, la, 0);
	bf_set(lpfc_mbx_read_top_il, la, 0);
	bf_set(lpfc_mbx_read_top_pb, la, 0);
	bf_set(lpfc_mbx_read_top_fa, la, 0);
	bf_set(lpfc_mbx_read_top_mm, la, 0);

	/* Invoke the lpfc_handle_latt mailbox command callback function */
	lpfc_mbx_cmpl_read_topology(phba, pmb);

	return;

out_free_dmabuf:
	kfree(mp);
out_free_pmb:
	mempool_free(pmb, phba->mbox_mem_pool);
}

/**
 * lpfc_async_link_speed_to_read_top - Parse async evt link speed code to read
 * topology.
 * @phba: pointer to lpfc hba data structure.
 * @evt_code: asynchronous event code.
 * @speed_code: asynchronous event link speed code.
 *
 * This routine is to parse the giving SLI4 async event link speed code into
 * value of Read topology link speed.
 *
 * Return: link speed in terms of Read topology.
 **/
static uint8_t
lpfc_async_link_speed_to_read_top(struct lpfc_hba *phba, uint8_t speed_code)
{
	uint8_t port_speed;

	switch (speed_code) {
	case LPFC_FC_LA_SPEED_1G:
		port_speed = LPFC_LINK_SPEED_1GHZ;
		break;
	case LPFC_FC_LA_SPEED_2G:
		port_speed = LPFC_LINK_SPEED_2GHZ;
		break;
	case LPFC_FC_LA_SPEED_4G:
		port_speed = LPFC_LINK_SPEED_4GHZ;
		break;
	case LPFC_FC_LA_SPEED_8G:
		port_speed = LPFC_LINK_SPEED_8GHZ;
		break;
	case LPFC_FC_LA_SPEED_16G:
		port_speed = LPFC_LINK_SPEED_16GHZ;
		break;
	case LPFC_FC_LA_SPEED_32G:
		port_speed = LPFC_LINK_SPEED_32GHZ;
		break;
	case LPFC_FC_LA_SPEED_64G:
		port_speed = LPFC_LINK_SPEED_64GHZ;
		break;
	case LPFC_FC_LA_SPEED_128G:
		port_speed = LPFC_LINK_SPEED_128GHZ;
		break;
	case LPFC_FC_LA_SPEED_256G:
		port_speed = LPFC_LINK_SPEED_256GHZ;
		break;
	default:
		port_speed = 0;
		break;
	}

	return port_speed;
}

#define trunk_link_status(__idx)\
	bf_get(lpfc_acqe_fc_la_trunk_config_port##__idx, acqe_fc) ?\
	       ((phba->trunk_link.link##__idx.state == LPFC_LINK_UP) ?\
		"Link up" : "Link down") : "NA"
/* Did port __idx reported an error */
#define trunk_port_fault(__idx)\
	bf_get(lpfc_acqe_fc_la_trunk_config_port##__idx, acqe_fc) ?\
	       (port_fault & (1 << __idx) ? "YES" : "NO") : "NA"

static void
lpfc_update_trunk_link_status(struct lpfc_hba *phba,
			      struct lpfc_acqe_fc_la *acqe_fc)
{
	uint8_t port_fault = bf_get(lpfc_acqe_fc_la_trunk_linkmask, acqe_fc);
	uint8_t err = bf_get(lpfc_acqe_fc_la_trunk_fault, acqe_fc);

	phba->sli4_hba.link_state.speed =
		lpfc_sli4_port_speed_parse(phba, LPFC_TRAILER_CODE_FC,
				bf_get(lpfc_acqe_fc_la_speed, acqe_fc));

	phba->sli4_hba.link_state.logical_speed =
				bf_get(lpfc_acqe_fc_la_llink_spd, acqe_fc) * 10;
	/* We got FC link speed, convert to fc_linkspeed (READ_TOPOLOGY) */
	phba->fc_linkspeed =
		 lpfc_async_link_speed_to_read_top(
				phba,
				bf_get(lpfc_acqe_fc_la_speed, acqe_fc));

	if (bf_get(lpfc_acqe_fc_la_trunk_config_port0, acqe_fc)) {
		phba->trunk_link.link0.state =
			bf_get(lpfc_acqe_fc_la_trunk_link_status_port0, acqe_fc)
			? LPFC_LINK_UP : LPFC_LINK_DOWN;
		phba->trunk_link.link0.fault = port_fault & 0x1 ? err : 0;
	}
	if (bf_get(lpfc_acqe_fc_la_trunk_config_port1, acqe_fc)) {
		phba->trunk_link.link1.state =
			bf_get(lpfc_acqe_fc_la_trunk_link_status_port1, acqe_fc)
			? LPFC_LINK_UP : LPFC_LINK_DOWN;
		phba->trunk_link.link1.fault = port_fault & 0x2 ? err : 0;
	}
	if (bf_get(lpfc_acqe_fc_la_trunk_config_port2, acqe_fc)) {
		phba->trunk_link.link2.state =
			bf_get(lpfc_acqe_fc_la_trunk_link_status_port2, acqe_fc)
			? LPFC_LINK_UP : LPFC_LINK_DOWN;
		phba->trunk_link.link2.fault = port_fault & 0x4 ? err : 0;
	}
	if (bf_get(lpfc_acqe_fc_la_trunk_config_port3, acqe_fc)) {
		phba->trunk_link.link3.state =
			bf_get(lpfc_acqe_fc_la_trunk_link_status_port3, acqe_fc)
			? LPFC_LINK_UP : LPFC_LINK_DOWN;
		phba->trunk_link.link3.fault = port_fault & 0x8 ? err : 0;
	}

	lpfc_printf_log(phba, KERN_ERR, LOG_SLI,
			"2910 Async FC Trunking Event - Speed:%d\n"
			"\tLogical speed:%d "
			"port0: %s port1: %s port2: %s port3: %s\n",
			phba->sli4_hba.link_state.speed,
			phba->sli4_hba.link_state.logical_speed,
			trunk_link_status(0), trunk_link_status(1),
			trunk_link_status(2), trunk_link_status(3));

	if (port_fault)
		lpfc_printf_log(phba, KERN_ERR, LOG_SLI,
				"3202 trunk error:0x%x (%s) seen on port0:%s "
				/*
				 * SLI-4: We have only 0xA error codes
				 * defined as of now. print an appropriate
				 * message in case driver needs to be updated.
				 */
				"port1:%s port2:%s port3:%s\n", err, err > 0xA ?
				"UNDEFINED. update driver." : trunk_errmsg[err],
				trunk_port_fault(0), trunk_port_fault(1),
				trunk_port_fault(2), trunk_port_fault(3));
}


/**
 * lpfc_sli4_async_fc_evt - Process the asynchronous FC link event
 * @phba: pointer to lpfc hba data structure.
 * @acqe_fc: pointer to the async fc completion queue entry.
 *
 * This routine is to handle the SLI4 asynchronous FC event. It will simply log
 * that the event was received and then issue a read_topology mailbox command so
 * that the rest of the driver will treat it the same as SLI3.
 **/
static void
lpfc_sli4_async_fc_evt(struct lpfc_hba *phba, struct lpfc_acqe_fc_la *acqe_fc)
{
	struct lpfc_dmabuf *mp;
	LPFC_MBOXQ_t *pmb;
	MAILBOX_t *mb;
	struct lpfc_mbx_read_top *la;
	int rc;

	if (bf_get(lpfc_trailer_type, acqe_fc) !=
	    LPFC_FC_LA_EVENT_TYPE_FC_LINK) {
		lpfc_printf_log(phba, KERN_ERR, LOG_SLI,
				"2895 Non FC link Event detected.(%d)\n",
				bf_get(lpfc_trailer_type, acqe_fc));
		return;
	}

	if (bf_get(lpfc_acqe_fc_la_att_type, acqe_fc) ==
	    LPFC_FC_LA_TYPE_TRUNKING_EVENT) {
		lpfc_update_trunk_link_status(phba, acqe_fc);
		return;
	}

	/* Keep the link status for extra SLI4 state machine reference */
	phba->sli4_hba.link_state.speed =
			lpfc_sli4_port_speed_parse(phba, LPFC_TRAILER_CODE_FC,
				bf_get(lpfc_acqe_fc_la_speed, acqe_fc));
	phba->sli4_hba.link_state.duplex = LPFC_ASYNC_LINK_DUPLEX_FULL;
	phba->sli4_hba.link_state.topology =
				bf_get(lpfc_acqe_fc_la_topology, acqe_fc);
	phba->sli4_hba.link_state.status =
				bf_get(lpfc_acqe_fc_la_att_type, acqe_fc);
	phba->sli4_hba.link_state.type =
				bf_get(lpfc_acqe_fc_la_port_type, acqe_fc);
	phba->sli4_hba.link_state.number =
				bf_get(lpfc_acqe_fc_la_port_number, acqe_fc);
	phba->sli4_hba.link_state.fault =
				bf_get(lpfc_acqe_link_fault, acqe_fc);

	if (bf_get(lpfc_acqe_fc_la_att_type, acqe_fc) ==
	    LPFC_FC_LA_TYPE_LINK_DOWN)
		phba->sli4_hba.link_state.logical_speed = 0;
	else if	(!phba->sli4_hba.conf_trunk)
		phba->sli4_hba.link_state.logical_speed =
				bf_get(lpfc_acqe_fc_la_llink_spd, acqe_fc) * 10;

	lpfc_printf_log(phba, KERN_INFO, LOG_SLI,
			"2896 Async FC event - Speed:%dGBaud Topology:x%x "
			"LA Type:x%x Port Type:%d Port Number:%d Logical speed:"
			"%dMbps Fault:%d\n",
			phba->sli4_hba.link_state.speed,
			phba->sli4_hba.link_state.topology,
			phba->sli4_hba.link_state.status,
			phba->sli4_hba.link_state.type,
			phba->sli4_hba.link_state.number,
			phba->sli4_hba.link_state.logical_speed,
			phba->sli4_hba.link_state.fault);
	pmb = (LPFC_MBOXQ_t *)mempool_alloc(phba->mbox_mem_pool, GFP_KERNEL);
	if (!pmb) {
		lpfc_printf_log(phba, KERN_ERR, LOG_SLI,
				"2897 The mboxq allocation failed\n");
		return;
	}
	mp = kmalloc(sizeof(struct lpfc_dmabuf), GFP_KERNEL);
	if (!mp) {
		lpfc_printf_log(phba, KERN_ERR, LOG_SLI,
				"2898 The lpfc_dmabuf allocation failed\n");
		goto out_free_pmb;
	}
	mp->virt = lpfc_mbuf_alloc(phba, 0, &mp->phys);
	if (!mp->virt) {
		lpfc_printf_log(phba, KERN_ERR, LOG_SLI,
				"2899 The mbuf allocation failed\n");
		goto out_free_dmabuf;
	}

	/* Cleanup any outstanding ELS commands */
	lpfc_els_flush_all_cmd(phba);

	/* Block ELS IOCBs until we have done process link event */
	phba->sli4_hba.els_wq->pring->flag |= LPFC_STOP_IOCB_EVENT;

	/* Update link event statistics */
	phba->sli.slistat.link_event++;

	/* Create lpfc_handle_latt mailbox command from link ACQE */
	lpfc_read_topology(phba, pmb, mp);
	pmb->mbox_cmpl = lpfc_mbx_cmpl_read_topology;
	pmb->vport = phba->pport;

	if (phba->sli4_hba.link_state.status != LPFC_FC_LA_TYPE_LINK_UP) {
		phba->link_flag &= ~(LS_MDS_LINK_DOWN | LS_MDS_LOOPBACK);

		switch (phba->sli4_hba.link_state.status) {
		case LPFC_FC_LA_TYPE_MDS_LINK_DOWN:
			phba->link_flag |= LS_MDS_LINK_DOWN;
			break;
		case LPFC_FC_LA_TYPE_MDS_LOOPBACK:
			phba->link_flag |= LS_MDS_LOOPBACK;
			break;
		default:
			break;
		}

		/* Initialize completion status */
		mb = &pmb->u.mb;
		mb->mbxStatus = MBX_SUCCESS;

		/* Parse port fault information field */
		lpfc_sli4_parse_latt_fault(phba, (void *)acqe_fc);

		/* Parse and translate link attention fields */
		la = (struct lpfc_mbx_read_top *)&pmb->u.mb.un.varReadTop;
		la->eventTag = acqe_fc->event_tag;

		if (phba->sli4_hba.link_state.status ==
		    LPFC_FC_LA_TYPE_UNEXP_WWPN) {
			bf_set(lpfc_mbx_read_top_att_type, la,
			       LPFC_FC_LA_TYPE_UNEXP_WWPN);
		} else {
			bf_set(lpfc_mbx_read_top_att_type, la,
			       LPFC_FC_LA_TYPE_LINK_DOWN);
		}
		/* Invoke the mailbox command callback function */
		lpfc_mbx_cmpl_read_topology(phba, pmb);

		return;
	}

	rc = lpfc_sli_issue_mbox(phba, pmb, MBX_NOWAIT);
	if (rc == MBX_NOT_FINISHED)
		goto out_free_dmabuf;
	return;

out_free_dmabuf:
	kfree(mp);
out_free_pmb:
	mempool_free(pmb, phba->mbox_mem_pool);
}

/**
 * lpfc_sli4_async_sli_evt - Process the asynchronous SLI link event
 * @phba: pointer to lpfc hba data structure.
 * @acqe_fc: pointer to the async SLI completion queue entry.
 *
 * This routine is to handle the SLI4 asynchronous SLI events.
 **/
static void
lpfc_sli4_async_sli_evt(struct lpfc_hba *phba, struct lpfc_acqe_sli *acqe_sli)
{
	char port_name;
	char message[128];
	uint8_t status;
	uint8_t evt_type;
	uint8_t operational = 0;
	struct temp_event temp_event_data;
	struct lpfc_acqe_misconfigured_event *misconfigured;
	struct Scsi_Host  *shost;
	struct lpfc_vport **vports;
	int rc, i;

	evt_type = bf_get(lpfc_trailer_type, acqe_sli);

	lpfc_printf_log(phba, KERN_INFO, LOG_SLI,
			"2901 Async SLI event - Event Data1:x%08x Event Data2:"
			"x%08x SLI Event Type:%d\n",
			acqe_sli->event_data1, acqe_sli->event_data2,
			evt_type);

	port_name = phba->Port[0];
	if (port_name == 0x00)
		port_name = '?'; /* get port name is empty */

	switch (evt_type) {
	case LPFC_SLI_EVENT_TYPE_OVER_TEMP:
		temp_event_data.event_type = FC_REG_TEMPERATURE_EVENT;
		temp_event_data.event_code = LPFC_THRESHOLD_TEMP;
		temp_event_data.data = (uint32_t)acqe_sli->event_data1;

		lpfc_printf_log(phba, KERN_WARNING, LOG_SLI,
				"3190 Over Temperature:%d Celsius- Port Name %c\n",
				acqe_sli->event_data1, port_name);

		phba->sfp_warning |= LPFC_TRANSGRESSION_HIGH_TEMPERATURE;
		shost = lpfc_shost_from_vport(phba->pport);
		fc_host_post_vendor_event(shost, fc_get_event_number(),
					  sizeof(temp_event_data),
					  (char *)&temp_event_data,
					  SCSI_NL_VID_TYPE_PCI
					  | PCI_VENDOR_ID_EMULEX);
		break;
	case LPFC_SLI_EVENT_TYPE_NORM_TEMP:
		temp_event_data.event_type = FC_REG_TEMPERATURE_EVENT;
		temp_event_data.event_code = LPFC_NORMAL_TEMP;
		temp_event_data.data = (uint32_t)acqe_sli->event_data1;

		lpfc_printf_log(phba, KERN_INFO, LOG_SLI,
				"3191 Normal Temperature:%d Celsius - Port Name %c\n",
				acqe_sli->event_data1, port_name);

		shost = lpfc_shost_from_vport(phba->pport);
		fc_host_post_vendor_event(shost, fc_get_event_number(),
					  sizeof(temp_event_data),
					  (char *)&temp_event_data,
					  SCSI_NL_VID_TYPE_PCI
					  | PCI_VENDOR_ID_EMULEX);
		break;
	case LPFC_SLI_EVENT_TYPE_MISCONFIGURED:
		misconfigured = (struct lpfc_acqe_misconfigured_event *)
					&acqe_sli->event_data1;

		/* fetch the status for this port */
		switch (phba->sli4_hba.lnk_info.lnk_no) {
		case LPFC_LINK_NUMBER_0:
			status = bf_get(lpfc_sli_misconfigured_port0_state,
					&misconfigured->theEvent);
			operational = bf_get(lpfc_sli_misconfigured_port0_op,
					&misconfigured->theEvent);
			break;
		case LPFC_LINK_NUMBER_1:
			status = bf_get(lpfc_sli_misconfigured_port1_state,
					&misconfigured->theEvent);
			operational = bf_get(lpfc_sli_misconfigured_port1_op,
					&misconfigured->theEvent);
			break;
		case LPFC_LINK_NUMBER_2:
			status = bf_get(lpfc_sli_misconfigured_port2_state,
					&misconfigured->theEvent);
			operational = bf_get(lpfc_sli_misconfigured_port2_op,
					&misconfigured->theEvent);
			break;
		case LPFC_LINK_NUMBER_3:
			status = bf_get(lpfc_sli_misconfigured_port3_state,
					&misconfigured->theEvent);
			operational = bf_get(lpfc_sli_misconfigured_port3_op,
					&misconfigured->theEvent);
			break;
		default:
			lpfc_printf_log(phba, KERN_ERR, LOG_SLI,
					"3296 "
					"LPFC_SLI_EVENT_TYPE_MISCONFIGURED "
					"event: Invalid link %d",
					phba->sli4_hba.lnk_info.lnk_no);
			return;
		}

		/* Skip if optic state unchanged */
		if (phba->sli4_hba.lnk_info.optic_state == status)
			return;

		switch (status) {
		case LPFC_SLI_EVENT_STATUS_VALID:
			sprintf(message, "Physical Link is functional");
			break;
		case LPFC_SLI_EVENT_STATUS_NOT_PRESENT:
			sprintf(message, "Optics faulted/incorrectly "
				"installed/not installed - Reseat optics, "
				"if issue not resolved, replace.");
			break;
		case LPFC_SLI_EVENT_STATUS_WRONG_TYPE:
			sprintf(message,
				"Optics of two types installed - Remove one "
				"optic or install matching pair of optics.");
			break;
		case LPFC_SLI_EVENT_STATUS_UNSUPPORTED:
			sprintf(message, "Incompatible optics - Replace with "
				"compatible optics for card to function.");
			break;
		case LPFC_SLI_EVENT_STATUS_UNQUALIFIED:
			sprintf(message, "Unqualified optics - Replace with "
				"Avago optics for Warranty and Technical "
				"Support - Link is%s operational",
				(operational) ? " not" : "");
			break;
		case LPFC_SLI_EVENT_STATUS_UNCERTIFIED:
			sprintf(message, "Uncertified optics - Replace with "
				"Avago-certified optics to enable link "
				"operation - Link is%s operational",
				(operational) ? " not" : "");
			break;
		default:
			/* firmware is reporting a status we don't know about */
			sprintf(message, "Unknown event status x%02x", status);
			break;
		}

		/* Issue READ_CONFIG mbox command to refresh supported speeds */
		rc = lpfc_sli4_read_config(phba);
		if (rc) {
			phba->lmt = 0;
			lpfc_printf_log(phba, KERN_ERR, LOG_SLI,
					"3194 Unable to retrieve supported "
					"speeds, rc = 0x%x\n", rc);
		}
		vports = lpfc_create_vport_work_array(phba);
		if (vports != NULL) {
			for (i = 0; i <= phba->max_vports && vports[i] != NULL;
					i++) {
				shost = lpfc_shost_from_vport(vports[i]);
				lpfc_host_supported_speeds_set(shost);
			}
		}
		lpfc_destroy_vport_work_array(phba, vports);

		phba->sli4_hba.lnk_info.optic_state = status;
		lpfc_printf_log(phba, KERN_ERR, LOG_SLI,
				"3176 Port Name %c %s\n", port_name, message);
		break;
	case LPFC_SLI_EVENT_TYPE_REMOTE_DPORT:
		lpfc_printf_log(phba, KERN_INFO, LOG_SLI,
				"3192 Remote DPort Test Initiated - "
				"Event Data1:x%08x Event Data2: x%08x\n",
				acqe_sli->event_data1, acqe_sli->event_data2);
		break;
	default:
		lpfc_printf_log(phba, KERN_INFO, LOG_SLI,
				"3193 Async SLI event - Event Data1:x%08x Event Data2:"
				"x%08x SLI Event Type:%d\n",
				acqe_sli->event_data1, acqe_sli->event_data2,
				evt_type);
		break;
	}
}

/**
 * lpfc_sli4_perform_vport_cvl - Perform clear virtual link on a vport
 * @vport: pointer to vport data structure.
 *
 * This routine is to perform Clear Virtual Link (CVL) on a vport in
 * response to a CVL event.
 *
 * Return the pointer to the ndlp with the vport if successful, otherwise
 * return NULL.
 **/
static struct lpfc_nodelist *
lpfc_sli4_perform_vport_cvl(struct lpfc_vport *vport)
{
	struct lpfc_nodelist *ndlp;
	struct Scsi_Host *shost;
	struct lpfc_hba *phba;

	if (!vport)
		return NULL;
	phba = vport->phba;
	if (!phba)
		return NULL;
	ndlp = lpfc_findnode_did(vport, Fabric_DID);
	if (!ndlp) {
		/* Cannot find existing Fabric ndlp, so allocate a new one */
		ndlp = lpfc_nlp_init(vport, Fabric_DID);
		if (!ndlp)
			return 0;
		/* Set the node type */
		ndlp->nlp_type |= NLP_FABRIC;
		/* Put ndlp onto node list */
		lpfc_enqueue_node(vport, ndlp);
	} else if (!NLP_CHK_NODE_ACT(ndlp)) {
		/* re-setup ndlp without removing from node list */
		ndlp = lpfc_enable_node(vport, ndlp, NLP_STE_UNUSED_NODE);
		if (!ndlp)
			return 0;
	}
	if ((phba->pport->port_state < LPFC_FLOGI) &&
		(phba->pport->port_state != LPFC_VPORT_FAILED))
		return NULL;
	/* If virtual link is not yet instantiated ignore CVL */
	if ((vport != phba->pport) && (vport->port_state < LPFC_FDISC)
		&& (vport->port_state != LPFC_VPORT_FAILED))
		return NULL;
	shost = lpfc_shost_from_vport(vport);
	if (!shost)
		return NULL;
	lpfc_linkdown_port(vport);
	lpfc_cleanup_pending_mbox(vport);
	spin_lock_irq(shost->host_lock);
	vport->fc_flag |= FC_VPORT_CVL_RCVD;
	spin_unlock_irq(shost->host_lock);

	return ndlp;
}

/**
 * lpfc_sli4_perform_all_vport_cvl - Perform clear virtual link on all vports
 * @vport: pointer to lpfc hba data structure.
 *
 * This routine is to perform Clear Virtual Link (CVL) on all vports in
 * response to a FCF dead event.
 **/
static void
lpfc_sli4_perform_all_vport_cvl(struct lpfc_hba *phba)
{
	struct lpfc_vport **vports;
	int i;

	vports = lpfc_create_vport_work_array(phba);
	if (vports)
		for (i = 0; i <= phba->max_vports && vports[i] != NULL; i++)
			lpfc_sli4_perform_vport_cvl(vports[i]);
	lpfc_destroy_vport_work_array(phba, vports);
}

/**
 * lpfc_sli4_async_fip_evt - Process the asynchronous FCoE FIP event
 * @phba: pointer to lpfc hba data structure.
 * @acqe_link: pointer to the async fcoe completion queue entry.
 *
 * This routine is to handle the SLI4 asynchronous fcoe event.
 **/
static void
lpfc_sli4_async_fip_evt(struct lpfc_hba *phba,
			struct lpfc_acqe_fip *acqe_fip)
{
	uint8_t event_type = bf_get(lpfc_trailer_type, acqe_fip);
	int rc;
	struct lpfc_vport *vport;
	struct lpfc_nodelist *ndlp;
	struct Scsi_Host  *shost;
	int active_vlink_present;
	struct lpfc_vport **vports;
	int i;

	phba->fc_eventTag = acqe_fip->event_tag;
	phba->fcoe_eventtag = acqe_fip->event_tag;
	switch (event_type) {
	case LPFC_FIP_EVENT_TYPE_NEW_FCF:
	case LPFC_FIP_EVENT_TYPE_FCF_PARAM_MOD:
		if (event_type == LPFC_FIP_EVENT_TYPE_NEW_FCF)
			lpfc_printf_log(phba, KERN_ERR, LOG_FIP |
					LOG_DISCOVERY,
					"2546 New FCF event, evt_tag:x%x, "
					"index:x%x\n",
					acqe_fip->event_tag,
					acqe_fip->index);
		else
			lpfc_printf_log(phba, KERN_WARNING, LOG_FIP |
					LOG_DISCOVERY,
					"2788 FCF param modified event, "
					"evt_tag:x%x, index:x%x\n",
					acqe_fip->event_tag,
					acqe_fip->index);
		if (phba->fcf.fcf_flag & FCF_DISCOVERY) {
			/*
			 * During period of FCF discovery, read the FCF
			 * table record indexed by the event to update
			 * FCF roundrobin failover eligible FCF bmask.
			 */
			lpfc_printf_log(phba, KERN_INFO, LOG_FIP |
					LOG_DISCOVERY,
					"2779 Read FCF (x%x) for updating "
					"roundrobin FCF failover bmask\n",
					acqe_fip->index);
			rc = lpfc_sli4_read_fcf_rec(phba, acqe_fip->index);
		}

		/* If the FCF discovery is in progress, do nothing. */
		spin_lock_irq(&phba->hbalock);
		if (phba->hba_flag & FCF_TS_INPROG) {
			spin_unlock_irq(&phba->hbalock);
			break;
		}
		/* If fast FCF failover rescan event is pending, do nothing */
		if (phba->fcf.fcf_flag & (FCF_REDISC_EVT | FCF_REDISC_PEND)) {
			spin_unlock_irq(&phba->hbalock);
			break;
		}

		/* If the FCF has been in discovered state, do nothing. */
		if (phba->fcf.fcf_flag & FCF_SCAN_DONE) {
			spin_unlock_irq(&phba->hbalock);
			break;
		}
		spin_unlock_irq(&phba->hbalock);

		/* Otherwise, scan the entire FCF table and re-discover SAN */
		lpfc_printf_log(phba, KERN_INFO, LOG_FIP | LOG_DISCOVERY,
				"2770 Start FCF table scan per async FCF "
				"event, evt_tag:x%x, index:x%x\n",
				acqe_fip->event_tag, acqe_fip->index);
		rc = lpfc_sli4_fcf_scan_read_fcf_rec(phba,
						     LPFC_FCOE_FCF_GET_FIRST);
		if (rc)
			lpfc_printf_log(phba, KERN_ERR, LOG_FIP | LOG_DISCOVERY,
					"2547 Issue FCF scan read FCF mailbox "
					"command failed (x%x)\n", rc);
		break;

	case LPFC_FIP_EVENT_TYPE_FCF_TABLE_FULL:
		lpfc_printf_log(phba, KERN_ERR, LOG_SLI,
			"2548 FCF Table full count 0x%x tag 0x%x\n",
			bf_get(lpfc_acqe_fip_fcf_count, acqe_fip),
			acqe_fip->event_tag);
		break;

	case LPFC_FIP_EVENT_TYPE_FCF_DEAD:
		phba->fcoe_cvl_eventtag = acqe_fip->event_tag;
		lpfc_printf_log(phba, KERN_ERR, LOG_FIP | LOG_DISCOVERY,
			"2549 FCF (x%x) disconnected from network, "
			"tag:x%x\n", acqe_fip->index, acqe_fip->event_tag);
		/*
		 * If we are in the middle of FCF failover process, clear
		 * the corresponding FCF bit in the roundrobin bitmap.
		 */
		spin_lock_irq(&phba->hbalock);
		if ((phba->fcf.fcf_flag & FCF_DISCOVERY) &&
		    (phba->fcf.current_rec.fcf_indx != acqe_fip->index)) {
			spin_unlock_irq(&phba->hbalock);
			/* Update FLOGI FCF failover eligible FCF bmask */
			lpfc_sli4_fcf_rr_index_clear(phba, acqe_fip->index);
			break;
		}
		spin_unlock_irq(&phba->hbalock);

		/* If the event is not for currently used fcf do nothing */
		if (phba->fcf.current_rec.fcf_indx != acqe_fip->index)
			break;

		/*
		 * Otherwise, request the port to rediscover the entire FCF
		 * table for a fast recovery from case that the current FCF
		 * is no longer valid as we are not in the middle of FCF
		 * failover process already.
		 */
		spin_lock_irq(&phba->hbalock);
		/* Mark the fast failover process in progress */
		phba->fcf.fcf_flag |= FCF_DEAD_DISC;
		spin_unlock_irq(&phba->hbalock);

		lpfc_printf_log(phba, KERN_INFO, LOG_FIP | LOG_DISCOVERY,
				"2771 Start FCF fast failover process due to "
				"FCF DEAD event: evt_tag:x%x, fcf_index:x%x "
				"\n", acqe_fip->event_tag, acqe_fip->index);
		rc = lpfc_sli4_redisc_fcf_table(phba);
		if (rc) {
			lpfc_printf_log(phba, KERN_ERR, LOG_FIP |
					LOG_DISCOVERY,
					"2772 Issue FCF rediscover mailbox "
					"command failed, fail through to FCF "
					"dead event\n");
			spin_lock_irq(&phba->hbalock);
			phba->fcf.fcf_flag &= ~FCF_DEAD_DISC;
			spin_unlock_irq(&phba->hbalock);
			/*
			 * Last resort will fail over by treating this
			 * as a link down to FCF registration.
			 */
			lpfc_sli4_fcf_dead_failthrough(phba);
		} else {
			/* Reset FCF roundrobin bmask for new discovery */
			lpfc_sli4_clear_fcf_rr_bmask(phba);
			/*
			 * Handling fast FCF failover to a DEAD FCF event is
			 * considered equalivant to receiving CVL to all vports.
			 */
			lpfc_sli4_perform_all_vport_cvl(phba);
		}
		break;
	case LPFC_FIP_EVENT_TYPE_CVL:
		phba->fcoe_cvl_eventtag = acqe_fip->event_tag;
		lpfc_printf_log(phba, KERN_ERR, LOG_FIP | LOG_DISCOVERY,
			"2718 Clear Virtual Link Received for VPI 0x%x"
			" tag 0x%x\n", acqe_fip->index, acqe_fip->event_tag);

		vport = lpfc_find_vport_by_vpid(phba,
						acqe_fip->index);
		ndlp = lpfc_sli4_perform_vport_cvl(vport);
		if (!ndlp)
			break;
		active_vlink_present = 0;

		vports = lpfc_create_vport_work_array(phba);
		if (vports) {
			for (i = 0; i <= phba->max_vports && vports[i] != NULL;
					i++) {
				if ((!(vports[i]->fc_flag &
					FC_VPORT_CVL_RCVD)) &&
					(vports[i]->port_state > LPFC_FDISC)) {
					active_vlink_present = 1;
					break;
				}
			}
			lpfc_destroy_vport_work_array(phba, vports);
		}

		/*
		 * Don't re-instantiate if vport is marked for deletion.
		 * If we are here first then vport_delete is going to wait
		 * for discovery to complete.
		 */
		if (!(vport->load_flag & FC_UNLOADING) &&
					active_vlink_present) {
			/*
			 * If there are other active VLinks present,
			 * re-instantiate the Vlink using FDISC.
			 */
			mod_timer(&ndlp->nlp_delayfunc,
				  jiffies + msecs_to_jiffies(1000));
			shost = lpfc_shost_from_vport(vport);
			spin_lock_irq(shost->host_lock);
			ndlp->nlp_flag |= NLP_DELAY_TMO;
			spin_unlock_irq(shost->host_lock);
			ndlp->nlp_last_elscmd = ELS_CMD_FDISC;
			vport->port_state = LPFC_FDISC;
		} else {
			/*
			 * Otherwise, we request port to rediscover
			 * the entire FCF table for a fast recovery
			 * from possible case that the current FCF
			 * is no longer valid if we are not already
			 * in the FCF failover process.
			 */
			spin_lock_irq(&phba->hbalock);
			if (phba->fcf.fcf_flag & FCF_DISCOVERY) {
				spin_unlock_irq(&phba->hbalock);
				break;
			}
			/* Mark the fast failover process in progress */
			phba->fcf.fcf_flag |= FCF_ACVL_DISC;
			spin_unlock_irq(&phba->hbalock);
			lpfc_printf_log(phba, KERN_INFO, LOG_FIP |
					LOG_DISCOVERY,
					"2773 Start FCF failover per CVL, "
					"evt_tag:x%x\n", acqe_fip->event_tag);
			rc = lpfc_sli4_redisc_fcf_table(phba);
			if (rc) {
				lpfc_printf_log(phba, KERN_ERR, LOG_FIP |
						LOG_DISCOVERY,
						"2774 Issue FCF rediscover "
						"mailbox command failed, "
						"through to CVL event\n");
				spin_lock_irq(&phba->hbalock);
				phba->fcf.fcf_flag &= ~FCF_ACVL_DISC;
				spin_unlock_irq(&phba->hbalock);
				/*
				 * Last resort will be re-try on the
				 * the current registered FCF entry.
				 */
				lpfc_retry_pport_discovery(phba);
			} else
				/*
				 * Reset FCF roundrobin bmask for new
				 * discovery.
				 */
				lpfc_sli4_clear_fcf_rr_bmask(phba);
		}
		break;
	default:
		lpfc_printf_log(phba, KERN_ERR, LOG_SLI,
			"0288 Unknown FCoE event type 0x%x event tag "
			"0x%x\n", event_type, acqe_fip->event_tag);
		break;
	}
}

/**
 * lpfc_sli4_async_dcbx_evt - Process the asynchronous dcbx event
 * @phba: pointer to lpfc hba data structure.
 * @acqe_link: pointer to the async dcbx completion queue entry.
 *
 * This routine is to handle the SLI4 asynchronous dcbx event.
 **/
static void
lpfc_sli4_async_dcbx_evt(struct lpfc_hba *phba,
			 struct lpfc_acqe_dcbx *acqe_dcbx)
{
	phba->fc_eventTag = acqe_dcbx->event_tag;
	lpfc_printf_log(phba, KERN_ERR, LOG_SLI,
			"0290 The SLI4 DCBX asynchronous event is not "
			"handled yet\n");
}

/**
 * lpfc_sli4_async_grp5_evt - Process the asynchronous group5 event
 * @phba: pointer to lpfc hba data structure.
 * @acqe_link: pointer to the async grp5 completion queue entry.
 *
 * This routine is to handle the SLI4 asynchronous grp5 event. A grp5 event
 * is an asynchronous notified of a logical link speed change.  The Port
 * reports the logical link speed in units of 10Mbps.
 **/
static void
lpfc_sli4_async_grp5_evt(struct lpfc_hba *phba,
			 struct lpfc_acqe_grp5 *acqe_grp5)
{
	uint16_t prev_ll_spd;

	phba->fc_eventTag = acqe_grp5->event_tag;
	phba->fcoe_eventtag = acqe_grp5->event_tag;
	prev_ll_spd = phba->sli4_hba.link_state.logical_speed;
	phba->sli4_hba.link_state.logical_speed =
		(bf_get(lpfc_acqe_grp5_llink_spd, acqe_grp5)) * 10;
	lpfc_printf_log(phba, KERN_INFO, LOG_SLI,
			"2789 GRP5 Async Event: Updating logical link speed "
			"from %dMbps to %dMbps\n", prev_ll_spd,
			phba->sli4_hba.link_state.logical_speed);
}

/**
 * lpfc_sli4_async_event_proc - Process all the pending asynchronous event
 * @phba: pointer to lpfc hba data structure.
 *
 * This routine is invoked by the worker thread to process all the pending
 * SLI4 asynchronous events.
 **/
void lpfc_sli4_async_event_proc(struct lpfc_hba *phba)
{
	struct lpfc_cq_event *cq_event;

	/* First, declare the async event has been handled */
	spin_lock_irq(&phba->hbalock);
	phba->hba_flag &= ~ASYNC_EVENT;
	spin_unlock_irq(&phba->hbalock);
	/* Now, handle all the async events */
	while (!list_empty(&phba->sli4_hba.sp_asynce_work_queue)) {
		/* Get the first event from the head of the event queue */
		spin_lock_irq(&phba->hbalock);
		list_remove_head(&phba->sli4_hba.sp_asynce_work_queue,
				 cq_event, struct lpfc_cq_event, list);
		spin_unlock_irq(&phba->hbalock);
		/* Process the asynchronous event */
		switch (bf_get(lpfc_trailer_code, &cq_event->cqe.mcqe_cmpl)) {
		case LPFC_TRAILER_CODE_LINK:
			lpfc_sli4_async_link_evt(phba,
						 &cq_event->cqe.acqe_link);
			break;
		case LPFC_TRAILER_CODE_FCOE:
			lpfc_sli4_async_fip_evt(phba, &cq_event->cqe.acqe_fip);
			break;
		case LPFC_TRAILER_CODE_DCBX:
			lpfc_sli4_async_dcbx_evt(phba,
						 &cq_event->cqe.acqe_dcbx);
			break;
		case LPFC_TRAILER_CODE_GRP5:
			lpfc_sli4_async_grp5_evt(phba,
						 &cq_event->cqe.acqe_grp5);
			break;
		case LPFC_TRAILER_CODE_FC:
			lpfc_sli4_async_fc_evt(phba, &cq_event->cqe.acqe_fc);
			break;
		case LPFC_TRAILER_CODE_SLI:
			lpfc_sli4_async_sli_evt(phba, &cq_event->cqe.acqe_sli);
			break;
		default:
			lpfc_printf_log(phba, KERN_ERR, LOG_SLI,
					"1804 Invalid asynchrous event code: "
					"x%x\n", bf_get(lpfc_trailer_code,
					&cq_event->cqe.mcqe_cmpl));
			break;
		}
		/* Free the completion event processed to the free pool */
		lpfc_sli4_cq_event_release(phba, cq_event);
	}
}

/**
 * lpfc_sli4_fcf_redisc_event_proc - Process fcf table rediscovery event
 * @phba: pointer to lpfc hba data structure.
 *
 * This routine is invoked by the worker thread to process FCF table
 * rediscovery pending completion event.
 **/
void lpfc_sli4_fcf_redisc_event_proc(struct lpfc_hba *phba)
{
	int rc;

	spin_lock_irq(&phba->hbalock);
	/* Clear FCF rediscovery timeout event */
	phba->fcf.fcf_flag &= ~FCF_REDISC_EVT;
	/* Clear driver fast failover FCF record flag */
	phba->fcf.failover_rec.flag = 0;
	/* Set state for FCF fast failover */
	phba->fcf.fcf_flag |= FCF_REDISC_FOV;
	spin_unlock_irq(&phba->hbalock);

	/* Scan FCF table from the first entry to re-discover SAN */
	lpfc_printf_log(phba, KERN_INFO, LOG_FIP | LOG_DISCOVERY,
			"2777 Start post-quiescent FCF table scan\n");
	rc = lpfc_sli4_fcf_scan_read_fcf_rec(phba, LPFC_FCOE_FCF_GET_FIRST);
	if (rc)
		lpfc_printf_log(phba, KERN_ERR, LOG_FIP | LOG_DISCOVERY,
				"2747 Issue FCF scan read FCF mailbox "
				"command failed 0x%x\n", rc);
}

/**
 * lpfc_api_table_setup - Set up per hba pci-device group func api jump table
 * @phba: pointer to lpfc hba data structure.
 * @dev_grp: The HBA PCI-Device group number.
 *
 * This routine is invoked to set up the per HBA PCI-Device group function
 * API jump table entries.
 *
 * Return: 0 if success, otherwise -ENODEV
 **/
int
lpfc_api_table_setup(struct lpfc_hba *phba, uint8_t dev_grp)
{
	int rc;

	/* Set up lpfc PCI-device group */
	phba->pci_dev_grp = dev_grp;

	/* The LPFC_PCI_DEV_OC uses SLI4 */
	if (dev_grp == LPFC_PCI_DEV_OC)
		phba->sli_rev = LPFC_SLI_REV4;

	/* Set up device INIT API function jump table */
	rc = lpfc_init_api_table_setup(phba, dev_grp);
	if (rc)
		return -ENODEV;
	/* Set up SCSI API function jump table */
	rc = lpfc_scsi_api_table_setup(phba, dev_grp);
	if (rc)
		return -ENODEV;
	/* Set up SLI API function jump table */
	rc = lpfc_sli_api_table_setup(phba, dev_grp);
	if (rc)
		return -ENODEV;
	/* Set up MBOX API function jump table */
	rc = lpfc_mbox_api_table_setup(phba, dev_grp);
	if (rc)
		return -ENODEV;

	return 0;
}

/**
 * lpfc_log_intr_mode - Log the active interrupt mode
 * @phba: pointer to lpfc hba data structure.
 * @intr_mode: active interrupt mode adopted.
 *
 * This routine it invoked to log the currently used active interrupt mode
 * to the device.
 **/
static void lpfc_log_intr_mode(struct lpfc_hba *phba, uint32_t intr_mode)
{
	switch (intr_mode) {
	case 0:
		lpfc_printf_log(phba, KERN_INFO, LOG_INIT,
				"0470 Enable INTx interrupt mode.\n");
		break;
	case 1:
		lpfc_printf_log(phba, KERN_INFO, LOG_INIT,
				"0481 Enabled MSI interrupt mode.\n");
		break;
	case 2:
		lpfc_printf_log(phba, KERN_INFO, LOG_INIT,
				"0480 Enabled MSI-X interrupt mode.\n");
		break;
	default:
		lpfc_printf_log(phba, KERN_ERR, LOG_INIT,
				"0482 Illegal interrupt mode.\n");
		break;
	}
	return;
}

/**
 * lpfc_enable_pci_dev - Enable a generic PCI device.
 * @phba: pointer to lpfc hba data structure.
 *
 * This routine is invoked to enable the PCI device that is common to all
 * PCI devices.
 *
 * Return codes
 * 	0 - successful
 * 	other values - error
 **/
static int
lpfc_enable_pci_dev(struct lpfc_hba *phba)
{
	struct pci_dev *pdev;

	/* Obtain PCI device reference */
	if (!phba->pcidev)
		goto out_error;
	else
		pdev = phba->pcidev;
	/* Enable PCI device */
	if (pci_enable_device_mem(pdev))
		goto out_error;
	/* Request PCI resource for the device */
	if (pci_request_mem_regions(pdev, LPFC_DRIVER_NAME))
		goto out_disable_device;
	/* Set up device as PCI master and save state for EEH */
	pci_set_master(pdev);
	pci_try_set_mwi(pdev);
	pci_save_state(pdev);

	/* PCIe EEH recovery on powerpc platforms needs fundamental reset */
	if (pci_is_pcie(pdev))
		pdev->needs_freset = 1;

	return 0;

out_disable_device:
	pci_disable_device(pdev);
out_error:
	lpfc_printf_log(phba, KERN_ERR, LOG_INIT,
			"1401 Failed to enable pci device\n");
	return -ENODEV;
}

/**
 * lpfc_disable_pci_dev - Disable a generic PCI device.
 * @phba: pointer to lpfc hba data structure.
 *
 * This routine is invoked to disable the PCI device that is common to all
 * PCI devices.
 **/
static void
lpfc_disable_pci_dev(struct lpfc_hba *phba)
{
	struct pci_dev *pdev;

	/* Obtain PCI device reference */
	if (!phba->pcidev)
		return;
	else
		pdev = phba->pcidev;
	/* Release PCI resource and disable PCI device */
	pci_release_mem_regions(pdev);
	pci_disable_device(pdev);

	return;
}

/**
 * lpfc_reset_hba - Reset a hba
 * @phba: pointer to lpfc hba data structure.
 *
 * This routine is invoked to reset a hba device. It brings the HBA
 * offline, performs a board restart, and then brings the board back
 * online. The lpfc_offline calls lpfc_sli_hba_down which will clean up
 * on outstanding mailbox commands.
 **/
void
lpfc_reset_hba(struct lpfc_hba *phba)
{
	/* If resets are disabled then set error state and return. */
	if (!phba->cfg_enable_hba_reset) {
		phba->link_state = LPFC_HBA_ERROR;
		return;
	}
	if (phba->sli.sli_flag & LPFC_SLI_ACTIVE)
		lpfc_offline_prep(phba, LPFC_MBX_WAIT);
	else
		lpfc_offline_prep(phba, LPFC_MBX_NO_WAIT);
	lpfc_offline(phba);
	lpfc_sli_brdrestart(phba);
	lpfc_online(phba);
	lpfc_unblock_mgmt_io(phba);
}

/**
 * lpfc_sli_sriov_nr_virtfn_get - Get the number of sr-iov virtual functions
 * @phba: pointer to lpfc hba data structure.
 *
 * This function enables the PCI SR-IOV virtual functions to a physical
 * function. It invokes the PCI SR-IOV api with the @nr_vfn provided to
 * enable the number of virtual functions to the physical function. As
 * not all devices support SR-IOV, the return code from the pci_enable_sriov()
 * API call does not considered as an error condition for most of the device.
 **/
uint16_t
lpfc_sli_sriov_nr_virtfn_get(struct lpfc_hba *phba)
{
	struct pci_dev *pdev = phba->pcidev;
	uint16_t nr_virtfn;
	int pos;

	pos = pci_find_ext_capability(pdev, PCI_EXT_CAP_ID_SRIOV);
	if (pos == 0)
		return 0;

	pci_read_config_word(pdev, pos + PCI_SRIOV_TOTAL_VF, &nr_virtfn);
	return nr_virtfn;
}

/**
 * lpfc_sli_probe_sriov_nr_virtfn - Enable a number of sr-iov virtual functions
 * @phba: pointer to lpfc hba data structure.
 * @nr_vfn: number of virtual functions to be enabled.
 *
 * This function enables the PCI SR-IOV virtual functions to a physical
 * function. It invokes the PCI SR-IOV api with the @nr_vfn provided to
 * enable the number of virtual functions to the physical function. As
 * not all devices support SR-IOV, the return code from the pci_enable_sriov()
 * API call does not considered as an error condition for most of the device.
 **/
int
lpfc_sli_probe_sriov_nr_virtfn(struct lpfc_hba *phba, int nr_vfn)
{
	struct pci_dev *pdev = phba->pcidev;
	uint16_t max_nr_vfn;
	int rc;

	max_nr_vfn = lpfc_sli_sriov_nr_virtfn_get(phba);
	if (nr_vfn > max_nr_vfn) {
		lpfc_printf_log(phba, KERN_ERR, LOG_INIT,
				"3057 Requested vfs (%d) greater than "
				"supported vfs (%d)", nr_vfn, max_nr_vfn);
		return -EINVAL;
	}

	rc = pci_enable_sriov(pdev, nr_vfn);
	if (rc) {
		lpfc_printf_log(phba, KERN_WARNING, LOG_INIT,
				"2806 Failed to enable sriov on this device "
				"with vfn number nr_vf:%d, rc:%d\n",
				nr_vfn, rc);
	} else
		lpfc_printf_log(phba, KERN_WARNING, LOG_INIT,
				"2807 Successful enable sriov on this device "
				"with vfn number nr_vf:%d\n", nr_vfn);
	return rc;
}

/**
 * lpfc_setup_driver_resource_phase1 - Phase1 etup driver internal resources.
 * @phba: pointer to lpfc hba data structure.
 *
 * This routine is invoked to set up the driver internal resources before the
 * device specific resource setup to support the HBA device it attached to.
 *
 * Return codes
 *	0 - successful
 *	other values - error
 **/
static int
lpfc_setup_driver_resource_phase1(struct lpfc_hba *phba)
{
	struct lpfc_sli *psli = &phba->sli;

	/*
	 * Driver resources common to all SLI revisions
	 */
	atomic_set(&phba->fast_event_count, 0);
	spin_lock_init(&phba->hbalock);

	/* Initialize ndlp management spinlock */
	spin_lock_init(&phba->ndlp_lock);

	/* Initialize port_list spinlock */
	spin_lock_init(&phba->port_list_lock);
	INIT_LIST_HEAD(&phba->port_list);

	INIT_LIST_HEAD(&phba->work_list);
	init_waitqueue_head(&phba->wait_4_mlo_m_q);

	/* Initialize the wait queue head for the kernel thread */
	init_waitqueue_head(&phba->work_waitq);

	lpfc_printf_log(phba, KERN_INFO, LOG_INIT,
			"1403 Protocols supported %s %s %s\n",
			((phba->cfg_enable_fc4_type & LPFC_ENABLE_FCP) ?
				"SCSI" : " "),
			((phba->cfg_enable_fc4_type & LPFC_ENABLE_NVME) ?
				"NVME" : " "),
			(phba->nvmet_support ? "NVMET" : " "));

	/* Initialize the IO buffer list used by driver for SLI3 SCSI */
	spin_lock_init(&phba->scsi_buf_list_get_lock);
	INIT_LIST_HEAD(&phba->lpfc_scsi_buf_list_get);
	spin_lock_init(&phba->scsi_buf_list_put_lock);
	INIT_LIST_HEAD(&phba->lpfc_scsi_buf_list_put);

	/* Initialize the fabric iocb list */
	INIT_LIST_HEAD(&phba->fabric_iocb_list);

	/* Initialize list to save ELS buffers */
	INIT_LIST_HEAD(&phba->elsbuf);

	/* Initialize FCF connection rec list */
	INIT_LIST_HEAD(&phba->fcf_conn_rec_list);

	/* Initialize OAS configuration list */
	spin_lock_init(&phba->devicelock);
	INIT_LIST_HEAD(&phba->luns);

	/* MBOX heartbeat timer */
	timer_setup(&psli->mbox_tmo, lpfc_mbox_timeout, 0);
	/* Fabric block timer */
	timer_setup(&phba->fabric_block_timer, lpfc_fabric_block_timeout, 0);
	/* EA polling mode timer */
	timer_setup(&phba->eratt_poll, lpfc_poll_eratt, 0);
	/* Heartbeat timer */
	timer_setup(&phba->hb_tmofunc, lpfc_hb_timeout, 0);

	INIT_DELAYED_WORK(&phba->eq_delay_work, lpfc_hb_eq_delay_work);

	return 0;
}

/**
 * lpfc_sli_driver_resource_setup - Setup driver internal resources for SLI3 dev
 * @phba: pointer to lpfc hba data structure.
 *
 * This routine is invoked to set up the driver internal resources specific to
 * support the SLI-3 HBA device it attached to.
 *
 * Return codes
 * 0 - successful
 * other values - error
 **/
static int
lpfc_sli_driver_resource_setup(struct lpfc_hba *phba)
{
	int rc, entry_sz;

	/*
	 * Initialize timers used by driver
	 */

	/* FCP polling mode timer */
	timer_setup(&phba->fcp_poll_timer, lpfc_poll_timeout, 0);

	/* Host attention work mask setup */
	phba->work_ha_mask = (HA_ERATT | HA_MBATT | HA_LATT);
	phba->work_ha_mask |= (HA_RXMASK << (LPFC_ELS_RING * 4));

	/* Get all the module params for configuring this host */
	lpfc_get_cfgparam(phba);
	/* Set up phase-1 common device driver resources */

	rc = lpfc_setup_driver_resource_phase1(phba);
	if (rc)
		return -ENODEV;

	if (phba->pcidev->device == PCI_DEVICE_ID_HORNET) {
		phba->menlo_flag |= HBA_MENLO_SUPPORT;
		/* check for menlo minimum sg count */
		if (phba->cfg_sg_seg_cnt < LPFC_DEFAULT_MENLO_SG_SEG_CNT)
			phba->cfg_sg_seg_cnt = LPFC_DEFAULT_MENLO_SG_SEG_CNT;
	}

	if (!phba->sli.sli3_ring)
		phba->sli.sli3_ring = kcalloc(LPFC_SLI3_MAX_RING,
					      sizeof(struct lpfc_sli_ring),
					      GFP_KERNEL);
	if (!phba->sli.sli3_ring)
		return -ENOMEM;

	/*
	 * Since lpfc_sg_seg_cnt is module parameter, the sg_dma_buf_size
	 * used to create the sg_dma_buf_pool must be dynamically calculated.
	 */

	/* Initialize the host templates the configured values. */
	lpfc_vport_template.sg_tablesize = phba->cfg_sg_seg_cnt;
	lpfc_template_no_hr.sg_tablesize = phba->cfg_sg_seg_cnt;
	lpfc_template.sg_tablesize = phba->cfg_sg_seg_cnt;

	if (phba->sli_rev == LPFC_SLI_REV4)
		entry_sz = sizeof(struct sli4_sge);
	else
		entry_sz = sizeof(struct ulp_bde64);

	/* There are going to be 2 reserved BDEs: 1 FCP cmnd + 1 FCP rsp */
	if (phba->cfg_enable_bg) {
		/*
		 * The scsi_buf for a T10-DIF I/O will hold the FCP cmnd,
		 * the FCP rsp, and a BDE for each. Sice we have no control
		 * over how many protection data segments the SCSI Layer
		 * will hand us (ie: there could be one for every block
		 * in the IO), we just allocate enough BDEs to accomidate
		 * our max amount and we need to limit lpfc_sg_seg_cnt to
		 * minimize the risk of running out.
		 */
		phba->cfg_sg_dma_buf_size = sizeof(struct fcp_cmnd) +
			sizeof(struct fcp_rsp) +
			(LPFC_MAX_SG_SEG_CNT * entry_sz);

		if (phba->cfg_sg_seg_cnt > LPFC_MAX_SG_SEG_CNT_DIF)
			phba->cfg_sg_seg_cnt = LPFC_MAX_SG_SEG_CNT_DIF;

		/* Total BDEs in BPL for scsi_sg_list and scsi_sg_prot_list */
		phba->cfg_total_seg_cnt = LPFC_MAX_SG_SEG_CNT;
	} else {
		/*
		 * The scsi_buf for a regular I/O will hold the FCP cmnd,
		 * the FCP rsp, a BDE for each, and a BDE for up to
		 * cfg_sg_seg_cnt data segments.
		 */
		phba->cfg_sg_dma_buf_size = sizeof(struct fcp_cmnd) +
			sizeof(struct fcp_rsp) +
			((phba->cfg_sg_seg_cnt + 2) * entry_sz);

		/* Total BDEs in BPL for scsi_sg_list */
		phba->cfg_total_seg_cnt = phba->cfg_sg_seg_cnt + 2;
	}

	lpfc_printf_log(phba, KERN_INFO, LOG_INIT | LOG_FCP,
			"9088 sg_tablesize:%d dmabuf_size:%d total_bde:%d\n",
			phba->cfg_sg_seg_cnt, phba->cfg_sg_dma_buf_size,
			phba->cfg_total_seg_cnt);

	phba->max_vpi = LPFC_MAX_VPI;
	/* This will be set to correct value after config_port mbox */
	phba->max_vports = 0;

	/*
	 * Initialize the SLI Layer to run with lpfc HBAs.
	 */
	lpfc_sli_setup(phba);
	lpfc_sli_queue_init(phba);

	/* Allocate device driver memory */
	if (lpfc_mem_alloc(phba, BPL_ALIGN_SZ))
		return -ENOMEM;

	/*
	 * Enable sr-iov virtual functions if supported and configured
	 * through the module parameter.
	 */
	if (phba->cfg_sriov_nr_virtfn > 0) {
		rc = lpfc_sli_probe_sriov_nr_virtfn(phba,
						 phba->cfg_sriov_nr_virtfn);
		if (rc) {
			lpfc_printf_log(phba, KERN_WARNING, LOG_INIT,
					"2808 Requested number of SR-IOV "
					"virtual functions (%d) is not "
					"supported\n",
					phba->cfg_sriov_nr_virtfn);
			phba->cfg_sriov_nr_virtfn = 0;
		}
	}

	return 0;
}

/**
 * lpfc_sli_driver_resource_unset - Unset drvr internal resources for SLI3 dev
 * @phba: pointer to lpfc hba data structure.
 *
 * This routine is invoked to unset the driver internal resources set up
 * specific for supporting the SLI-3 HBA device it attached to.
 **/
static void
lpfc_sli_driver_resource_unset(struct lpfc_hba *phba)
{
	/* Free device driver memory allocated */
	lpfc_mem_free_all(phba);

	return;
}

/**
 * lpfc_sli4_driver_resource_setup - Setup drvr internal resources for SLI4 dev
 * @phba: pointer to lpfc hba data structure.
 *
 * This routine is invoked to set up the driver internal resources specific to
 * support the SLI-4 HBA device it attached to.
 *
 * Return codes
 * 	0 - successful
 * 	other values - error
 **/
static int
lpfc_sli4_driver_resource_setup(struct lpfc_hba *phba)
{
	LPFC_MBOXQ_t *mboxq;
	MAILBOX_t *mb;
	int rc, i, max_buf_size;
	uint8_t pn_page[LPFC_MAX_SUPPORTED_PAGES] = {0};
	struct lpfc_mqe *mqe;
	int longs;
	int extra;
	uint64_t wwn;
	u32 if_type;
	u32 if_fam;

	phba->sli4_hba.num_present_cpu = lpfc_present_cpu;
	phba->sli4_hba.num_possible_cpu = num_possible_cpus();
	phba->sli4_hba.curr_disp_cpu = 0;

	/* Get all the module params for configuring this host */
	lpfc_get_cfgparam(phba);

	/* Set up phase-1 common device driver resources */
	rc = lpfc_setup_driver_resource_phase1(phba);
	if (rc)
		return -ENODEV;

	/* Before proceed, wait for POST done and device ready */
	rc = lpfc_sli4_post_status_check(phba);
	if (rc)
		return -ENODEV;

	/*
	 * Initialize timers used by driver
	 */

	timer_setup(&phba->rrq_tmr, lpfc_rrq_timeout, 0);

	/* FCF rediscover timer */
	timer_setup(&phba->fcf.redisc_wait, lpfc_sli4_fcf_redisc_wait_tmo, 0);

	/*
	 * Control structure for handling external multi-buffer mailbox
	 * command pass-through.
	 */
	memset((uint8_t *)&phba->mbox_ext_buf_ctx, 0,
		sizeof(struct lpfc_mbox_ext_buf_ctx));
	INIT_LIST_HEAD(&phba->mbox_ext_buf_ctx.ext_dmabuf_list);

	phba->max_vpi = LPFC_MAX_VPI;

	/* This will be set to correct value after the read_config mbox */
	phba->max_vports = 0;

	/* Program the default value of vlan_id and fc_map */
	phba->valid_vlan = 0;
	phba->fc_map[0] = LPFC_FCOE_FCF_MAP0;
	phba->fc_map[1] = LPFC_FCOE_FCF_MAP1;
	phba->fc_map[2] = LPFC_FCOE_FCF_MAP2;

	/*
	 * For SLI4, instead of using ring 0 (LPFC_FCP_RING) for FCP commands
	 * we will associate a new ring, for each EQ/CQ/WQ tuple.
	 * The WQ create will allocate the ring.
	 */

	/*
	 * 1 for cmd, 1 for rsp, NVME adds an extra one
	 * for boundary conditions in its max_sgl_segment template.
	 */
	extra = 2;
	if (phba->cfg_enable_fc4_type & LPFC_ENABLE_NVME)
		extra++;

	/*
	 * It doesn't matter what family our adapter is in, we are
	 * limited to 2 Pages, 512 SGEs, for our SGL.
	 * There are going to be 2 reserved SGEs: 1 FCP cmnd + 1 FCP rsp
	 */
	max_buf_size = (2 * SLI4_PAGE_SIZE);

	/*
	 * Since lpfc_sg_seg_cnt is module param, the sg_dma_buf_size
	 * used to create the sg_dma_buf_pool must be calculated.
	 */
	if (phba->sli3_options & LPFC_SLI3_BG_ENABLED) {
		/*
		 * The scsi_buf for a T10-DIF I/O holds the FCP cmnd,
		 * the FCP rsp, and a SGE. Sice we have no control
		 * over how many protection segments the SCSI Layer
		 * will hand us (ie: there could be one for every block
		 * in the IO), just allocate enough SGEs to accomidate
		 * our max amount and we need to limit lpfc_sg_seg_cnt
		 * to minimize the risk of running out.
		 */
		phba->cfg_sg_dma_buf_size = sizeof(struct fcp_cmnd) +
				sizeof(struct fcp_rsp) + max_buf_size;

		/* Total SGEs for scsi_sg_list and scsi_sg_prot_list */
		phba->cfg_total_seg_cnt = LPFC_MAX_SGL_SEG_CNT;

		/*
		 * If supporting DIF, reduce the seg count for scsi to
		 * allow room for the DIF sges.
		 */
		if (phba->cfg_enable_bg &&
		    phba->cfg_sg_seg_cnt > LPFC_MAX_BG_SLI4_SEG_CNT_DIF)
			phba->cfg_scsi_seg_cnt = LPFC_MAX_BG_SLI4_SEG_CNT_DIF;
		else
			phba->cfg_scsi_seg_cnt = phba->cfg_sg_seg_cnt;

	} else {
		/*
		 * The scsi_buf for a regular I/O holds the FCP cmnd,
		 * the FCP rsp, a SGE for each, and a SGE for up to
		 * cfg_sg_seg_cnt data segments.
		 */
		phba->cfg_sg_dma_buf_size = sizeof(struct fcp_cmnd) +
				sizeof(struct fcp_rsp) +
				((phba->cfg_sg_seg_cnt + extra) *
				sizeof(struct sli4_sge));

		/* Total SGEs for scsi_sg_list */
		phba->cfg_total_seg_cnt = phba->cfg_sg_seg_cnt + extra;
		phba->cfg_scsi_seg_cnt = phba->cfg_sg_seg_cnt;

		/*
		 * NOTE: if (phba->cfg_sg_seg_cnt + extra) <= 256 we only
		 * need to post 1 page for the SGL.
		 */
	}

	/* Limit to LPFC_MAX_NVME_SEG_CNT for NVME. */
	if (phba->cfg_enable_fc4_type & LPFC_ENABLE_NVME) {
		if (phba->cfg_sg_seg_cnt > LPFC_MAX_NVME_SEG_CNT) {
			lpfc_printf_log(phba, KERN_INFO, LOG_NVME | LOG_INIT,
					"6300 Reducing NVME sg segment "
					"cnt to %d\n",
					LPFC_MAX_NVME_SEG_CNT);
			phba->cfg_nvme_seg_cnt = LPFC_MAX_NVME_SEG_CNT;
		} else
			phba->cfg_nvme_seg_cnt = phba->cfg_sg_seg_cnt;
	}

	/* Initialize the host templates with the updated values. */
	lpfc_vport_template.sg_tablesize = phba->cfg_scsi_seg_cnt;
	lpfc_template.sg_tablesize = phba->cfg_scsi_seg_cnt;
	lpfc_template_no_hr.sg_tablesize = phba->cfg_scsi_seg_cnt;

	if (phba->cfg_sg_dma_buf_size  <= LPFC_MIN_SG_SLI4_BUF_SZ)
		phba->cfg_sg_dma_buf_size = LPFC_MIN_SG_SLI4_BUF_SZ;
	else
		phba->cfg_sg_dma_buf_size =
			SLI4_PAGE_ALIGN(phba->cfg_sg_dma_buf_size);

	lpfc_printf_log(phba, KERN_INFO, LOG_INIT | LOG_FCP,
			"9087 sg_seg_cnt:%d dmabuf_size:%d "
			"total:%d scsi:%d nvme:%d\n",
			phba->cfg_sg_seg_cnt, phba->cfg_sg_dma_buf_size,
			phba->cfg_total_seg_cnt,  phba->cfg_scsi_seg_cnt,
			phba->cfg_nvme_seg_cnt);

	/* Initialize buffer queue management fields */
	INIT_LIST_HEAD(&phba->hbqs[LPFC_ELS_HBQ].hbq_buffer_list);
	phba->hbqs[LPFC_ELS_HBQ].hbq_alloc_buffer = lpfc_sli4_rb_alloc;
	phba->hbqs[LPFC_ELS_HBQ].hbq_free_buffer = lpfc_sli4_rb_free;

	/*
	 * Initialize the SLI Layer to run with lpfc SLI4 HBAs.
	 */
	if (phba->cfg_enable_fc4_type & LPFC_ENABLE_FCP) {
		/* Initialize the Abort scsi buffer list used by driver */
		spin_lock_init(&phba->sli4_hba.abts_scsi_buf_list_lock);
		INIT_LIST_HEAD(&phba->sli4_hba.lpfc_abts_scsi_buf_list);
	}

	if (phba->cfg_enable_fc4_type & LPFC_ENABLE_NVME) {
		/* Initialize the Abort nvme buffer list used by driver */
		spin_lock_init(&phba->sli4_hba.abts_nvmet_buf_list_lock);
		INIT_LIST_HEAD(&phba->sli4_hba.lpfc_abts_nvmet_ctx_list);
		INIT_LIST_HEAD(&phba->sli4_hba.lpfc_nvmet_io_wait_list);
		spin_lock_init(&phba->sli4_hba.t_active_list_lock);
		INIT_LIST_HEAD(&phba->sli4_hba.t_active_ctx_list);
	}

	/* This abort list used by worker thread */
	spin_lock_init(&phba->sli4_hba.sgl_list_lock);
	spin_lock_init(&phba->sli4_hba.nvmet_io_wait_lock);

	/*
	 * Initialize driver internal slow-path work queues
	 */

	/* Driver internel slow-path CQ Event pool */
	INIT_LIST_HEAD(&phba->sli4_hba.sp_cqe_event_pool);
	/* Response IOCB work queue list */
	INIT_LIST_HEAD(&phba->sli4_hba.sp_queue_event);
	/* Asynchronous event CQ Event work queue list */
	INIT_LIST_HEAD(&phba->sli4_hba.sp_asynce_work_queue);
	/* Fast-path XRI aborted CQ Event work queue list */
	INIT_LIST_HEAD(&phba->sli4_hba.sp_fcp_xri_aborted_work_queue);
	/* Slow-path XRI aborted CQ Event work queue list */
	INIT_LIST_HEAD(&phba->sli4_hba.sp_els_xri_aborted_work_queue);
	/* Receive queue CQ Event work queue list */
	INIT_LIST_HEAD(&phba->sli4_hba.sp_unsol_work_queue);

	/* Initialize extent block lists. */
	INIT_LIST_HEAD(&phba->sli4_hba.lpfc_rpi_blk_list);
	INIT_LIST_HEAD(&phba->sli4_hba.lpfc_xri_blk_list);
	INIT_LIST_HEAD(&phba->sli4_hba.lpfc_vfi_blk_list);
	INIT_LIST_HEAD(&phba->lpfc_vpi_blk_list);

	/* Initialize mboxq lists. If the early init routines fail
	 * these lists need to be correctly initialized.
	 */
	INIT_LIST_HEAD(&phba->sli.mboxq);
	INIT_LIST_HEAD(&phba->sli.mboxq_cmpl);

	/* initialize optic_state to 0xFF */
	phba->sli4_hba.lnk_info.optic_state = 0xff;

	/* Allocate device driver memory */
	rc = lpfc_mem_alloc(phba, SGL_ALIGN_SZ);
	if (rc)
		return -ENOMEM;

	/* IF Type 2 ports get initialized now. */
	if (bf_get(lpfc_sli_intf_if_type, &phba->sli4_hba.sli_intf) >=
	    LPFC_SLI_INTF_IF_TYPE_2) {
		rc = lpfc_pci_function_reset(phba);
		if (unlikely(rc)) {
			rc = -ENODEV;
			goto out_free_mem;
		}
		phba->temp_sensor_support = 1;
	}

	/* Create the bootstrap mailbox command */
	rc = lpfc_create_bootstrap_mbox(phba);
	if (unlikely(rc))
		goto out_free_mem;

	/* Set up the host's endian order with the device. */
	rc = lpfc_setup_endian_order(phba);
	if (unlikely(rc))
		goto out_free_bsmbx;

	/* Set up the hba's configuration parameters. */
	rc = lpfc_sli4_read_config(phba);
	if (unlikely(rc))
		goto out_free_bsmbx;
	rc = lpfc_mem_alloc_active_rrq_pool_s4(phba);
	if (unlikely(rc))
		goto out_free_bsmbx;

	/* IF Type 0 ports get initialized now. */
	if (bf_get(lpfc_sli_intf_if_type, &phba->sli4_hba.sli_intf) ==
	    LPFC_SLI_INTF_IF_TYPE_0) {
		rc = lpfc_pci_function_reset(phba);
		if (unlikely(rc))
			goto out_free_bsmbx;
	}

	mboxq = (LPFC_MBOXQ_t *) mempool_alloc(phba->mbox_mem_pool,
						       GFP_KERNEL);
	if (!mboxq) {
		rc = -ENOMEM;
		goto out_free_bsmbx;
	}

	/* Check for NVMET being configured */
	phba->nvmet_support = 0;
	if (lpfc_enable_nvmet_cnt) {

		/* First get WWN of HBA instance */
		lpfc_read_nv(phba, mboxq);
		rc = lpfc_sli_issue_mbox(phba, mboxq, MBX_POLL);
		if (rc != MBX_SUCCESS) {
			lpfc_printf_log(phba, KERN_ERR, LOG_SLI,
					"6016 Mailbox failed , mbxCmd x%x "
					"READ_NV, mbxStatus x%x\n",
					bf_get(lpfc_mqe_command, &mboxq->u.mqe),
					bf_get(lpfc_mqe_status, &mboxq->u.mqe));
			mempool_free(mboxq, phba->mbox_mem_pool);
			rc = -EIO;
			goto out_free_bsmbx;
		}
		mb = &mboxq->u.mb;
		memcpy(&wwn, (char *)mb->un.varRDnvp.nodename,
		       sizeof(uint64_t));
		wwn = cpu_to_be64(wwn);
		phba->sli4_hba.wwnn.u.name = wwn;
		memcpy(&wwn, (char *)mb->un.varRDnvp.portname,
		       sizeof(uint64_t));
		/* wwn is WWPN of HBA instance */
		wwn = cpu_to_be64(wwn);
		phba->sli4_hba.wwpn.u.name = wwn;

		/* Check to see if it matches any module parameter */
		for (i = 0; i < lpfc_enable_nvmet_cnt; i++) {
			if (wwn == lpfc_enable_nvmet[i]) {
#if (IS_ENABLED(CONFIG_NVME_TARGET_FC))
				if (lpfc_nvmet_mem_alloc(phba))
					break;

				phba->nvmet_support = 1; /* a match */

				lpfc_printf_log(phba, KERN_ERR, LOG_INIT,
						"6017 NVME Target %016llx\n",
						wwn);
#else
				lpfc_printf_log(phba, KERN_ERR, LOG_INIT,
						"6021 Can't enable NVME Target."
						" NVME_TARGET_FC infrastructure"
						" is not in kernel\n");
#endif
				/* Not supported for NVMET */
				phba->cfg_xri_rebalancing = 0;
				break;
			}
		}
	}

	lpfc_nvme_mod_param_dep(phba);

	/* Get the Supported Pages if PORT_CAPABILITIES is supported by port. */
	lpfc_supported_pages(mboxq);
	rc = lpfc_sli_issue_mbox(phba, mboxq, MBX_POLL);
	if (!rc) {
		mqe = &mboxq->u.mqe;
		memcpy(&pn_page[0], ((uint8_t *)&mqe->un.supp_pages.word3),
		       LPFC_MAX_SUPPORTED_PAGES);
		for (i = 0; i < LPFC_MAX_SUPPORTED_PAGES; i++) {
			switch (pn_page[i]) {
			case LPFC_SLI4_PARAMETERS:
				phba->sli4_hba.pc_sli4_params.supported = 1;
				break;
			default:
				break;
			}
		}
		/* Read the port's SLI4 Parameters capabilities if supported. */
		if (phba->sli4_hba.pc_sli4_params.supported)
			rc = lpfc_pc_sli4_params_get(phba, mboxq);
		if (rc) {
			mempool_free(mboxq, phba->mbox_mem_pool);
			rc = -EIO;
			goto out_free_bsmbx;
		}
	}

	/*
	 * Get sli4 parameters that override parameters from Port capabilities.
	 * If this call fails, it isn't critical unless the SLI4 parameters come
	 * back in conflict.
	 */
	rc = lpfc_get_sli4_parameters(phba, mboxq);
	if (rc) {
		if_type = bf_get(lpfc_sli_intf_if_type,
				 &phba->sli4_hba.sli_intf);
		if_fam = bf_get(lpfc_sli_intf_sli_family,
				&phba->sli4_hba.sli_intf);
		if (phba->sli4_hba.extents_in_use &&
		    phba->sli4_hba.rpi_hdrs_in_use) {
			lpfc_printf_log(phba, KERN_ERR, LOG_INIT,
				"2999 Unsupported SLI4 Parameters "
				"Extents and RPI headers enabled.\n");
			if (if_type == LPFC_SLI_INTF_IF_TYPE_0 &&
			    if_fam ==  LPFC_SLI_INTF_FAMILY_BE2) {
				mempool_free(mboxq, phba->mbox_mem_pool);
				rc = -EIO;
				goto out_free_bsmbx;
			}
		}
		if (!(if_type == LPFC_SLI_INTF_IF_TYPE_0 &&
		      if_fam == LPFC_SLI_INTF_FAMILY_BE2)) {
			mempool_free(mboxq, phba->mbox_mem_pool);
			rc = -EIO;
			goto out_free_bsmbx;
		}
	}

	mempool_free(mboxq, phba->mbox_mem_pool);

	/* Verify OAS is supported */
	lpfc_sli4_oas_verify(phba);

	/* Verify RAS support on adapter */
	lpfc_sli4_ras_init(phba);

	/* Verify all the SLI4 queues */
	rc = lpfc_sli4_queue_verify(phba);
	if (rc)
		goto out_free_bsmbx;

	/* Create driver internal CQE event pool */
	rc = lpfc_sli4_cq_event_pool_create(phba);
	if (rc)
		goto out_free_bsmbx;

	/* Initialize sgl lists per host */
	lpfc_init_sgl_list(phba);

	/* Allocate and initialize active sgl array */
	rc = lpfc_init_active_sgl_array(phba);
	if (rc) {
		lpfc_printf_log(phba, KERN_ERR, LOG_INIT,
				"1430 Failed to initialize sgl list.\n");
		goto out_destroy_cq_event_pool;
	}
	rc = lpfc_sli4_init_rpi_hdrs(phba);
	if (rc) {
		lpfc_printf_log(phba, KERN_ERR, LOG_INIT,
				"1432 Failed to initialize rpi headers.\n");
		goto out_free_active_sgl;
	}

	/* Allocate eligible FCF bmask memory for FCF roundrobin failover */
	longs = (LPFC_SLI4_FCF_TBL_INDX_MAX + BITS_PER_LONG - 1)/BITS_PER_LONG;
	phba->fcf.fcf_rr_bmask = kcalloc(longs, sizeof(unsigned long),
					 GFP_KERNEL);
	if (!phba->fcf.fcf_rr_bmask) {
		lpfc_printf_log(phba, KERN_ERR, LOG_INIT,
				"2759 Failed allocate memory for FCF round "
				"robin failover bmask\n");
		rc = -ENOMEM;
		goto out_remove_rpi_hdrs;
	}

	phba->sli4_hba.hba_eq_hdl = kcalloc(phba->cfg_irq_chann,
					    sizeof(struct lpfc_hba_eq_hdl),
					    GFP_KERNEL);
	if (!phba->sli4_hba.hba_eq_hdl) {
		lpfc_printf_log(phba, KERN_ERR, LOG_INIT,
				"2572 Failed allocate memory for "
				"fast-path per-EQ handle array\n");
		rc = -ENOMEM;
		goto out_free_fcf_rr_bmask;
	}

	phba->sli4_hba.cpu_map = kcalloc(phba->sli4_hba.num_possible_cpu,
					sizeof(struct lpfc_vector_map_info),
					GFP_KERNEL);
	if (!phba->sli4_hba.cpu_map) {
		lpfc_printf_log(phba, KERN_ERR, LOG_INIT,
				"3327 Failed allocate memory for msi-x "
				"interrupt vector mapping\n");
		rc = -ENOMEM;
		goto out_free_hba_eq_hdl;
	}

	phba->sli4_hba.eq_info = alloc_percpu(struct lpfc_eq_intr_info);
	if (!phba->sli4_hba.eq_info) {
		lpfc_printf_log(phba, KERN_ERR, LOG_INIT,
				"3321 Failed allocation for per_cpu stats\n");
		rc = -ENOMEM;
		goto out_free_hba_cpu_map;
	}
	/*
	 * Enable sr-iov virtual functions if supported and configured
	 * through the module parameter.
	 */
	if (phba->cfg_sriov_nr_virtfn > 0) {
		rc = lpfc_sli_probe_sriov_nr_virtfn(phba,
						 phba->cfg_sriov_nr_virtfn);
		if (rc) {
			lpfc_printf_log(phba, KERN_WARNING, LOG_INIT,
					"3020 Requested number of SR-IOV "
					"virtual functions (%d) is not "
					"supported\n",
					phba->cfg_sriov_nr_virtfn);
			phba->cfg_sriov_nr_virtfn = 0;
		}
	}

	return 0;

out_free_hba_cpu_map:
	kfree(phba->sli4_hba.cpu_map);
out_free_hba_eq_hdl:
	kfree(phba->sli4_hba.hba_eq_hdl);
out_free_fcf_rr_bmask:
	kfree(phba->fcf.fcf_rr_bmask);
out_remove_rpi_hdrs:
	lpfc_sli4_remove_rpi_hdrs(phba);
out_free_active_sgl:
	lpfc_free_active_sgl(phba);
out_destroy_cq_event_pool:
	lpfc_sli4_cq_event_pool_destroy(phba);
out_free_bsmbx:
	lpfc_destroy_bootstrap_mbox(phba);
out_free_mem:
	lpfc_mem_free(phba);
	return rc;
}

/**
 * lpfc_sli4_driver_resource_unset - Unset drvr internal resources for SLI4 dev
 * @phba: pointer to lpfc hba data structure.
 *
 * This routine is invoked to unset the driver internal resources set up
 * specific for supporting the SLI-4 HBA device it attached to.
 **/
static void
lpfc_sli4_driver_resource_unset(struct lpfc_hba *phba)
{
	struct lpfc_fcf_conn_entry *conn_entry, *next_conn_entry;

	free_percpu(phba->sli4_hba.eq_info);

	/* Free memory allocated for msi-x interrupt vector to CPU mapping */
	kfree(phba->sli4_hba.cpu_map);
	phba->sli4_hba.num_possible_cpu = 0;
	phba->sli4_hba.num_present_cpu = 0;
	phba->sli4_hba.curr_disp_cpu = 0;

	/* Free memory allocated for fast-path work queue handles */
	kfree(phba->sli4_hba.hba_eq_hdl);

	/* Free the allocated rpi headers. */
	lpfc_sli4_remove_rpi_hdrs(phba);
	lpfc_sli4_remove_rpis(phba);

	/* Free eligible FCF index bmask */
	kfree(phba->fcf.fcf_rr_bmask);

	/* Free the ELS sgl list */
	lpfc_free_active_sgl(phba);
	lpfc_free_els_sgl_list(phba);
	lpfc_free_nvmet_sgl_list(phba);

	/* Free the completion queue EQ event pool */
	lpfc_sli4_cq_event_release_all(phba);
	lpfc_sli4_cq_event_pool_destroy(phba);

	/* Release resource identifiers. */
	lpfc_sli4_dealloc_resource_identifiers(phba);

	/* Free the bsmbx region. */
	lpfc_destroy_bootstrap_mbox(phba);

	/* Free the SLI Layer memory with SLI4 HBAs */
	lpfc_mem_free_all(phba);

	/* Free the current connect table */
	list_for_each_entry_safe(conn_entry, next_conn_entry,
		&phba->fcf_conn_rec_list, list) {
		list_del_init(&conn_entry->list);
		kfree(conn_entry);
	}

	return;
}

/**
 * lpfc_init_api_table_setup - Set up init api function jump table
 * @phba: The hba struct for which this call is being executed.
 * @dev_grp: The HBA PCI-Device group number.
 *
 * This routine sets up the device INIT interface API function jump table
 * in @phba struct.
 *
 * Returns: 0 - success, -ENODEV - failure.
 **/
int
lpfc_init_api_table_setup(struct lpfc_hba *phba, uint8_t dev_grp)
{
	phba->lpfc_hba_init_link = lpfc_hba_init_link;
	phba->lpfc_hba_down_link = lpfc_hba_down_link;
	phba->lpfc_selective_reset = lpfc_selective_reset;
	switch (dev_grp) {
	case LPFC_PCI_DEV_LP:
		phba->lpfc_hba_down_post = lpfc_hba_down_post_s3;
		phba->lpfc_handle_eratt = lpfc_handle_eratt_s3;
		phba->lpfc_stop_port = lpfc_stop_port_s3;
		break;
	case LPFC_PCI_DEV_OC:
		phba->lpfc_hba_down_post = lpfc_hba_down_post_s4;
		phba->lpfc_handle_eratt = lpfc_handle_eratt_s4;
		phba->lpfc_stop_port = lpfc_stop_port_s4;
		break;
	default:
		lpfc_printf_log(phba, KERN_ERR, LOG_INIT,
				"1431 Invalid HBA PCI-device group: 0x%x\n",
				dev_grp);
		return -ENODEV;
		break;
	}
	return 0;
}

/**
 * lpfc_setup_driver_resource_phase2 - Phase2 setup driver internal resources.
 * @phba: pointer to lpfc hba data structure.
 *
 * This routine is invoked to set up the driver internal resources after the
 * device specific resource setup to support the HBA device it attached to.
 *
 * Return codes
 * 	0 - successful
 * 	other values - error
 **/
static int
lpfc_setup_driver_resource_phase2(struct lpfc_hba *phba)
{
	int error;

	/* Startup the kernel thread for this host adapter. */
	phba->worker_thread = kthread_run(lpfc_do_work, phba,
					  "lpfc_worker_%d", phba->brd_no);
	if (IS_ERR(phba->worker_thread)) {
		error = PTR_ERR(phba->worker_thread);
		return error;
	}

	/* The lpfc_wq workqueue for deferred irq use, is only used for SLI4 */
	if (phba->sli_rev == LPFC_SLI_REV4)
		phba->wq = alloc_workqueue("lpfc_wq", WQ_MEM_RECLAIM, 0);
	else
		phba->wq = NULL;

	return 0;
}

/**
 * lpfc_unset_driver_resource_phase2 - Phase2 unset driver internal resources.
 * @phba: pointer to lpfc hba data structure.
 *
 * This routine is invoked to unset the driver internal resources set up after
 * the device specific resource setup for supporting the HBA device it
 * attached to.
 **/
static void
lpfc_unset_driver_resource_phase2(struct lpfc_hba *phba)
{
	if (phba->wq) {
		flush_workqueue(phba->wq);
		destroy_workqueue(phba->wq);
		phba->wq = NULL;
	}

	/* Stop kernel worker thread */
	if (phba->worker_thread)
		kthread_stop(phba->worker_thread);
}

/**
 * lpfc_free_iocb_list - Free iocb list.
 * @phba: pointer to lpfc hba data structure.
 *
 * This routine is invoked to free the driver's IOCB list and memory.
 **/
void
lpfc_free_iocb_list(struct lpfc_hba *phba)
{
	struct lpfc_iocbq *iocbq_entry = NULL, *iocbq_next = NULL;

	spin_lock_irq(&phba->hbalock);
	list_for_each_entry_safe(iocbq_entry, iocbq_next,
				 &phba->lpfc_iocb_list, list) {
		list_del(&iocbq_entry->list);
		kfree(iocbq_entry);
		phba->total_iocbq_bufs--;
	}
	spin_unlock_irq(&phba->hbalock);

	return;
}

/**
 * lpfc_init_iocb_list - Allocate and initialize iocb list.
 * @phba: pointer to lpfc hba data structure.
 *
 * This routine is invoked to allocate and initizlize the driver's IOCB
 * list and set up the IOCB tag array accordingly.
 *
 * Return codes
 *	0 - successful
 *	other values - error
 **/
int
lpfc_init_iocb_list(struct lpfc_hba *phba, int iocb_count)
{
	struct lpfc_iocbq *iocbq_entry = NULL;
	uint16_t iotag;
	int i;

	/* Initialize and populate the iocb list per host.  */
	INIT_LIST_HEAD(&phba->lpfc_iocb_list);
	for (i = 0; i < iocb_count; i++) {
		iocbq_entry = kzalloc(sizeof(struct lpfc_iocbq), GFP_KERNEL);
		if (iocbq_entry == NULL) {
			printk(KERN_ERR "%s: only allocated %d iocbs of "
				"expected %d count. Unloading driver.\n",
				__func__, i, LPFC_IOCB_LIST_CNT);
			goto out_free_iocbq;
		}

		iotag = lpfc_sli_next_iotag(phba, iocbq_entry);
		if (iotag == 0) {
			kfree(iocbq_entry);
			printk(KERN_ERR "%s: failed to allocate IOTAG. "
				"Unloading driver.\n", __func__);
			goto out_free_iocbq;
		}
		iocbq_entry->sli4_lxritag = NO_XRI;
		iocbq_entry->sli4_xritag = NO_XRI;

		spin_lock_irq(&phba->hbalock);
		list_add(&iocbq_entry->list, &phba->lpfc_iocb_list);
		phba->total_iocbq_bufs++;
		spin_unlock_irq(&phba->hbalock);
	}

	return 0;

out_free_iocbq:
	lpfc_free_iocb_list(phba);

	return -ENOMEM;
}

/**
 * lpfc_free_sgl_list - Free a given sgl list.
 * @phba: pointer to lpfc hba data structure.
 * @sglq_list: pointer to the head of sgl list.
 *
 * This routine is invoked to free a give sgl list and memory.
 **/
void
lpfc_free_sgl_list(struct lpfc_hba *phba, struct list_head *sglq_list)
{
	struct lpfc_sglq *sglq_entry = NULL, *sglq_next = NULL;

	list_for_each_entry_safe(sglq_entry, sglq_next, sglq_list, list) {
		list_del(&sglq_entry->list);
		lpfc_mbuf_free(phba, sglq_entry->virt, sglq_entry->phys);
		kfree(sglq_entry);
	}
}

/**
 * lpfc_free_els_sgl_list - Free els sgl list.
 * @phba: pointer to lpfc hba data structure.
 *
 * This routine is invoked to free the driver's els sgl list and memory.
 **/
static void
lpfc_free_els_sgl_list(struct lpfc_hba *phba)
{
	LIST_HEAD(sglq_list);

	/* Retrieve all els sgls from driver list */
	spin_lock_irq(&phba->hbalock);
	spin_lock(&phba->sli4_hba.sgl_list_lock);
	list_splice_init(&phba->sli4_hba.lpfc_els_sgl_list, &sglq_list);
	spin_unlock(&phba->sli4_hba.sgl_list_lock);
	spin_unlock_irq(&phba->hbalock);

	/* Now free the sgl list */
	lpfc_free_sgl_list(phba, &sglq_list);
}

/**
 * lpfc_free_nvmet_sgl_list - Free nvmet sgl list.
 * @phba: pointer to lpfc hba data structure.
 *
 * This routine is invoked to free the driver's nvmet sgl list and memory.
 **/
static void
lpfc_free_nvmet_sgl_list(struct lpfc_hba *phba)
{
	struct lpfc_sglq *sglq_entry = NULL, *sglq_next = NULL;
	LIST_HEAD(sglq_list);

	/* Retrieve all nvmet sgls from driver list */
	spin_lock_irq(&phba->hbalock);
	spin_lock(&phba->sli4_hba.sgl_list_lock);
	list_splice_init(&phba->sli4_hba.lpfc_nvmet_sgl_list, &sglq_list);
	spin_unlock(&phba->sli4_hba.sgl_list_lock);
	spin_unlock_irq(&phba->hbalock);

	/* Now free the sgl list */
	list_for_each_entry_safe(sglq_entry, sglq_next, &sglq_list, list) {
		list_del(&sglq_entry->list);
		lpfc_nvmet_buf_free(phba, sglq_entry->virt, sglq_entry->phys);
		kfree(sglq_entry);
	}

	/* Update the nvmet_xri_cnt to reflect no current sgls.
	 * The next initialization cycle sets the count and allocates
	 * the sgls over again.
	 */
	phba->sli4_hba.nvmet_xri_cnt = 0;
}

/**
 * lpfc_init_active_sgl_array - Allocate the buf to track active ELS XRIs.
 * @phba: pointer to lpfc hba data structure.
 *
 * This routine is invoked to allocate the driver's active sgl memory.
 * This array will hold the sglq_entry's for active IOs.
 **/
static int
lpfc_init_active_sgl_array(struct lpfc_hba *phba)
{
	int size;
	size = sizeof(struct lpfc_sglq *);
	size *= phba->sli4_hba.max_cfg_param.max_xri;

	phba->sli4_hba.lpfc_sglq_active_list =
		kzalloc(size, GFP_KERNEL);
	if (!phba->sli4_hba.lpfc_sglq_active_list)
		return -ENOMEM;
	return 0;
}

/**
 * lpfc_free_active_sgl - Free the buf that tracks active ELS XRIs.
 * @phba: pointer to lpfc hba data structure.
 *
 * This routine is invoked to walk through the array of active sglq entries
 * and free all of the resources.
 * This is just a place holder for now.
 **/
static void
lpfc_free_active_sgl(struct lpfc_hba *phba)
{
	kfree(phba->sli4_hba.lpfc_sglq_active_list);
}

/**
 * lpfc_init_sgl_list - Allocate and initialize sgl list.
 * @phba: pointer to lpfc hba data structure.
 *
 * This routine is invoked to allocate and initizlize the driver's sgl
 * list and set up the sgl xritag tag array accordingly.
 *
 **/
static void
lpfc_init_sgl_list(struct lpfc_hba *phba)
{
	/* Initialize and populate the sglq list per host/VF. */
	INIT_LIST_HEAD(&phba->sli4_hba.lpfc_els_sgl_list);
	INIT_LIST_HEAD(&phba->sli4_hba.lpfc_abts_els_sgl_list);
	INIT_LIST_HEAD(&phba->sli4_hba.lpfc_nvmet_sgl_list);
	INIT_LIST_HEAD(&phba->sli4_hba.lpfc_abts_nvmet_ctx_list);

	/* els xri-sgl book keeping */
	phba->sli4_hba.els_xri_cnt = 0;

	/* nvme xri-buffer book keeping */
	phba->sli4_hba.io_xri_cnt = 0;
}

/**
 * lpfc_sli4_init_rpi_hdrs - Post the rpi header memory region to the port
 * @phba: pointer to lpfc hba data structure.
 *
 * This routine is invoked to post rpi header templates to the
 * port for those SLI4 ports that do not support extents.  This routine
 * posts a PAGE_SIZE memory region to the port to hold up to
 * PAGE_SIZE modulo 64 rpi context headers.  This is an initialization routine
 * and should be called only when interrupts are disabled.
 *
 * Return codes
 * 	0 - successful
 *	-ERROR - otherwise.
 **/
int
lpfc_sli4_init_rpi_hdrs(struct lpfc_hba *phba)
{
	int rc = 0;
	struct lpfc_rpi_hdr *rpi_hdr;

	INIT_LIST_HEAD(&phba->sli4_hba.lpfc_rpi_hdr_list);
	if (!phba->sli4_hba.rpi_hdrs_in_use)
		return rc;
	if (phba->sli4_hba.extents_in_use)
		return -EIO;

	rpi_hdr = lpfc_sli4_create_rpi_hdr(phba);
	if (!rpi_hdr) {
		lpfc_printf_log(phba, KERN_ERR, LOG_MBOX | LOG_SLI,
				"0391 Error during rpi post operation\n");
		lpfc_sli4_remove_rpis(phba);
		rc = -ENODEV;
	}

	return rc;
}

/**
 * lpfc_sli4_create_rpi_hdr - Allocate an rpi header memory region
 * @phba: pointer to lpfc hba data structure.
 *
 * This routine is invoked to allocate a single 4KB memory region to
 * support rpis and stores them in the phba.  This single region
 * provides support for up to 64 rpis.  The region is used globally
 * by the device.
 *
 * Returns:
 *   A valid rpi hdr on success.
 *   A NULL pointer on any failure.
 **/
struct lpfc_rpi_hdr *
lpfc_sli4_create_rpi_hdr(struct lpfc_hba *phba)
{
	uint16_t rpi_limit, curr_rpi_range;
	struct lpfc_dmabuf *dmabuf;
	struct lpfc_rpi_hdr *rpi_hdr;

	/*
	 * If the SLI4 port supports extents, posting the rpi header isn't
	 * required.  Set the expected maximum count and let the actual value
	 * get set when extents are fully allocated.
	 */
	if (!phba->sli4_hba.rpi_hdrs_in_use)
		return NULL;
	if (phba->sli4_hba.extents_in_use)
		return NULL;

	/* The limit on the logical index is just the max_rpi count. */
	rpi_limit = phba->sli4_hba.max_cfg_param.max_rpi;

	spin_lock_irq(&phba->hbalock);
	/*
	 * Establish the starting RPI in this header block.  The starting
	 * rpi is normalized to a zero base because the physical rpi is
	 * port based.
	 */
	curr_rpi_range = phba->sli4_hba.next_rpi;
	spin_unlock_irq(&phba->hbalock);

	/* Reached full RPI range */
	if (curr_rpi_range == rpi_limit)
		return NULL;

	/*
	 * First allocate the protocol header region for the port.  The
	 * port expects a 4KB DMA-mapped memory region that is 4K aligned.
	 */
	dmabuf = kzalloc(sizeof(struct lpfc_dmabuf), GFP_KERNEL);
	if (!dmabuf)
		return NULL;

	dmabuf->virt = dma_alloc_coherent(&phba->pcidev->dev,
					  LPFC_HDR_TEMPLATE_SIZE,
					  &dmabuf->phys, GFP_KERNEL);
	if (!dmabuf->virt) {
		rpi_hdr = NULL;
		goto err_free_dmabuf;
	}

	if (!IS_ALIGNED(dmabuf->phys, LPFC_HDR_TEMPLATE_SIZE)) {
		rpi_hdr = NULL;
		goto err_free_coherent;
	}

	/* Save the rpi header data for cleanup later. */
	rpi_hdr = kzalloc(sizeof(struct lpfc_rpi_hdr), GFP_KERNEL);
	if (!rpi_hdr)
		goto err_free_coherent;

	rpi_hdr->dmabuf = dmabuf;
	rpi_hdr->len = LPFC_HDR_TEMPLATE_SIZE;
	rpi_hdr->page_count = 1;
	spin_lock_irq(&phba->hbalock);

	/* The rpi_hdr stores the logical index only. */
	rpi_hdr->start_rpi = curr_rpi_range;
	rpi_hdr->next_rpi = phba->sli4_hba.next_rpi + LPFC_RPI_HDR_COUNT;
	list_add_tail(&rpi_hdr->list, &phba->sli4_hba.lpfc_rpi_hdr_list);

	spin_unlock_irq(&phba->hbalock);
	return rpi_hdr;

 err_free_coherent:
	dma_free_coherent(&phba->pcidev->dev, LPFC_HDR_TEMPLATE_SIZE,
			  dmabuf->virt, dmabuf->phys);
 err_free_dmabuf:
	kfree(dmabuf);
	return NULL;
}

/**
 * lpfc_sli4_remove_rpi_hdrs - Remove all rpi header memory regions
 * @phba: pointer to lpfc hba data structure.
 *
 * This routine is invoked to remove all memory resources allocated
 * to support rpis for SLI4 ports not supporting extents. This routine
 * presumes the caller has released all rpis consumed by fabric or port
 * logins and is prepared to have the header pages removed.
 **/
void
lpfc_sli4_remove_rpi_hdrs(struct lpfc_hba *phba)
{
	struct lpfc_rpi_hdr *rpi_hdr, *next_rpi_hdr;

	if (!phba->sli4_hba.rpi_hdrs_in_use)
		goto exit;

	list_for_each_entry_safe(rpi_hdr, next_rpi_hdr,
				 &phba->sli4_hba.lpfc_rpi_hdr_list, list) {
		list_del(&rpi_hdr->list);
		dma_free_coherent(&phba->pcidev->dev, rpi_hdr->len,
				  rpi_hdr->dmabuf->virt, rpi_hdr->dmabuf->phys);
		kfree(rpi_hdr->dmabuf);
		kfree(rpi_hdr);
	}
 exit:
	/* There are no rpis available to the port now. */
	phba->sli4_hba.next_rpi = 0;
}

/**
 * lpfc_hba_alloc - Allocate driver hba data structure for a device.
 * @pdev: pointer to pci device data structure.
 *
 * This routine is invoked to allocate the driver hba data structure for an
 * HBA device. If the allocation is successful, the phba reference to the
 * PCI device data structure is set.
 *
 * Return codes
 *      pointer to @phba - successful
 *      NULL - error
 **/
static struct lpfc_hba *
lpfc_hba_alloc(struct pci_dev *pdev)
{
	struct lpfc_hba *phba;

	/* Allocate memory for HBA structure */
	phba = kzalloc(sizeof(struct lpfc_hba), GFP_KERNEL);
	if (!phba) {
		dev_err(&pdev->dev, "failed to allocate hba struct\n");
		return NULL;
	}

	/* Set reference to PCI device in HBA structure */
	phba->pcidev = pdev;

	/* Assign an unused board number */
	phba->brd_no = lpfc_get_instance();
	if (phba->brd_no < 0) {
		kfree(phba);
		return NULL;
	}
	phba->eratt_poll_interval = LPFC_ERATT_POLL_INTERVAL;

	spin_lock_init(&phba->ct_ev_lock);
	INIT_LIST_HEAD(&phba->ct_ev_waiters);

	return phba;
}

/**
 * lpfc_hba_free - Free driver hba data structure with a device.
 * @phba: pointer to lpfc hba data structure.
 *
 * This routine is invoked to free the driver hba data structure with an
 * HBA device.
 **/
static void
lpfc_hba_free(struct lpfc_hba *phba)
{
	if (phba->sli_rev == LPFC_SLI_REV4)
		kfree(phba->sli4_hba.hdwq);

	/* Release the driver assigned board number */
	idr_remove(&lpfc_hba_index, phba->brd_no);

	/* Free memory allocated with sli3 rings */
	kfree(phba->sli.sli3_ring);
	phba->sli.sli3_ring = NULL;

	kfree(phba);
	return;
}

/**
 * lpfc_create_shost - Create hba physical port with associated scsi host.
 * @phba: pointer to lpfc hba data structure.
 *
 * This routine is invoked to create HBA physical port and associate a SCSI
 * host with it.
 *
 * Return codes
 *      0 - successful
 *      other values - error
 **/
static int
lpfc_create_shost(struct lpfc_hba *phba)
{
	struct lpfc_vport *vport;
	struct Scsi_Host  *shost;

	/* Initialize HBA FC structure */
	phba->fc_edtov = FF_DEF_EDTOV;
	phba->fc_ratov = FF_DEF_RATOV;
	phba->fc_altov = FF_DEF_ALTOV;
	phba->fc_arbtov = FF_DEF_ARBTOV;

	atomic_set(&phba->sdev_cnt, 0);
	vport = lpfc_create_port(phba, phba->brd_no, &phba->pcidev->dev);
	if (!vport)
		return -ENODEV;

	shost = lpfc_shost_from_vport(vport);
	phba->pport = vport;

	if (phba->nvmet_support) {
		/* Only 1 vport (pport) will support NVME target */
		if (phba->txrdy_payload_pool == NULL) {
			phba->txrdy_payload_pool = dma_pool_create(
				"txrdy_pool", &phba->pcidev->dev,
				TXRDY_PAYLOAD_LEN, 16, 0);
			if (phba->txrdy_payload_pool) {
				phba->targetport = NULL;
				phba->cfg_enable_fc4_type = LPFC_ENABLE_NVME;
				lpfc_printf_log(phba, KERN_INFO,
						LOG_INIT | LOG_NVME_DISC,
						"6076 NVME Target Found\n");
			}
		}
	}

	lpfc_debugfs_initialize(vport);
	/* Put reference to SCSI host to driver's device private data */
	pci_set_drvdata(phba->pcidev, shost);

	/*
	 * At this point we are fully registered with PSA. In addition,
	 * any initial discovery should be completed.
	 */
	vport->load_flag |= FC_ALLOW_FDMI;
	if (phba->cfg_enable_SmartSAN ||
	    (phba->cfg_fdmi_on == LPFC_FDMI_SUPPORT)) {

		/* Setup appropriate attribute masks */
		vport->fdmi_hba_mask = LPFC_FDMI2_HBA_ATTR;
		if (phba->cfg_enable_SmartSAN)
			vport->fdmi_port_mask = LPFC_FDMI2_SMART_ATTR;
		else
			vport->fdmi_port_mask = LPFC_FDMI2_PORT_ATTR;
	}
	return 0;
}

/**
 * lpfc_destroy_shost - Destroy hba physical port with associated scsi host.
 * @phba: pointer to lpfc hba data structure.
 *
 * This routine is invoked to destroy HBA physical port and the associated
 * SCSI host.
 **/
static void
lpfc_destroy_shost(struct lpfc_hba *phba)
{
	struct lpfc_vport *vport = phba->pport;

	/* Destroy physical port that associated with the SCSI host */
	destroy_port(vport);

	return;
}

/**
 * lpfc_setup_bg - Setup Block guard structures and debug areas.
 * @phba: pointer to lpfc hba data structure.
 * @shost: the shost to be used to detect Block guard settings.
 *
 * This routine sets up the local Block guard protocol settings for @shost.
 * This routine also allocates memory for debugging bg buffers.
 **/
static void
lpfc_setup_bg(struct lpfc_hba *phba, struct Scsi_Host *shost)
{
	uint32_t old_mask;
	uint32_t old_guard;

	int pagecnt = 10;
	if (phba->cfg_prot_mask && phba->cfg_prot_guard) {
		lpfc_printf_log(phba, KERN_INFO, LOG_INIT,
				"1478 Registering BlockGuard with the "
				"SCSI layer\n");

		old_mask = phba->cfg_prot_mask;
		old_guard = phba->cfg_prot_guard;

		/* Only allow supported values */
		phba->cfg_prot_mask &= (SHOST_DIF_TYPE1_PROTECTION |
			SHOST_DIX_TYPE0_PROTECTION |
			SHOST_DIX_TYPE1_PROTECTION);
		phba->cfg_prot_guard &= (SHOST_DIX_GUARD_IP |
					 SHOST_DIX_GUARD_CRC);

		/* DIF Type 1 protection for profiles AST1/C1 is end to end */
		if (phba->cfg_prot_mask == SHOST_DIX_TYPE1_PROTECTION)
			phba->cfg_prot_mask |= SHOST_DIF_TYPE1_PROTECTION;

		if (phba->cfg_prot_mask && phba->cfg_prot_guard) {
			if ((old_mask != phba->cfg_prot_mask) ||
				(old_guard != phba->cfg_prot_guard))
				lpfc_printf_log(phba, KERN_ERR, LOG_INIT,
					"1475 Registering BlockGuard with the "
					"SCSI layer: mask %d  guard %d\n",
					phba->cfg_prot_mask,
					phba->cfg_prot_guard);

			scsi_host_set_prot(shost, phba->cfg_prot_mask);
			scsi_host_set_guard(shost, phba->cfg_prot_guard);
		} else
			lpfc_printf_log(phba, KERN_ERR, LOG_INIT,
				"1479 Not Registering BlockGuard with the SCSI "
				"layer, Bad protection parameters: %d %d\n",
				old_mask, old_guard);
	}

	if (!_dump_buf_data) {
		while (pagecnt) {
			spin_lock_init(&_dump_buf_lock);
			_dump_buf_data =
				(char *) __get_free_pages(GFP_KERNEL, pagecnt);
			if (_dump_buf_data) {
				lpfc_printf_log(phba, KERN_ERR, LOG_BG,
					"9043 BLKGRD: allocated %d pages for "
				       "_dump_buf_data at 0x%p\n",
				       (1 << pagecnt), _dump_buf_data);
				_dump_buf_data_order = pagecnt;
				memset(_dump_buf_data, 0,
				       ((1 << PAGE_SHIFT) << pagecnt));
				break;
			} else
				--pagecnt;
		}
		if (!_dump_buf_data_order)
			lpfc_printf_log(phba, KERN_ERR, LOG_BG,
				"9044 BLKGRD: ERROR unable to allocate "
			       "memory for hexdump\n");
	} else
		lpfc_printf_log(phba, KERN_ERR, LOG_BG,
			"9045 BLKGRD: already allocated _dump_buf_data=0x%p"
		       "\n", _dump_buf_data);
	if (!_dump_buf_dif) {
		while (pagecnt) {
			_dump_buf_dif =
				(char *) __get_free_pages(GFP_KERNEL, pagecnt);
			if (_dump_buf_dif) {
				lpfc_printf_log(phba, KERN_ERR, LOG_BG,
					"9046 BLKGRD: allocated %d pages for "
				       "_dump_buf_dif at 0x%p\n",
				       (1 << pagecnt), _dump_buf_dif);
				_dump_buf_dif_order = pagecnt;
				memset(_dump_buf_dif, 0,
				       ((1 << PAGE_SHIFT) << pagecnt));
				break;
			} else
				--pagecnt;
		}
		if (!_dump_buf_dif_order)
			lpfc_printf_log(phba, KERN_ERR, LOG_BG,
			"9047 BLKGRD: ERROR unable to allocate "
			       "memory for hexdump\n");
	} else
		lpfc_printf_log(phba, KERN_ERR, LOG_BG,
			"9048 BLKGRD: already allocated _dump_buf_dif=0x%p\n",
		       _dump_buf_dif);
}

/**
 * lpfc_post_init_setup - Perform necessary device post initialization setup.
 * @phba: pointer to lpfc hba data structure.
 *
 * This routine is invoked to perform all the necessary post initialization
 * setup for the device.
 **/
static void
lpfc_post_init_setup(struct lpfc_hba *phba)
{
	struct Scsi_Host  *shost;
	struct lpfc_adapter_event_header adapter_event;

	/* Get the default values for Model Name and Description */
	lpfc_get_hba_model_desc(phba, phba->ModelName, phba->ModelDesc);

	/*
	 * hba setup may have changed the hba_queue_depth so we need to
	 * adjust the value of can_queue.
	 */
	shost = pci_get_drvdata(phba->pcidev);
	shost->can_queue = phba->cfg_hba_queue_depth - 10;

	lpfc_host_attrib_init(shost);

	if (phba->cfg_poll & DISABLE_FCP_RING_INT) {
		spin_lock_irq(shost->host_lock);
		lpfc_poll_start_timer(phba);
		spin_unlock_irq(shost->host_lock);
	}

	lpfc_printf_log(phba, KERN_INFO, LOG_INIT,
			"0428 Perform SCSI scan\n");
	/* Send board arrival event to upper layer */
	adapter_event.event_type = FC_REG_ADAPTER_EVENT;
	adapter_event.subcategory = LPFC_EVENT_ARRIVAL;
	fc_host_post_vendor_event(shost, fc_get_event_number(),
				  sizeof(adapter_event),
				  (char *) &adapter_event,
				  LPFC_NL_VENDOR_ID);
	return;
}

/**
 * lpfc_sli_pci_mem_setup - Setup SLI3 HBA PCI memory space.
 * @phba: pointer to lpfc hba data structure.
 *
 * This routine is invoked to set up the PCI device memory space for device
 * with SLI-3 interface spec.
 *
 * Return codes
 * 	0 - successful
 * 	other values - error
 **/
static int
lpfc_sli_pci_mem_setup(struct lpfc_hba *phba)
{
	struct pci_dev *pdev = phba->pcidev;
	unsigned long bar0map_len, bar2map_len;
	int i, hbq_count;
	void *ptr;
	int error;

	if (!pdev)
		return -ENODEV;

	/* Set the device DMA mask size */
	error = dma_set_mask_and_coherent(&pdev->dev, DMA_BIT_MASK(64));
	if (error)
		error = dma_set_mask_and_coherent(&pdev->dev, DMA_BIT_MASK(32));
	if (error)
		return error;
	error = -ENODEV;

	/* Get the bus address of Bar0 and Bar2 and the number of bytes
	 * required by each mapping.
	 */
	phba->pci_bar0_map = pci_resource_start(pdev, 0);
	bar0map_len = pci_resource_len(pdev, 0);

	phba->pci_bar2_map = pci_resource_start(pdev, 2);
	bar2map_len = pci_resource_len(pdev, 2);

	/* Map HBA SLIM to a kernel virtual address. */
	phba->slim_memmap_p = ioremap(phba->pci_bar0_map, bar0map_len);
	if (!phba->slim_memmap_p) {
		dev_printk(KERN_ERR, &pdev->dev,
			   "ioremap failed for SLIM memory.\n");
		goto out;
	}

	/* Map HBA Control Registers to a kernel virtual address. */
	phba->ctrl_regs_memmap_p = ioremap(phba->pci_bar2_map, bar2map_len);
	if (!phba->ctrl_regs_memmap_p) {
		dev_printk(KERN_ERR, &pdev->dev,
			   "ioremap failed for HBA control registers.\n");
		goto out_iounmap_slim;
	}

	/* Allocate memory for SLI-2 structures */
	phba->slim2p.virt = dma_alloc_coherent(&pdev->dev, SLI2_SLIM_SIZE,
					       &phba->slim2p.phys, GFP_KERNEL);
	if (!phba->slim2p.virt)
		goto out_iounmap;

	phba->mbox = phba->slim2p.virt + offsetof(struct lpfc_sli2_slim, mbx);
	phba->mbox_ext = (phba->slim2p.virt +
		offsetof(struct lpfc_sli2_slim, mbx_ext_words));
	phba->pcb = (phba->slim2p.virt + offsetof(struct lpfc_sli2_slim, pcb));
	phba->IOCBs = (phba->slim2p.virt +
		       offsetof(struct lpfc_sli2_slim, IOCBs));

	phba->hbqslimp.virt = dma_alloc_coherent(&pdev->dev,
						 lpfc_sli_hbq_size(),
						 &phba->hbqslimp.phys,
						 GFP_KERNEL);
	if (!phba->hbqslimp.virt)
		goto out_free_slim;

	hbq_count = lpfc_sli_hbq_count();
	ptr = phba->hbqslimp.virt;
	for (i = 0; i < hbq_count; ++i) {
		phba->hbqs[i].hbq_virt = ptr;
		INIT_LIST_HEAD(&phba->hbqs[i].hbq_buffer_list);
		ptr += (lpfc_hbq_defs[i]->entry_count *
			sizeof(struct lpfc_hbq_entry));
	}
	phba->hbqs[LPFC_ELS_HBQ].hbq_alloc_buffer = lpfc_els_hbq_alloc;
	phba->hbqs[LPFC_ELS_HBQ].hbq_free_buffer = lpfc_els_hbq_free;

	memset(phba->hbqslimp.virt, 0, lpfc_sli_hbq_size());

	phba->MBslimaddr = phba->slim_memmap_p;
	phba->HAregaddr = phba->ctrl_regs_memmap_p + HA_REG_OFFSET;
	phba->CAregaddr = phba->ctrl_regs_memmap_p + CA_REG_OFFSET;
	phba->HSregaddr = phba->ctrl_regs_memmap_p + HS_REG_OFFSET;
	phba->HCregaddr = phba->ctrl_regs_memmap_p + HC_REG_OFFSET;

	return 0;

out_free_slim:
	dma_free_coherent(&pdev->dev, SLI2_SLIM_SIZE,
			  phba->slim2p.virt, phba->slim2p.phys);
out_iounmap:
	iounmap(phba->ctrl_regs_memmap_p);
out_iounmap_slim:
	iounmap(phba->slim_memmap_p);
out:
	return error;
}

/**
 * lpfc_sli_pci_mem_unset - Unset SLI3 HBA PCI memory space.
 * @phba: pointer to lpfc hba data structure.
 *
 * This routine is invoked to unset the PCI device memory space for device
 * with SLI-3 interface spec.
 **/
static void
lpfc_sli_pci_mem_unset(struct lpfc_hba *phba)
{
	struct pci_dev *pdev;

	/* Obtain PCI device reference */
	if (!phba->pcidev)
		return;
	else
		pdev = phba->pcidev;

	/* Free coherent DMA memory allocated */
	dma_free_coherent(&pdev->dev, lpfc_sli_hbq_size(),
			  phba->hbqslimp.virt, phba->hbqslimp.phys);
	dma_free_coherent(&pdev->dev, SLI2_SLIM_SIZE,
			  phba->slim2p.virt, phba->slim2p.phys);

	/* I/O memory unmap */
	iounmap(phba->ctrl_regs_memmap_p);
	iounmap(phba->slim_memmap_p);

	return;
}

/**
 * lpfc_sli4_post_status_check - Wait for SLI4 POST done and check status
 * @phba: pointer to lpfc hba data structure.
 *
 * This routine is invoked to wait for SLI4 device Power On Self Test (POST)
 * done and check status.
 *
 * Return 0 if successful, otherwise -ENODEV.
 **/
int
lpfc_sli4_post_status_check(struct lpfc_hba *phba)
{
	struct lpfc_register portsmphr_reg, uerrlo_reg, uerrhi_reg;
	struct lpfc_register reg_data;
	int i, port_error = 0;
	uint32_t if_type;

	memset(&portsmphr_reg, 0, sizeof(portsmphr_reg));
	memset(&reg_data, 0, sizeof(reg_data));
	if (!phba->sli4_hba.PSMPHRregaddr)
		return -ENODEV;

	/* Wait up to 30 seconds for the SLI Port POST done and ready */
	for (i = 0; i < 3000; i++) {
		if (lpfc_readl(phba->sli4_hba.PSMPHRregaddr,
			&portsmphr_reg.word0) ||
			(bf_get(lpfc_port_smphr_perr, &portsmphr_reg))) {
			/* Port has a fatal POST error, break out */
			port_error = -ENODEV;
			break;
		}
		if (LPFC_POST_STAGE_PORT_READY ==
		    bf_get(lpfc_port_smphr_port_status, &portsmphr_reg))
			break;
		msleep(10);
	}

	/*
	 * If there was a port error during POST, then don't proceed with
	 * other register reads as the data may not be valid.  Just exit.
	 */
	if (port_error) {
		lpfc_printf_log(phba, KERN_ERR, LOG_INIT,
			"1408 Port Failed POST - portsmphr=0x%x, "
			"perr=x%x, sfi=x%x, nip=x%x, ipc=x%x, scr1=x%x, "
			"scr2=x%x, hscratch=x%x, pstatus=x%x\n",
			portsmphr_reg.word0,
			bf_get(lpfc_port_smphr_perr, &portsmphr_reg),
			bf_get(lpfc_port_smphr_sfi, &portsmphr_reg),
			bf_get(lpfc_port_smphr_nip, &portsmphr_reg),
			bf_get(lpfc_port_smphr_ipc, &portsmphr_reg),
			bf_get(lpfc_port_smphr_scr1, &portsmphr_reg),
			bf_get(lpfc_port_smphr_scr2, &portsmphr_reg),
			bf_get(lpfc_port_smphr_host_scratch, &portsmphr_reg),
			bf_get(lpfc_port_smphr_port_status, &portsmphr_reg));
	} else {
		lpfc_printf_log(phba, KERN_INFO, LOG_INIT,
				"2534 Device Info: SLIFamily=0x%x, "
				"SLIRev=0x%x, IFType=0x%x, SLIHint_1=0x%x, "
				"SLIHint_2=0x%x, FT=0x%x\n",
				bf_get(lpfc_sli_intf_sli_family,
				       &phba->sli4_hba.sli_intf),
				bf_get(lpfc_sli_intf_slirev,
				       &phba->sli4_hba.sli_intf),
				bf_get(lpfc_sli_intf_if_type,
				       &phba->sli4_hba.sli_intf),
				bf_get(lpfc_sli_intf_sli_hint1,
				       &phba->sli4_hba.sli_intf),
				bf_get(lpfc_sli_intf_sli_hint2,
				       &phba->sli4_hba.sli_intf),
				bf_get(lpfc_sli_intf_func_type,
				       &phba->sli4_hba.sli_intf));
		/*
		 * Check for other Port errors during the initialization
		 * process.  Fail the load if the port did not come up
		 * correctly.
		 */
		if_type = bf_get(lpfc_sli_intf_if_type,
				 &phba->sli4_hba.sli_intf);
		switch (if_type) {
		case LPFC_SLI_INTF_IF_TYPE_0:
			phba->sli4_hba.ue_mask_lo =
			      readl(phba->sli4_hba.u.if_type0.UEMASKLOregaddr);
			phba->sli4_hba.ue_mask_hi =
			      readl(phba->sli4_hba.u.if_type0.UEMASKHIregaddr);
			uerrlo_reg.word0 =
			      readl(phba->sli4_hba.u.if_type0.UERRLOregaddr);
			uerrhi_reg.word0 =
				readl(phba->sli4_hba.u.if_type0.UERRHIregaddr);
			if ((~phba->sli4_hba.ue_mask_lo & uerrlo_reg.word0) ||
			    (~phba->sli4_hba.ue_mask_hi & uerrhi_reg.word0)) {
				lpfc_printf_log(phba, KERN_ERR, LOG_INIT,
						"1422 Unrecoverable Error "
						"Detected during POST "
						"uerr_lo_reg=0x%x, "
						"uerr_hi_reg=0x%x, "
						"ue_mask_lo_reg=0x%x, "
						"ue_mask_hi_reg=0x%x\n",
						uerrlo_reg.word0,
						uerrhi_reg.word0,
						phba->sli4_hba.ue_mask_lo,
						phba->sli4_hba.ue_mask_hi);
				port_error = -ENODEV;
			}
			break;
		case LPFC_SLI_INTF_IF_TYPE_2:
		case LPFC_SLI_INTF_IF_TYPE_6:
			/* Final checks.  The port status should be clean. */
			if (lpfc_readl(phba->sli4_hba.u.if_type2.STATUSregaddr,
				&reg_data.word0) ||
				(bf_get(lpfc_sliport_status_err, &reg_data) &&
				 !bf_get(lpfc_sliport_status_rn, &reg_data))) {
				phba->work_status[0] =
					readl(phba->sli4_hba.u.if_type2.
					      ERR1regaddr);
				phba->work_status[1] =
					readl(phba->sli4_hba.u.if_type2.
					      ERR2regaddr);
				lpfc_printf_log(phba, KERN_ERR, LOG_INIT,
					"2888 Unrecoverable port error "
					"following POST: port status reg "
					"0x%x, port_smphr reg 0x%x, "
					"error 1=0x%x, error 2=0x%x\n",
					reg_data.word0,
					portsmphr_reg.word0,
					phba->work_status[0],
					phba->work_status[1]);
				port_error = -ENODEV;
			}
			break;
		case LPFC_SLI_INTF_IF_TYPE_1:
		default:
			break;
		}
	}
	return port_error;
}

/**
 * lpfc_sli4_bar0_register_memmap - Set up SLI4 BAR0 register memory map.
 * @phba: pointer to lpfc hba data structure.
 * @if_type:  The SLI4 interface type getting configured.
 *
 * This routine is invoked to set up SLI4 BAR0 PCI config space register
 * memory map.
 **/
static void
lpfc_sli4_bar0_register_memmap(struct lpfc_hba *phba, uint32_t if_type)
{
	switch (if_type) {
	case LPFC_SLI_INTF_IF_TYPE_0:
		phba->sli4_hba.u.if_type0.UERRLOregaddr =
			phba->sli4_hba.conf_regs_memmap_p + LPFC_UERR_STATUS_LO;
		phba->sli4_hba.u.if_type0.UERRHIregaddr =
			phba->sli4_hba.conf_regs_memmap_p + LPFC_UERR_STATUS_HI;
		phba->sli4_hba.u.if_type0.UEMASKLOregaddr =
			phba->sli4_hba.conf_regs_memmap_p + LPFC_UE_MASK_LO;
		phba->sli4_hba.u.if_type0.UEMASKHIregaddr =
			phba->sli4_hba.conf_regs_memmap_p + LPFC_UE_MASK_HI;
		phba->sli4_hba.SLIINTFregaddr =
			phba->sli4_hba.conf_regs_memmap_p + LPFC_SLI_INTF;
		break;
	case LPFC_SLI_INTF_IF_TYPE_2:
		phba->sli4_hba.u.if_type2.EQDregaddr =
			phba->sli4_hba.conf_regs_memmap_p +
						LPFC_CTL_PORT_EQ_DELAY_OFFSET;
		phba->sli4_hba.u.if_type2.ERR1regaddr =
			phba->sli4_hba.conf_regs_memmap_p +
						LPFC_CTL_PORT_ER1_OFFSET;
		phba->sli4_hba.u.if_type2.ERR2regaddr =
			phba->sli4_hba.conf_regs_memmap_p +
						LPFC_CTL_PORT_ER2_OFFSET;
		phba->sli4_hba.u.if_type2.CTRLregaddr =
			phba->sli4_hba.conf_regs_memmap_p +
						LPFC_CTL_PORT_CTL_OFFSET;
		phba->sli4_hba.u.if_type2.STATUSregaddr =
			phba->sli4_hba.conf_regs_memmap_p +
						LPFC_CTL_PORT_STA_OFFSET;
		phba->sli4_hba.SLIINTFregaddr =
			phba->sli4_hba.conf_regs_memmap_p + LPFC_SLI_INTF;
		phba->sli4_hba.PSMPHRregaddr =
			phba->sli4_hba.conf_regs_memmap_p +
						LPFC_CTL_PORT_SEM_OFFSET;
		phba->sli4_hba.RQDBregaddr =
			phba->sli4_hba.conf_regs_memmap_p +
						LPFC_ULP0_RQ_DOORBELL;
		phba->sli4_hba.WQDBregaddr =
			phba->sli4_hba.conf_regs_memmap_p +
						LPFC_ULP0_WQ_DOORBELL;
		phba->sli4_hba.CQDBregaddr =
			phba->sli4_hba.conf_regs_memmap_p + LPFC_EQCQ_DOORBELL;
		phba->sli4_hba.EQDBregaddr = phba->sli4_hba.CQDBregaddr;
		phba->sli4_hba.MQDBregaddr =
			phba->sli4_hba.conf_regs_memmap_p + LPFC_MQ_DOORBELL;
		phba->sli4_hba.BMBXregaddr =
			phba->sli4_hba.conf_regs_memmap_p + LPFC_BMBX;
		break;
	case LPFC_SLI_INTF_IF_TYPE_6:
		phba->sli4_hba.u.if_type2.EQDregaddr =
			phba->sli4_hba.conf_regs_memmap_p +
						LPFC_CTL_PORT_EQ_DELAY_OFFSET;
		phba->sli4_hba.u.if_type2.ERR1regaddr =
			phba->sli4_hba.conf_regs_memmap_p +
						LPFC_CTL_PORT_ER1_OFFSET;
		phba->sli4_hba.u.if_type2.ERR2regaddr =
			phba->sli4_hba.conf_regs_memmap_p +
						LPFC_CTL_PORT_ER2_OFFSET;
		phba->sli4_hba.u.if_type2.CTRLregaddr =
			phba->sli4_hba.conf_regs_memmap_p +
						LPFC_CTL_PORT_CTL_OFFSET;
		phba->sli4_hba.u.if_type2.STATUSregaddr =
			phba->sli4_hba.conf_regs_memmap_p +
						LPFC_CTL_PORT_STA_OFFSET;
		phba->sli4_hba.PSMPHRregaddr =
			phba->sli4_hba.conf_regs_memmap_p +
						LPFC_CTL_PORT_SEM_OFFSET;
		phba->sli4_hba.BMBXregaddr =
			phba->sli4_hba.conf_regs_memmap_p + LPFC_BMBX;
		break;
	case LPFC_SLI_INTF_IF_TYPE_1:
	default:
		dev_printk(KERN_ERR, &phba->pcidev->dev,
			   "FATAL - unsupported SLI4 interface type - %d\n",
			   if_type);
		break;
	}
}

/**
 * lpfc_sli4_bar1_register_memmap - Set up SLI4 BAR1 register memory map.
 * @phba: pointer to lpfc hba data structure.
 *
 * This routine is invoked to set up SLI4 BAR1 register memory map.
 **/
static void
lpfc_sli4_bar1_register_memmap(struct lpfc_hba *phba, uint32_t if_type)
{
	switch (if_type) {
	case LPFC_SLI_INTF_IF_TYPE_0:
		phba->sli4_hba.PSMPHRregaddr =
			phba->sli4_hba.ctrl_regs_memmap_p +
			LPFC_SLIPORT_IF0_SMPHR;
		phba->sli4_hba.ISRregaddr = phba->sli4_hba.ctrl_regs_memmap_p +
			LPFC_HST_ISR0;
		phba->sli4_hba.IMRregaddr = phba->sli4_hba.ctrl_regs_memmap_p +
			LPFC_HST_IMR0;
		phba->sli4_hba.ISCRregaddr = phba->sli4_hba.ctrl_regs_memmap_p +
			LPFC_HST_ISCR0;
		break;
	case LPFC_SLI_INTF_IF_TYPE_6:
		phba->sli4_hba.RQDBregaddr = phba->sli4_hba.drbl_regs_memmap_p +
			LPFC_IF6_RQ_DOORBELL;
		phba->sli4_hba.WQDBregaddr = phba->sli4_hba.drbl_regs_memmap_p +
			LPFC_IF6_WQ_DOORBELL;
		phba->sli4_hba.CQDBregaddr = phba->sli4_hba.drbl_regs_memmap_p +
			LPFC_IF6_CQ_DOORBELL;
		phba->sli4_hba.EQDBregaddr = phba->sli4_hba.drbl_regs_memmap_p +
			LPFC_IF6_EQ_DOORBELL;
		phba->sli4_hba.MQDBregaddr = phba->sli4_hba.drbl_regs_memmap_p +
			LPFC_IF6_MQ_DOORBELL;
		break;
	case LPFC_SLI_INTF_IF_TYPE_2:
	case LPFC_SLI_INTF_IF_TYPE_1:
	default:
		dev_err(&phba->pcidev->dev,
			   "FATAL - unsupported SLI4 interface type - %d\n",
			   if_type);
		break;
	}
}

/**
 * lpfc_sli4_bar2_register_memmap - Set up SLI4 BAR2 register memory map.
 * @phba: pointer to lpfc hba data structure.
 * @vf: virtual function number
 *
 * This routine is invoked to set up SLI4 BAR2 doorbell register memory map
 * based on the given viftual function number, @vf.
 *
 * Return 0 if successful, otherwise -ENODEV.
 **/
static int
lpfc_sli4_bar2_register_memmap(struct lpfc_hba *phba, uint32_t vf)
{
	if (vf > LPFC_VIR_FUNC_MAX)
		return -ENODEV;

	phba->sli4_hba.RQDBregaddr = (phba->sli4_hba.drbl_regs_memmap_p +
				vf * LPFC_VFR_PAGE_SIZE +
					LPFC_ULP0_RQ_DOORBELL);
	phba->sli4_hba.WQDBregaddr = (phba->sli4_hba.drbl_regs_memmap_p +
				vf * LPFC_VFR_PAGE_SIZE +
					LPFC_ULP0_WQ_DOORBELL);
	phba->sli4_hba.CQDBregaddr = (phba->sli4_hba.drbl_regs_memmap_p +
				vf * LPFC_VFR_PAGE_SIZE +
					LPFC_EQCQ_DOORBELL);
	phba->sli4_hba.EQDBregaddr = phba->sli4_hba.CQDBregaddr;
	phba->sli4_hba.MQDBregaddr = (phba->sli4_hba.drbl_regs_memmap_p +
				vf * LPFC_VFR_PAGE_SIZE + LPFC_MQ_DOORBELL);
	phba->sli4_hba.BMBXregaddr = (phba->sli4_hba.drbl_regs_memmap_p +
				vf * LPFC_VFR_PAGE_SIZE + LPFC_BMBX);
	return 0;
}

/**
 * lpfc_create_bootstrap_mbox - Create the bootstrap mailbox
 * @phba: pointer to lpfc hba data structure.
 *
 * This routine is invoked to create the bootstrap mailbox
 * region consistent with the SLI-4 interface spec.  This
 * routine allocates all memory necessary to communicate
 * mailbox commands to the port and sets up all alignment
 * needs.  No locks are expected to be held when calling
 * this routine.
 *
 * Return codes
 * 	0 - successful
 * 	-ENOMEM - could not allocated memory.
 **/
static int
lpfc_create_bootstrap_mbox(struct lpfc_hba *phba)
{
	uint32_t bmbx_size;
	struct lpfc_dmabuf *dmabuf;
	struct dma_address *dma_address;
	uint32_t pa_addr;
	uint64_t phys_addr;

	dmabuf = kzalloc(sizeof(struct lpfc_dmabuf), GFP_KERNEL);
	if (!dmabuf)
		return -ENOMEM;

	/*
	 * The bootstrap mailbox region is comprised of 2 parts
	 * plus an alignment restriction of 16 bytes.
	 */
	bmbx_size = sizeof(struct lpfc_bmbx_create) + (LPFC_ALIGN_16_BYTE - 1);
	dmabuf->virt = dma_alloc_coherent(&phba->pcidev->dev, bmbx_size,
					  &dmabuf->phys, GFP_KERNEL);
	if (!dmabuf->virt) {
		kfree(dmabuf);
		return -ENOMEM;
	}

	/*
	 * Initialize the bootstrap mailbox pointers now so that the register
	 * operations are simple later.  The mailbox dma address is required
	 * to be 16-byte aligned.  Also align the virtual memory as each
	 * maibox is copied into the bmbx mailbox region before issuing the
	 * command to the port.
	 */
	phba->sli4_hba.bmbx.dmabuf = dmabuf;
	phba->sli4_hba.bmbx.bmbx_size = bmbx_size;

	phba->sli4_hba.bmbx.avirt = PTR_ALIGN(dmabuf->virt,
					      LPFC_ALIGN_16_BYTE);
	phba->sli4_hba.bmbx.aphys = ALIGN(dmabuf->phys,
					      LPFC_ALIGN_16_BYTE);

	/*
	 * Set the high and low physical addresses now.  The SLI4 alignment
	 * requirement is 16 bytes and the mailbox is posted to the port
	 * as two 30-bit addresses.  The other data is a bit marking whether
	 * the 30-bit address is the high or low address.
	 * Upcast bmbx aphys to 64bits so shift instruction compiles
	 * clean on 32 bit machines.
	 */
	dma_address = &phba->sli4_hba.bmbx.dma_address;
	phys_addr = (uint64_t)phba->sli4_hba.bmbx.aphys;
	pa_addr = (uint32_t) ((phys_addr >> 34) & 0x3fffffff);
	dma_address->addr_hi = (uint32_t) ((pa_addr << 2) |
					   LPFC_BMBX_BIT1_ADDR_HI);

	pa_addr = (uint32_t) ((phba->sli4_hba.bmbx.aphys >> 4) & 0x3fffffff);
	dma_address->addr_lo = (uint32_t) ((pa_addr << 2) |
					   LPFC_BMBX_BIT1_ADDR_LO);
	return 0;
}

/**
 * lpfc_destroy_bootstrap_mbox - Destroy all bootstrap mailbox resources
 * @phba: pointer to lpfc hba data structure.
 *
 * This routine is invoked to teardown the bootstrap mailbox
 * region and release all host resources. This routine requires
 * the caller to ensure all mailbox commands recovered, no
 * additional mailbox comands are sent, and interrupts are disabled
 * before calling this routine.
 *
 **/
static void
lpfc_destroy_bootstrap_mbox(struct lpfc_hba *phba)
{
	dma_free_coherent(&phba->pcidev->dev,
			  phba->sli4_hba.bmbx.bmbx_size,
			  phba->sli4_hba.bmbx.dmabuf->virt,
			  phba->sli4_hba.bmbx.dmabuf->phys);

	kfree(phba->sli4_hba.bmbx.dmabuf);
	memset(&phba->sli4_hba.bmbx, 0, sizeof(struct lpfc_bmbx));
}

/**
 * lpfc_sli4_read_config - Get the config parameters.
 * @phba: pointer to lpfc hba data structure.
 *
 * This routine is invoked to read the configuration parameters from the HBA.
 * The configuration parameters are used to set the base and maximum values
 * for RPI's XRI's VPI's VFI's and FCFIs. These values also affect the resource
 * allocation for the port.
 *
 * Return codes
 * 	0 - successful
 * 	-ENOMEM - No available memory
 *      -EIO - The mailbox failed to complete successfully.
 **/
int
lpfc_sli4_read_config(struct lpfc_hba *phba)
{
	LPFC_MBOXQ_t *pmb;
	struct lpfc_mbx_read_config *rd_config;
	union  lpfc_sli4_cfg_shdr *shdr;
	uint32_t shdr_status, shdr_add_status;
	struct lpfc_mbx_get_func_cfg *get_func_cfg;
	struct lpfc_rsrc_desc_fcfcoe *desc;
	char *pdesc_0;
	uint16_t forced_link_speed;
	uint32_t if_type, qmin;
	int length, i, rc = 0, rc2;

	pmb = (LPFC_MBOXQ_t *) mempool_alloc(phba->mbox_mem_pool, GFP_KERNEL);
	if (!pmb) {
		lpfc_printf_log(phba, KERN_ERR, LOG_SLI,
				"2011 Unable to allocate memory for issuing "
				"SLI_CONFIG_SPECIAL mailbox command\n");
		return -ENOMEM;
	}

	lpfc_read_config(phba, pmb);

	rc = lpfc_sli_issue_mbox(phba, pmb, MBX_POLL);
	if (rc != MBX_SUCCESS) {
		lpfc_printf_log(phba, KERN_ERR, LOG_SLI,
			"2012 Mailbox failed , mbxCmd x%x "
			"READ_CONFIG, mbxStatus x%x\n",
			bf_get(lpfc_mqe_command, &pmb->u.mqe),
			bf_get(lpfc_mqe_status, &pmb->u.mqe));
		rc = -EIO;
	} else {
		rd_config = &pmb->u.mqe.un.rd_config;
		if (bf_get(lpfc_mbx_rd_conf_lnk_ldv, rd_config)) {
			phba->sli4_hba.lnk_info.lnk_dv = LPFC_LNK_DAT_VAL;
			phba->sli4_hba.lnk_info.lnk_tp =
				bf_get(lpfc_mbx_rd_conf_lnk_type, rd_config);
			phba->sli4_hba.lnk_info.lnk_no =
				bf_get(lpfc_mbx_rd_conf_lnk_numb, rd_config);
			lpfc_printf_log(phba, KERN_INFO, LOG_SLI,
					"3081 lnk_type:%d, lnk_numb:%d\n",
					phba->sli4_hba.lnk_info.lnk_tp,
					phba->sli4_hba.lnk_info.lnk_no);
		} else
			lpfc_printf_log(phba, KERN_WARNING, LOG_SLI,
					"3082 Mailbox (x%x) returned ldv:x0\n",
					bf_get(lpfc_mqe_command, &pmb->u.mqe));
		if (bf_get(lpfc_mbx_rd_conf_bbscn_def, rd_config)) {
			phba->bbcredit_support = 1;
			phba->sli4_hba.bbscn_params.word0 = rd_config->word8;
		}

		phba->sli4_hba.conf_trunk =
			bf_get(lpfc_mbx_rd_conf_trunk, rd_config);
		phba->sli4_hba.extents_in_use =
			bf_get(lpfc_mbx_rd_conf_extnts_inuse, rd_config);
		phba->sli4_hba.max_cfg_param.max_xri =
			bf_get(lpfc_mbx_rd_conf_xri_count, rd_config);
		phba->sli4_hba.max_cfg_param.xri_base =
			bf_get(lpfc_mbx_rd_conf_xri_base, rd_config);
		phba->sli4_hba.max_cfg_param.max_vpi =
			bf_get(lpfc_mbx_rd_conf_vpi_count, rd_config);
		/* Limit the max we support */
		if (phba->sli4_hba.max_cfg_param.max_vpi > LPFC_MAX_VPORTS)
			phba->sli4_hba.max_cfg_param.max_vpi = LPFC_MAX_VPORTS;
		phba->sli4_hba.max_cfg_param.vpi_base =
			bf_get(lpfc_mbx_rd_conf_vpi_base, rd_config);
		phba->sli4_hba.max_cfg_param.max_rpi =
			bf_get(lpfc_mbx_rd_conf_rpi_count, rd_config);
		phba->sli4_hba.max_cfg_param.rpi_base =
			bf_get(lpfc_mbx_rd_conf_rpi_base, rd_config);
		phba->sli4_hba.max_cfg_param.max_vfi =
			bf_get(lpfc_mbx_rd_conf_vfi_count, rd_config);
		phba->sli4_hba.max_cfg_param.vfi_base =
			bf_get(lpfc_mbx_rd_conf_vfi_base, rd_config);
		phba->sli4_hba.max_cfg_param.max_fcfi =
			bf_get(lpfc_mbx_rd_conf_fcfi_count, rd_config);
		phba->sli4_hba.max_cfg_param.max_eq =
			bf_get(lpfc_mbx_rd_conf_eq_count, rd_config);
		phba->sli4_hba.max_cfg_param.max_rq =
			bf_get(lpfc_mbx_rd_conf_rq_count, rd_config);
		phba->sli4_hba.max_cfg_param.max_wq =
			bf_get(lpfc_mbx_rd_conf_wq_count, rd_config);
		phba->sli4_hba.max_cfg_param.max_cq =
			bf_get(lpfc_mbx_rd_conf_cq_count, rd_config);
		phba->lmt = bf_get(lpfc_mbx_rd_conf_lmt, rd_config);
		phba->sli4_hba.next_xri = phba->sli4_hba.max_cfg_param.xri_base;
		phba->vpi_base = phba->sli4_hba.max_cfg_param.vpi_base;
		phba->vfi_base = phba->sli4_hba.max_cfg_param.vfi_base;
		phba->max_vpi = (phba->sli4_hba.max_cfg_param.max_vpi > 0) ?
				(phba->sli4_hba.max_cfg_param.max_vpi - 1) : 0;
		phba->max_vports = phba->max_vpi;
		lpfc_printf_log(phba, KERN_INFO, LOG_SLI,
				"2003 cfg params Extents? %d "
				"XRI(B:%d M:%d), "
				"VPI(B:%d M:%d) "
				"VFI(B:%d M:%d) "
				"RPI(B:%d M:%d) "
				"FCFI:%d EQ:%d CQ:%d WQ:%d RQ:%d\n",
				phba->sli4_hba.extents_in_use,
				phba->sli4_hba.max_cfg_param.xri_base,
				phba->sli4_hba.max_cfg_param.max_xri,
				phba->sli4_hba.max_cfg_param.vpi_base,
				phba->sli4_hba.max_cfg_param.max_vpi,
				phba->sli4_hba.max_cfg_param.vfi_base,
				phba->sli4_hba.max_cfg_param.max_vfi,
				phba->sli4_hba.max_cfg_param.rpi_base,
				phba->sli4_hba.max_cfg_param.max_rpi,
				phba->sli4_hba.max_cfg_param.max_fcfi,
				phba->sli4_hba.max_cfg_param.max_eq,
				phba->sli4_hba.max_cfg_param.max_cq,
				phba->sli4_hba.max_cfg_param.max_wq,
				phba->sli4_hba.max_cfg_param.max_rq);

		/*
		 * Calculate queue resources based on how
		 * many WQ/CQ/EQs are available.
		 */
		qmin = phba->sli4_hba.max_cfg_param.max_wq;
		if (phba->sli4_hba.max_cfg_param.max_cq < qmin)
			qmin = phba->sli4_hba.max_cfg_param.max_cq;
		if (phba->sli4_hba.max_cfg_param.max_eq < qmin)
			qmin = phba->sli4_hba.max_cfg_param.max_eq;
		/*
		 * Whats left after this can go toward NVME / FCP.
		 * The minus 4 accounts for ELS, NVME LS, MBOX
		 * plus one extra. When configured for
		 * NVMET, FCP io channel WQs are not created.
		 */
		qmin -= 4;

		/* If NVME is configured, double the number of CQ/WQs needed */
		if ((phba->cfg_enable_fc4_type & LPFC_ENABLE_NVME) &&
		    !phba->nvmet_support)
			qmin /= 2;

		/* Check to see if there is enough for NVME */
		if ((phba->cfg_irq_chann > qmin) ||
		    (phba->cfg_hdw_queue > qmin)) {
			lpfc_printf_log(phba, KERN_ERR, LOG_SLI,
					"2005 Reducing Queues: "
					"WQ %d CQ %d EQ %d: min %d: "
					"IRQ %d HDWQ %d\n",
					phba->sli4_hba.max_cfg_param.max_wq,
					phba->sli4_hba.max_cfg_param.max_cq,
					phba->sli4_hba.max_cfg_param.max_eq,
					qmin, phba->cfg_irq_chann,
					phba->cfg_hdw_queue);

			if (phba->cfg_irq_chann > qmin)
				phba->cfg_irq_chann = qmin;
			if (phba->cfg_hdw_queue > qmin)
				phba->cfg_hdw_queue = qmin;
		}
	}

	if (rc)
		goto read_cfg_out;

	/* Update link speed if forced link speed is supported */
	if_type = bf_get(lpfc_sli_intf_if_type, &phba->sli4_hba.sli_intf);
	if (if_type >= LPFC_SLI_INTF_IF_TYPE_2) {
		forced_link_speed =
			bf_get(lpfc_mbx_rd_conf_link_speed, rd_config);
		if (forced_link_speed) {
			phba->hba_flag |= HBA_FORCED_LINK_SPEED;

			switch (forced_link_speed) {
			case LINK_SPEED_1G:
				phba->cfg_link_speed =
					LPFC_USER_LINK_SPEED_1G;
				break;
			case LINK_SPEED_2G:
				phba->cfg_link_speed =
					LPFC_USER_LINK_SPEED_2G;
				break;
			case LINK_SPEED_4G:
				phba->cfg_link_speed =
					LPFC_USER_LINK_SPEED_4G;
				break;
			case LINK_SPEED_8G:
				phba->cfg_link_speed =
					LPFC_USER_LINK_SPEED_8G;
				break;
			case LINK_SPEED_10G:
				phba->cfg_link_speed =
					LPFC_USER_LINK_SPEED_10G;
				break;
			case LINK_SPEED_16G:
				phba->cfg_link_speed =
					LPFC_USER_LINK_SPEED_16G;
				break;
			case LINK_SPEED_32G:
				phba->cfg_link_speed =
					LPFC_USER_LINK_SPEED_32G;
				break;
			case LINK_SPEED_64G:
				phba->cfg_link_speed =
					LPFC_USER_LINK_SPEED_64G;
				break;
			case 0xffff:
				phba->cfg_link_speed =
					LPFC_USER_LINK_SPEED_AUTO;
				break;
			default:
				lpfc_printf_log(phba, KERN_ERR, LOG_SLI,
						"0047 Unrecognized link "
						"speed : %d\n",
						forced_link_speed);
				phba->cfg_link_speed =
					LPFC_USER_LINK_SPEED_AUTO;
			}
		}
	}

	/* Reset the DFT_HBA_Q_DEPTH to the max xri  */
	length = phba->sli4_hba.max_cfg_param.max_xri -
			lpfc_sli4_get_els_iocb_cnt(phba);
	if (phba->cfg_hba_queue_depth > length) {
		lpfc_printf_log(phba, KERN_WARNING, LOG_INIT,
				"3361 HBA queue depth changed from %d to %d\n",
				phba->cfg_hba_queue_depth, length);
		phba->cfg_hba_queue_depth = length;
	}

	if (bf_get(lpfc_sli_intf_if_type, &phba->sli4_hba.sli_intf) <
	    LPFC_SLI_INTF_IF_TYPE_2)
		goto read_cfg_out;

	/* get the pf# and vf# for SLI4 if_type 2 port */
	length = (sizeof(struct lpfc_mbx_get_func_cfg) -
		  sizeof(struct lpfc_sli4_cfg_mhdr));
	lpfc_sli4_config(phba, pmb, LPFC_MBOX_SUBSYSTEM_COMMON,
			 LPFC_MBOX_OPCODE_GET_FUNCTION_CONFIG,
			 length, LPFC_SLI4_MBX_EMBED);

	rc2 = lpfc_sli_issue_mbox(phba, pmb, MBX_POLL);
	shdr = (union lpfc_sli4_cfg_shdr *)
				&pmb->u.mqe.un.sli4_config.header.cfg_shdr;
	shdr_status = bf_get(lpfc_mbox_hdr_status, &shdr->response);
	shdr_add_status = bf_get(lpfc_mbox_hdr_add_status, &shdr->response);
	if (rc2 || shdr_status || shdr_add_status) {
		lpfc_printf_log(phba, KERN_ERR, LOG_SLI,
				"3026 Mailbox failed , mbxCmd x%x "
				"GET_FUNCTION_CONFIG, mbxStatus x%x\n",
				bf_get(lpfc_mqe_command, &pmb->u.mqe),
				bf_get(lpfc_mqe_status, &pmb->u.mqe));
		goto read_cfg_out;
	}

	/* search for fc_fcoe resrouce descriptor */
	get_func_cfg = &pmb->u.mqe.un.get_func_cfg;

	pdesc_0 = (char *)&get_func_cfg->func_cfg.desc[0];
	desc = (struct lpfc_rsrc_desc_fcfcoe *)pdesc_0;
	length = bf_get(lpfc_rsrc_desc_fcfcoe_length, desc);
	if (length == LPFC_RSRC_DESC_TYPE_FCFCOE_V0_RSVD)
		length = LPFC_RSRC_DESC_TYPE_FCFCOE_V0_LENGTH;
	else if (length != LPFC_RSRC_DESC_TYPE_FCFCOE_V1_LENGTH)
		goto read_cfg_out;

	for (i = 0; i < LPFC_RSRC_DESC_MAX_NUM; i++) {
		desc = (struct lpfc_rsrc_desc_fcfcoe *)(pdesc_0 + length * i);
		if (LPFC_RSRC_DESC_TYPE_FCFCOE ==
		    bf_get(lpfc_rsrc_desc_fcfcoe_type, desc)) {
			phba->sli4_hba.iov.pf_number =
				bf_get(lpfc_rsrc_desc_fcfcoe_pfnum, desc);
			phba->sli4_hba.iov.vf_number =
				bf_get(lpfc_rsrc_desc_fcfcoe_vfnum, desc);
			break;
		}
	}

	if (i < LPFC_RSRC_DESC_MAX_NUM)
		lpfc_printf_log(phba, KERN_INFO, LOG_SLI,
				"3027 GET_FUNCTION_CONFIG: pf_number:%d, "
				"vf_number:%d\n", phba->sli4_hba.iov.pf_number,
				phba->sli4_hba.iov.vf_number);
	else
		lpfc_printf_log(phba, KERN_ERR, LOG_SLI,
				"3028 GET_FUNCTION_CONFIG: failed to find "
				"Resource Descriptor:x%x\n",
				LPFC_RSRC_DESC_TYPE_FCFCOE);

read_cfg_out:
	mempool_free(pmb, phba->mbox_mem_pool);
	return rc;
}

/**
 * lpfc_setup_endian_order - Write endian order to an SLI4 if_type 0 port.
 * @phba: pointer to lpfc hba data structure.
 *
 * This routine is invoked to setup the port-side endian order when
 * the port if_type is 0.  This routine has no function for other
 * if_types.
 *
 * Return codes
 * 	0 - successful
 * 	-ENOMEM - No available memory
 *      -EIO - The mailbox failed to complete successfully.
 **/
static int
lpfc_setup_endian_order(struct lpfc_hba *phba)
{
	LPFC_MBOXQ_t *mboxq;
	uint32_t if_type, rc = 0;
	uint32_t endian_mb_data[2] = {HOST_ENDIAN_LOW_WORD0,
				      HOST_ENDIAN_HIGH_WORD1};

	if_type = bf_get(lpfc_sli_intf_if_type, &phba->sli4_hba.sli_intf);
	switch (if_type) {
	case LPFC_SLI_INTF_IF_TYPE_0:
		mboxq = (LPFC_MBOXQ_t *) mempool_alloc(phba->mbox_mem_pool,
						       GFP_KERNEL);
		if (!mboxq) {
			lpfc_printf_log(phba, KERN_ERR, LOG_INIT,
					"0492 Unable to allocate memory for "
					"issuing SLI_CONFIG_SPECIAL mailbox "
					"command\n");
			return -ENOMEM;
		}

		/*
		 * The SLI4_CONFIG_SPECIAL mailbox command requires the first
		 * two words to contain special data values and no other data.
		 */
		memset(mboxq, 0, sizeof(LPFC_MBOXQ_t));
		memcpy(&mboxq->u.mqe, &endian_mb_data, sizeof(endian_mb_data));
		rc = lpfc_sli_issue_mbox(phba, mboxq, MBX_POLL);
		if (rc != MBX_SUCCESS) {
			lpfc_printf_log(phba, KERN_ERR, LOG_INIT,
					"0493 SLI_CONFIG_SPECIAL mailbox "
					"failed with status x%x\n",
					rc);
			rc = -EIO;
		}
		mempool_free(mboxq, phba->mbox_mem_pool);
		break;
	case LPFC_SLI_INTF_IF_TYPE_6:
	case LPFC_SLI_INTF_IF_TYPE_2:
	case LPFC_SLI_INTF_IF_TYPE_1:
	default:
		break;
	}
	return rc;
}

/**
 * lpfc_sli4_queue_verify - Verify and update EQ counts
 * @phba: pointer to lpfc hba data structure.
 *
 * This routine is invoked to check the user settable queue counts for EQs.
 * After this routine is called the counts will be set to valid values that
 * adhere to the constraints of the system's interrupt vectors and the port's
 * queue resources.
 *
 * Return codes
 *      0 - successful
 *      -ENOMEM - No available memory
 **/
static int
lpfc_sli4_queue_verify(struct lpfc_hba *phba)
{
	/*
	 * Sanity check for configured queue parameters against the run-time
	 * device parameters
	 */

	if (phba->nvmet_support) {
		if (phba->cfg_irq_chann < phba->cfg_nvmet_mrq)
			phba->cfg_nvmet_mrq = phba->cfg_irq_chann;
		if (phba->cfg_nvmet_mrq > LPFC_NVMET_MRQ_MAX)
			phba->cfg_nvmet_mrq = LPFC_NVMET_MRQ_MAX;
	}

	lpfc_printf_log(phba, KERN_ERR, LOG_INIT,
			"2574 IO channels: hdwQ %d IRQ %d MRQ: %d\n",
			phba->cfg_hdw_queue, phba->cfg_irq_chann,
			phba->cfg_nvmet_mrq);

	/* Get EQ depth from module parameter, fake the default for now */
	phba->sli4_hba.eq_esize = LPFC_EQE_SIZE_4B;
	phba->sli4_hba.eq_ecount = LPFC_EQE_DEF_COUNT;

	/* Get CQ depth from module parameter, fake the default for now */
	phba->sli4_hba.cq_esize = LPFC_CQE_SIZE;
	phba->sli4_hba.cq_ecount = LPFC_CQE_DEF_COUNT;
	return 0;
}

static int
lpfc_alloc_nvme_wq_cq(struct lpfc_hba *phba, int wqidx)
{
	struct lpfc_queue *qdesc;
	int cpu;

	cpu = lpfc_find_cpu_handle(phba, wqidx, LPFC_FIND_BY_HDWQ);
	qdesc = lpfc_sli4_queue_alloc(phba, LPFC_EXPANDED_PAGE_SIZE,
				      phba->sli4_hba.cq_esize,
				      LPFC_CQE_EXP_COUNT, cpu);
	if (!qdesc) {
		lpfc_printf_log(phba, KERN_ERR, LOG_INIT,
				"0508 Failed allocate fast-path NVME CQ (%d)\n",
				wqidx);
		return 1;
	}
	qdesc->qe_valid = 1;
	qdesc->hdwq = wqidx;
	qdesc->chann = cpu;
	phba->sli4_hba.hdwq[wqidx].nvme_cq = qdesc;

	qdesc = lpfc_sli4_queue_alloc(phba, LPFC_EXPANDED_PAGE_SIZE,
				      LPFC_WQE128_SIZE, LPFC_WQE_EXP_COUNT,
				      cpu);
	if (!qdesc) {
		lpfc_printf_log(phba, KERN_ERR, LOG_INIT,
				"0509 Failed allocate fast-path NVME WQ (%d)\n",
				wqidx);
		return 1;
	}
	qdesc->hdwq = wqidx;
	qdesc->chann = wqidx;
	phba->sli4_hba.hdwq[wqidx].nvme_wq = qdesc;
	list_add_tail(&qdesc->wq_list, &phba->sli4_hba.lpfc_wq_list);
	return 0;
}

static int
lpfc_alloc_fcp_wq_cq(struct lpfc_hba *phba, int wqidx)
{
	struct lpfc_queue *qdesc;
	uint32_t wqesize;
	int cpu;

	cpu = lpfc_find_cpu_handle(phba, wqidx, LPFC_FIND_BY_HDWQ);
	/* Create Fast Path FCP CQs */
	if (phba->enab_exp_wqcq_pages)
		/* Increase the CQ size when WQEs contain an embedded cdb */
		qdesc = lpfc_sli4_queue_alloc(phba, LPFC_EXPANDED_PAGE_SIZE,
					      phba->sli4_hba.cq_esize,
					      LPFC_CQE_EXP_COUNT, cpu);

	else
		qdesc = lpfc_sli4_queue_alloc(phba, LPFC_DEFAULT_PAGE_SIZE,
					      phba->sli4_hba.cq_esize,
					      phba->sli4_hba.cq_ecount, cpu);
	if (!qdesc) {
		lpfc_printf_log(phba, KERN_ERR, LOG_INIT,
			"0499 Failed allocate fast-path FCP CQ (%d)\n", wqidx);
		return 1;
	}
	qdesc->qe_valid = 1;
	qdesc->hdwq = wqidx;
	qdesc->chann = cpu;
	phba->sli4_hba.hdwq[wqidx].fcp_cq = qdesc;

	/* Create Fast Path FCP WQs */
	if (phba->enab_exp_wqcq_pages) {
		/* Increase the WQ size when WQEs contain an embedded cdb */
		wqesize = (phba->fcp_embed_io) ?
			LPFC_WQE128_SIZE : phba->sli4_hba.wq_esize;
		qdesc = lpfc_sli4_queue_alloc(phba, LPFC_EXPANDED_PAGE_SIZE,
					      wqesize,
					      LPFC_WQE_EXP_COUNT, cpu);
	} else
		qdesc = lpfc_sli4_queue_alloc(phba, LPFC_DEFAULT_PAGE_SIZE,
					      phba->sli4_hba.wq_esize,
					      phba->sli4_hba.wq_ecount, cpu);

	if (!qdesc) {
		lpfc_printf_log(phba, KERN_ERR, LOG_INIT,
				"0503 Failed allocate fast-path FCP WQ (%d)\n",
				wqidx);
		return 1;
	}
	qdesc->hdwq = wqidx;
	qdesc->chann = wqidx;
	phba->sli4_hba.hdwq[wqidx].fcp_wq = qdesc;
	list_add_tail(&qdesc->wq_list, &phba->sli4_hba.lpfc_wq_list);
	return 0;
}

/**
 * lpfc_sli4_queue_create - Create all the SLI4 queues
 * @phba: pointer to lpfc hba data structure.
 *
 * This routine is invoked to allocate all the SLI4 queues for the FCoE HBA
 * operation. For each SLI4 queue type, the parameters such as queue entry
 * count (queue depth) shall be taken from the module parameter. For now,
 * we just use some constant number as place holder.
 *
 * Return codes
 *      0 - successful
 *      -ENOMEM - No availble memory
 *      -EIO - The mailbox failed to complete successfully.
 **/
int
lpfc_sli4_queue_create(struct lpfc_hba *phba)
{
	struct lpfc_queue *qdesc;
<<<<<<< HEAD
	int idx, eqidx, cpu;
=======
	int idx, cpu, eqcpu;
>>>>>>> 6fb08f1a
	struct lpfc_sli4_hdw_queue *qp;
	struct lpfc_vector_map_info *cpup;
	struct lpfc_vector_map_info *eqcpup;
	struct lpfc_eq_intr_info *eqi;

	/*
	 * Create HBA Record arrays.
	 * Both NVME and FCP will share that same vectors / EQs
	 */
	phba->sli4_hba.mq_esize = LPFC_MQE_SIZE;
	phba->sli4_hba.mq_ecount = LPFC_MQE_DEF_COUNT;
	phba->sli4_hba.wq_esize = LPFC_WQE_SIZE;
	phba->sli4_hba.wq_ecount = LPFC_WQE_DEF_COUNT;
	phba->sli4_hba.rq_esize = LPFC_RQE_SIZE;
	phba->sli4_hba.rq_ecount = LPFC_RQE_DEF_COUNT;
	phba->sli4_hba.eq_esize = LPFC_EQE_SIZE_4B;
	phba->sli4_hba.eq_ecount = LPFC_EQE_DEF_COUNT;
	phba->sli4_hba.cq_esize = LPFC_CQE_SIZE;
	phba->sli4_hba.cq_ecount = LPFC_CQE_DEF_COUNT;

	if (!phba->sli4_hba.hdwq) {
		phba->sli4_hba.hdwq = kcalloc(
			phba->cfg_hdw_queue, sizeof(struct lpfc_sli4_hdw_queue),
			GFP_KERNEL);
		if (!phba->sli4_hba.hdwq) {
			lpfc_printf_log(phba, KERN_ERR, LOG_INIT,
					"6427 Failed allocate memory for "
					"fast-path Hardware Queue array\n");
			goto out_error;
		}
		/* Prepare hardware queues to take IO buffers */
		for (idx = 0; idx < phba->cfg_hdw_queue; idx++) {
			qp = &phba->sli4_hba.hdwq[idx];
			spin_lock_init(&qp->io_buf_list_get_lock);
			spin_lock_init(&qp->io_buf_list_put_lock);
			INIT_LIST_HEAD(&qp->lpfc_io_buf_list_get);
			INIT_LIST_HEAD(&qp->lpfc_io_buf_list_put);
			qp->get_io_bufs = 0;
			qp->put_io_bufs = 0;
			qp->total_io_bufs = 0;
			spin_lock_init(&qp->abts_scsi_buf_list_lock);
			INIT_LIST_HEAD(&qp->lpfc_abts_scsi_buf_list);
			qp->abts_scsi_io_bufs = 0;
			spin_lock_init(&qp->abts_nvme_buf_list_lock);
			INIT_LIST_HEAD(&qp->lpfc_abts_nvme_buf_list);
			qp->abts_nvme_io_bufs = 0;
		}
	}

	if (phba->cfg_enable_fc4_type & LPFC_ENABLE_NVME) {
		if (phba->nvmet_support) {
			phba->sli4_hba.nvmet_cqset = kcalloc(
					phba->cfg_nvmet_mrq,
					sizeof(struct lpfc_queue *),
					GFP_KERNEL);
			if (!phba->sli4_hba.nvmet_cqset) {
				lpfc_printf_log(phba, KERN_ERR, LOG_INIT,
					"3121 Fail allocate memory for "
					"fast-path CQ set array\n");
				goto out_error;
			}
			phba->sli4_hba.nvmet_mrq_hdr = kcalloc(
					phba->cfg_nvmet_mrq,
					sizeof(struct lpfc_queue *),
					GFP_KERNEL);
			if (!phba->sli4_hba.nvmet_mrq_hdr) {
				lpfc_printf_log(phba, KERN_ERR, LOG_INIT,
					"3122 Fail allocate memory for "
					"fast-path RQ set hdr array\n");
				goto out_error;
			}
			phba->sli4_hba.nvmet_mrq_data = kcalloc(
					phba->cfg_nvmet_mrq,
					sizeof(struct lpfc_queue *),
					GFP_KERNEL);
			if (!phba->sli4_hba.nvmet_mrq_data) {
				lpfc_printf_log(phba, KERN_ERR, LOG_INIT,
					"3124 Fail allocate memory for "
					"fast-path RQ set data array\n");
				goto out_error;
			}
		}
	}

	INIT_LIST_HEAD(&phba->sli4_hba.lpfc_wq_list);

	/* Create HBA Event Queues (EQs) */
<<<<<<< HEAD
	for (idx = 0; idx < phba->cfg_hdw_queue; idx++) {
		/* determine EQ affinity */
		eqidx = lpfc_find_eq_handle(phba, idx);
		cpu = lpfc_find_cpu_handle(phba, eqidx, LPFC_FIND_BY_EQ);
		/*
		 * If there are more Hardware Queues than available
		 * EQs, multiple Hardware Queues may share a common EQ.
		 */
		if (idx >= phba->cfg_irq_chann) {
			/* Share an existing EQ */
			phba->sli4_hba.hdwq[idx].hba_eq =
				phba->sli4_hba.hdwq[eqidx].hba_eq;
=======
	for_each_present_cpu(cpu) {
		/* We only want to create 1 EQ per vector, even though
		 * multiple CPUs might be using that vector. so only
		 * selects the CPUs that are LPFC_CPU_FIRST_IRQ.
		 */
		cpup = &phba->sli4_hba.cpu_map[cpu];
		if (!(cpup->flag & LPFC_CPU_FIRST_IRQ))
>>>>>>> 6fb08f1a
			continue;

		/* Get a ptr to the Hardware Queue associated with this CPU */
		qp = &phba->sli4_hba.hdwq[cpup->hdwq];

		/* Allocate an EQ */
		qdesc = lpfc_sli4_queue_alloc(phba, LPFC_DEFAULT_PAGE_SIZE,
					      phba->sli4_hba.eq_esize,
					      phba->sli4_hba.eq_ecount, cpu);
		if (!qdesc) {
			lpfc_printf_log(phba, KERN_ERR, LOG_INIT,
					"0497 Failed allocate EQ (%d)\n",
					cpup->hdwq);
			goto out_error;
		}
		qdesc->qe_valid = 1;
<<<<<<< HEAD
		qdesc->hdwq = idx;

		/* Save the CPU this EQ is affinitised to */
		qdesc->chann = cpu;
		phba->sli4_hba.hdwq[idx].hba_eq = qdesc;
=======
		qdesc->hdwq = cpup->hdwq;
		qdesc->chann = cpu; /* First CPU this EQ is affinitised to */
>>>>>>> 6fb08f1a
		qdesc->last_cpu = qdesc->chann;

		/* Save the allocated EQ in the Hardware Queue */
		qp->hba_eq = qdesc;

		eqi = per_cpu_ptr(phba->sli4_hba.eq_info, qdesc->last_cpu);
		list_add(&qdesc->cpu_list, &eqi->list);
	}

	/* Now we need to populate the other Hardware Queues, that share
	 * an IRQ vector, with the associated EQ ptr.
	 */
	for_each_present_cpu(cpu) {
		cpup = &phba->sli4_hba.cpu_map[cpu];

		/* Check for EQ already allocated in previous loop */
		if (cpup->flag & LPFC_CPU_FIRST_IRQ)
			continue;

		/* Check for multiple CPUs per hdwq */
		qp = &phba->sli4_hba.hdwq[cpup->hdwq];
		if (qp->hba_eq)
			continue;

		/* We need to share an EQ for this hdwq */
		eqcpu = lpfc_find_cpu_handle(phba, cpup->eq, LPFC_FIND_BY_EQ);
		eqcpup = &phba->sli4_hba.cpu_map[eqcpu];
		qp->hba_eq = phba->sli4_hba.hdwq[eqcpup->hdwq].hba_eq;
	}

	/* Allocate SCSI SLI4 CQ/WQs */
	for (idx = 0; idx < phba->cfg_hdw_queue; idx++) {
		if (lpfc_alloc_fcp_wq_cq(phba, idx))
			goto out_error;
	}

	/* Allocate NVME SLI4 CQ/WQs */
	if (phba->cfg_enable_fc4_type & LPFC_ENABLE_NVME) {
		for (idx = 0; idx < phba->cfg_hdw_queue; idx++) {
			if (lpfc_alloc_nvme_wq_cq(phba, idx))
				goto out_error;
		}

		if (phba->nvmet_support) {
			for (idx = 0; idx < phba->cfg_nvmet_mrq; idx++) {
				cpu = lpfc_find_cpu_handle(phba, idx,
							   LPFC_FIND_BY_HDWQ);
				qdesc = lpfc_sli4_queue_alloc(
						      phba,
						      LPFC_DEFAULT_PAGE_SIZE,
						      phba->sli4_hba.cq_esize,
						      phba->sli4_hba.cq_ecount,
						      cpu);
				if (!qdesc) {
					lpfc_printf_log(
						phba, KERN_ERR, LOG_INIT,
						"3142 Failed allocate NVME "
						"CQ Set (%d)\n", idx);
					goto out_error;
				}
				qdesc->qe_valid = 1;
				qdesc->hdwq = idx;
				qdesc->chann = cpu;
				phba->sli4_hba.nvmet_cqset[idx] = qdesc;
			}
		}
	}

	/*
	 * Create Slow Path Completion Queues (CQs)
	 */

	cpu = lpfc_find_cpu_handle(phba, 0, LPFC_FIND_BY_EQ);
	/* Create slow-path Mailbox Command Complete Queue */
	qdesc = lpfc_sli4_queue_alloc(phba, LPFC_DEFAULT_PAGE_SIZE,
				      phba->sli4_hba.cq_esize,
				      phba->sli4_hba.cq_ecount, cpu);
	if (!qdesc) {
		lpfc_printf_log(phba, KERN_ERR, LOG_INIT,
				"0500 Failed allocate slow-path mailbox CQ\n");
		goto out_error;
	}
	qdesc->qe_valid = 1;
	phba->sli4_hba.mbx_cq = qdesc;

	/* Create slow-path ELS Complete Queue */
	qdesc = lpfc_sli4_queue_alloc(phba, LPFC_DEFAULT_PAGE_SIZE,
				      phba->sli4_hba.cq_esize,
				      phba->sli4_hba.cq_ecount, cpu);
	if (!qdesc) {
		lpfc_printf_log(phba, KERN_ERR, LOG_INIT,
				"0501 Failed allocate slow-path ELS CQ\n");
		goto out_error;
	}
	qdesc->qe_valid = 1;
	qdesc->chann = 0;
	phba->sli4_hba.els_cq = qdesc;


	/*
	 * Create Slow Path Work Queues (WQs)
	 */

	/* Create Mailbox Command Queue */

	qdesc = lpfc_sli4_queue_alloc(phba, LPFC_DEFAULT_PAGE_SIZE,
				      phba->sli4_hba.mq_esize,
				      phba->sli4_hba.mq_ecount, cpu);
	if (!qdesc) {
		lpfc_printf_log(phba, KERN_ERR, LOG_INIT,
				"0505 Failed allocate slow-path MQ\n");
		goto out_error;
	}
	qdesc->chann = 0;
	phba->sli4_hba.mbx_wq = qdesc;

	/*
	 * Create ELS Work Queues
	 */

	/* Create slow-path ELS Work Queue */
	qdesc = lpfc_sli4_queue_alloc(phba, LPFC_DEFAULT_PAGE_SIZE,
				      phba->sli4_hba.wq_esize,
				      phba->sli4_hba.wq_ecount, cpu);
	if (!qdesc) {
		lpfc_printf_log(phba, KERN_ERR, LOG_INIT,
				"0504 Failed allocate slow-path ELS WQ\n");
		goto out_error;
	}
	qdesc->chann = 0;
	phba->sli4_hba.els_wq = qdesc;
	list_add_tail(&qdesc->wq_list, &phba->sli4_hba.lpfc_wq_list);

	if (phba->cfg_enable_fc4_type & LPFC_ENABLE_NVME) {
		/* Create NVME LS Complete Queue */
		qdesc = lpfc_sli4_queue_alloc(phba, LPFC_DEFAULT_PAGE_SIZE,
					      phba->sli4_hba.cq_esize,
					      phba->sli4_hba.cq_ecount, cpu);
		if (!qdesc) {
			lpfc_printf_log(phba, KERN_ERR, LOG_INIT,
					"6079 Failed allocate NVME LS CQ\n");
			goto out_error;
		}
		qdesc->chann = 0;
		qdesc->qe_valid = 1;
		phba->sli4_hba.nvmels_cq = qdesc;

		/* Create NVME LS Work Queue */
		qdesc = lpfc_sli4_queue_alloc(phba, LPFC_DEFAULT_PAGE_SIZE,
					      phba->sli4_hba.wq_esize,
					      phba->sli4_hba.wq_ecount, cpu);
		if (!qdesc) {
			lpfc_printf_log(phba, KERN_ERR, LOG_INIT,
					"6080 Failed allocate NVME LS WQ\n");
			goto out_error;
		}
		qdesc->chann = 0;
		phba->sli4_hba.nvmels_wq = qdesc;
		list_add_tail(&qdesc->wq_list, &phba->sli4_hba.lpfc_wq_list);
	}

	/*
	 * Create Receive Queue (RQ)
	 */

	/* Create Receive Queue for header */
	qdesc = lpfc_sli4_queue_alloc(phba, LPFC_DEFAULT_PAGE_SIZE,
				      phba->sli4_hba.rq_esize,
				      phba->sli4_hba.rq_ecount, cpu);
	if (!qdesc) {
		lpfc_printf_log(phba, KERN_ERR, LOG_INIT,
				"0506 Failed allocate receive HRQ\n");
		goto out_error;
	}
	phba->sli4_hba.hdr_rq = qdesc;

	/* Create Receive Queue for data */
	qdesc = lpfc_sli4_queue_alloc(phba, LPFC_DEFAULT_PAGE_SIZE,
				      phba->sli4_hba.rq_esize,
				      phba->sli4_hba.rq_ecount, cpu);
	if (!qdesc) {
		lpfc_printf_log(phba, KERN_ERR, LOG_INIT,
				"0507 Failed allocate receive DRQ\n");
		goto out_error;
	}
	phba->sli4_hba.dat_rq = qdesc;

	if ((phba->cfg_enable_fc4_type & LPFC_ENABLE_NVME) &&
	    phba->nvmet_support) {
		for (idx = 0; idx < phba->cfg_nvmet_mrq; idx++) {
			cpu = lpfc_find_cpu_handle(phba, idx,
						   LPFC_FIND_BY_HDWQ);
			/* Create NVMET Receive Queue for header */
			qdesc = lpfc_sli4_queue_alloc(phba,
						      LPFC_DEFAULT_PAGE_SIZE,
						      phba->sli4_hba.rq_esize,
						      LPFC_NVMET_RQE_DEF_COUNT,
						      cpu);
			if (!qdesc) {
				lpfc_printf_log(phba, KERN_ERR, LOG_INIT,
						"3146 Failed allocate "
						"receive HRQ\n");
				goto out_error;
			}
			qdesc->hdwq = idx;
			phba->sli4_hba.nvmet_mrq_hdr[idx] = qdesc;

			/* Only needed for header of RQ pair */
			qdesc->rqbp = kzalloc_node(sizeof(*qdesc->rqbp),
						   GFP_KERNEL,
						   cpu_to_node(cpu));
			if (qdesc->rqbp == NULL) {
				lpfc_printf_log(phba, KERN_ERR, LOG_INIT,
						"6131 Failed allocate "
						"Header RQBP\n");
				goto out_error;
			}

			/* Put list in known state in case driver load fails. */
			INIT_LIST_HEAD(&qdesc->rqbp->rqb_buffer_list);

			/* Create NVMET Receive Queue for data */
			qdesc = lpfc_sli4_queue_alloc(phba,
						      LPFC_DEFAULT_PAGE_SIZE,
						      phba->sli4_hba.rq_esize,
						      LPFC_NVMET_RQE_DEF_COUNT,
						      cpu);
			if (!qdesc) {
				lpfc_printf_log(phba, KERN_ERR, LOG_INIT,
						"3156 Failed allocate "
						"receive DRQ\n");
				goto out_error;
			}
			qdesc->hdwq = idx;
			phba->sli4_hba.nvmet_mrq_data[idx] = qdesc;
		}
	}

#if defined(BUILD_NVME)
	/* Clear NVME stats */
	if (phba->cfg_enable_fc4_type & LPFC_ENABLE_NVME) {
		for (idx = 0; idx < phba->cfg_hdw_queue; idx++) {
			memset(&phba->sli4_hba.hdwq[idx].nvme_cstat, 0,
			       sizeof(phba->sli4_hba.hdwq[idx].nvme_cstat));
		}
	}
#endif

	/* Clear SCSI stats */
	if (phba->cfg_enable_fc4_type & LPFC_ENABLE_FCP) {
		for (idx = 0; idx < phba->cfg_hdw_queue; idx++) {
			memset(&phba->sli4_hba.hdwq[idx].scsi_cstat, 0,
			       sizeof(phba->sli4_hba.hdwq[idx].scsi_cstat));
		}
	}

	return 0;

out_error:
	lpfc_sli4_queue_destroy(phba);
	return -ENOMEM;
}

static inline void
__lpfc_sli4_release_queue(struct lpfc_queue **qp)
{
	if (*qp != NULL) {
		lpfc_sli4_queue_free(*qp);
		*qp = NULL;
	}
}

static inline void
lpfc_sli4_release_queues(struct lpfc_queue ***qs, int max)
{
	int idx;

	if (*qs == NULL)
		return;

	for (idx = 0; idx < max; idx++)
		__lpfc_sli4_release_queue(&(*qs)[idx]);

	kfree(*qs);
	*qs = NULL;
}

static inline void
lpfc_sli4_release_hdwq(struct lpfc_hba *phba)
{
	struct lpfc_sli4_hdw_queue *hdwq;
	struct lpfc_queue *eq;
	uint32_t idx;

	hdwq = phba->sli4_hba.hdwq;

	/* Loop thru all Hardware Queues */
	for (idx = 0; idx < phba->cfg_hdw_queue; idx++) {
		/* Free the CQ/WQ corresponding to the Hardware Queue */
		lpfc_sli4_queue_free(hdwq[idx].fcp_cq);
		lpfc_sli4_queue_free(hdwq[idx].nvme_cq);
		lpfc_sli4_queue_free(hdwq[idx].fcp_wq);
		lpfc_sli4_queue_free(hdwq[idx].nvme_wq);
		hdwq[idx].hba_eq = NULL;
		hdwq[idx].fcp_cq = NULL;
		hdwq[idx].nvme_cq = NULL;
		hdwq[idx].fcp_wq = NULL;
		hdwq[idx].nvme_wq = NULL;
	}
	/* Loop thru all IRQ vectors */
	for (idx = 0; idx < phba->cfg_irq_chann; idx++) {
		/* Free the EQ corresponding to the IRQ vector */
		eq = phba->sli4_hba.hba_eq_hdl[idx].eq;
		lpfc_sli4_queue_free(eq);
		phba->sli4_hba.hba_eq_hdl[idx].eq = NULL;
	}
}

/**
 * lpfc_sli4_queue_destroy - Destroy all the SLI4 queues
 * @phba: pointer to lpfc hba data structure.
 *
 * This routine is invoked to release all the SLI4 queues with the FCoE HBA
 * operation.
 *
 * Return codes
 *      0 - successful
 *      -ENOMEM - No available memory
 *      -EIO - The mailbox failed to complete successfully.
 **/
void
lpfc_sli4_queue_destroy(struct lpfc_hba *phba)
{
	/*
	 * Set FREE_INIT before beginning to free the queues.
	 * Wait until the users of queues to acknowledge to
	 * release queues by clearing FREE_WAIT.
	 */
	spin_lock_irq(&phba->hbalock);
	phba->sli.sli_flag |= LPFC_QUEUE_FREE_INIT;
	while (phba->sli.sli_flag & LPFC_QUEUE_FREE_WAIT) {
		spin_unlock_irq(&phba->hbalock);
		msleep(20);
		spin_lock_irq(&phba->hbalock);
	}
	spin_unlock_irq(&phba->hbalock);

	/* Release HBA eqs */
	if (phba->sli4_hba.hdwq)
		lpfc_sli4_release_hdwq(phba);

	if (phba->nvmet_support) {
		lpfc_sli4_release_queues(&phba->sli4_hba.nvmet_cqset,
					 phba->cfg_nvmet_mrq);

		lpfc_sli4_release_queues(&phba->sli4_hba.nvmet_mrq_hdr,
					 phba->cfg_nvmet_mrq);
		lpfc_sli4_release_queues(&phba->sli4_hba.nvmet_mrq_data,
					 phba->cfg_nvmet_mrq);
	}

	/* Release mailbox command work queue */
	__lpfc_sli4_release_queue(&phba->sli4_hba.mbx_wq);

	/* Release ELS work queue */
	__lpfc_sli4_release_queue(&phba->sli4_hba.els_wq);

	/* Release ELS work queue */
	__lpfc_sli4_release_queue(&phba->sli4_hba.nvmels_wq);

	/* Release unsolicited receive queue */
	__lpfc_sli4_release_queue(&phba->sli4_hba.hdr_rq);
	__lpfc_sli4_release_queue(&phba->sli4_hba.dat_rq);

	/* Release ELS complete queue */
	__lpfc_sli4_release_queue(&phba->sli4_hba.els_cq);

	/* Release NVME LS complete queue */
	__lpfc_sli4_release_queue(&phba->sli4_hba.nvmels_cq);

	/* Release mailbox command complete queue */
	__lpfc_sli4_release_queue(&phba->sli4_hba.mbx_cq);

	/* Everything on this list has been freed */
	INIT_LIST_HEAD(&phba->sli4_hba.lpfc_wq_list);

	/* Done with freeing the queues */
	spin_lock_irq(&phba->hbalock);
	phba->sli.sli_flag &= ~LPFC_QUEUE_FREE_INIT;
	spin_unlock_irq(&phba->hbalock);
}

int
lpfc_free_rq_buffer(struct lpfc_hba *phba, struct lpfc_queue *rq)
{
	struct lpfc_rqb *rqbp;
	struct lpfc_dmabuf *h_buf;
	struct rqb_dmabuf *rqb_buffer;

	rqbp = rq->rqbp;
	while (!list_empty(&rqbp->rqb_buffer_list)) {
		list_remove_head(&rqbp->rqb_buffer_list, h_buf,
				 struct lpfc_dmabuf, list);

		rqb_buffer = container_of(h_buf, struct rqb_dmabuf, hbuf);
		(rqbp->rqb_free_buffer)(phba, rqb_buffer);
		rqbp->buffer_count--;
	}
	return 1;
}

static int
lpfc_create_wq_cq(struct lpfc_hba *phba, struct lpfc_queue *eq,
	struct lpfc_queue *cq, struct lpfc_queue *wq, uint16_t *cq_map,
	int qidx, uint32_t qtype)
{
	struct lpfc_sli_ring *pring;
	int rc;

	if (!eq || !cq || !wq) {
		lpfc_printf_log(phba, KERN_ERR, LOG_INIT,
			"6085 Fast-path %s (%d) not allocated\n",
			((eq) ? ((cq) ? "WQ" : "CQ") : "EQ"), qidx);
		return -ENOMEM;
	}

	/* create the Cq first */
	rc = lpfc_cq_create(phba, cq, eq,
			(qtype == LPFC_MBOX) ? LPFC_MCQ : LPFC_WCQ, qtype);
	if (rc) {
		lpfc_printf_log(phba, KERN_ERR, LOG_INIT,
			"6086 Failed setup of CQ (%d), rc = 0x%x\n",
			qidx, (uint32_t)rc);
		return rc;
	}

	if (qtype != LPFC_MBOX) {
		/* Setup cq_map for fast lookup */
		if (cq_map)
			*cq_map = cq->queue_id;

		lpfc_printf_log(phba, KERN_INFO, LOG_INIT,
			"6087 CQ setup: cq[%d]-id=%d, parent eq[%d]-id=%d\n",
			qidx, cq->queue_id, qidx, eq->queue_id);

		/* create the wq */
		rc = lpfc_wq_create(phba, wq, cq, qtype);
		if (rc) {
			lpfc_printf_log(phba, KERN_ERR, LOG_INIT,
				"4618 Fail setup fastpath WQ (%d), rc = 0x%x\n",
				qidx, (uint32_t)rc);
			/* no need to tear down cq - caller will do so */
			return rc;
		}

		/* Bind this CQ/WQ to the NVME ring */
		pring = wq->pring;
		pring->sli.sli4.wqp = (void *)wq;
		cq->pring = pring;

		lpfc_printf_log(phba, KERN_INFO, LOG_INIT,
			"2593 WQ setup: wq[%d]-id=%d assoc=%d, cq[%d]-id=%d\n",
			qidx, wq->queue_id, wq->assoc_qid, qidx, cq->queue_id);
	} else {
		rc = lpfc_mq_create(phba, wq, cq, LPFC_MBOX);
		if (rc) {
			lpfc_printf_log(phba, KERN_ERR, LOG_INIT,
				"0539 Failed setup of slow-path MQ: "
				"rc = 0x%x\n", rc);
			/* no need to tear down cq - caller will do so */
			return rc;
		}

		lpfc_printf_log(phba, KERN_INFO, LOG_INIT,
			"2589 MBX MQ setup: wq-id=%d, parent cq-id=%d\n",
			phba->sli4_hba.mbx_wq->queue_id,
			phba->sli4_hba.mbx_cq->queue_id);
	}

	return 0;
}

/**
 * lpfc_setup_cq_lookup - Setup the CQ lookup table
 * @phba: pointer to lpfc hba data structure.
 *
 * This routine will populate the cq_lookup table by all
 * available CQ queue_id's.
 **/
static void
lpfc_setup_cq_lookup(struct lpfc_hba *phba)
{
	struct lpfc_queue *eq, *childq;
	int qidx;

	memset(phba->sli4_hba.cq_lookup, 0,
	       (sizeof(struct lpfc_queue *) * (phba->sli4_hba.cq_max + 1)));
	/* Loop thru all IRQ vectors */
	for (qidx = 0; qidx < phba->cfg_irq_chann; qidx++) {
		/* Get the EQ corresponding to the IRQ vector */
		eq = phba->sli4_hba.hba_eq_hdl[qidx].eq;
		if (!eq)
			continue;
		/* Loop through all CQs associated with that EQ */
		list_for_each_entry(childq, &eq->child_list, list) {
			if (childq->queue_id > phba->sli4_hba.cq_max)
				continue;
			if ((childq->subtype == LPFC_FCP) ||
			    (childq->subtype == LPFC_NVME))
				phba->sli4_hba.cq_lookup[childq->queue_id] =
					childq;
		}
	}
}

/**
 * lpfc_sli4_queue_setup - Set up all the SLI4 queues
 * @phba: pointer to lpfc hba data structure.
 *
 * This routine is invoked to set up all the SLI4 queues for the FCoE HBA
 * operation.
 *
 * Return codes
 *      0 - successful
 *      -ENOMEM - No available memory
 *      -EIO - The mailbox failed to complete successfully.
 **/
int
lpfc_sli4_queue_setup(struct lpfc_hba *phba)
{
	uint32_t shdr_status, shdr_add_status;
	union lpfc_sli4_cfg_shdr *shdr;
	struct lpfc_vector_map_info *cpup;
	struct lpfc_sli4_hdw_queue *qp;
	LPFC_MBOXQ_t *mboxq;
	int qidx, cpu;
	uint32_t length, usdelay;
	int rc = -ENOMEM;

	/* Check for dual-ULP support */
	mboxq = (LPFC_MBOXQ_t *)mempool_alloc(phba->mbox_mem_pool, GFP_KERNEL);
	if (!mboxq) {
		lpfc_printf_log(phba, KERN_ERR, LOG_INIT,
				"3249 Unable to allocate memory for "
				"QUERY_FW_CFG mailbox command\n");
		return -ENOMEM;
	}
	length = (sizeof(struct lpfc_mbx_query_fw_config) -
		  sizeof(struct lpfc_sli4_cfg_mhdr));
	lpfc_sli4_config(phba, mboxq, LPFC_MBOX_SUBSYSTEM_COMMON,
			 LPFC_MBOX_OPCODE_QUERY_FW_CFG,
			 length, LPFC_SLI4_MBX_EMBED);

	rc = lpfc_sli_issue_mbox(phba, mboxq, MBX_POLL);

	shdr = (union lpfc_sli4_cfg_shdr *)
			&mboxq->u.mqe.un.sli4_config.header.cfg_shdr;
	shdr_status = bf_get(lpfc_mbox_hdr_status, &shdr->response);
	shdr_add_status = bf_get(lpfc_mbox_hdr_add_status, &shdr->response);
	if (shdr_status || shdr_add_status || rc) {
		lpfc_printf_log(phba, KERN_ERR, LOG_INIT,
				"3250 QUERY_FW_CFG mailbox failed with status "
				"x%x add_status x%x, mbx status x%x\n",
				shdr_status, shdr_add_status, rc);
		if (rc != MBX_TIMEOUT)
			mempool_free(mboxq, phba->mbox_mem_pool);
		rc = -ENXIO;
		goto out_error;
	}

	phba->sli4_hba.fw_func_mode =
			mboxq->u.mqe.un.query_fw_cfg.rsp.function_mode;
	phba->sli4_hba.ulp0_mode = mboxq->u.mqe.un.query_fw_cfg.rsp.ulp0_mode;
	phba->sli4_hba.ulp1_mode = mboxq->u.mqe.un.query_fw_cfg.rsp.ulp1_mode;
	phba->sli4_hba.physical_port =
			mboxq->u.mqe.un.query_fw_cfg.rsp.physical_port;
	lpfc_printf_log(phba, KERN_INFO, LOG_INIT,
			"3251 QUERY_FW_CFG: func_mode:x%x, ulp0_mode:x%x, "
			"ulp1_mode:x%x\n", phba->sli4_hba.fw_func_mode,
			phba->sli4_hba.ulp0_mode, phba->sli4_hba.ulp1_mode);

	if (rc != MBX_TIMEOUT)
		mempool_free(mboxq, phba->mbox_mem_pool);

	/*
	 * Set up HBA Event Queues (EQs)
	 */
	qp = phba->sli4_hba.hdwq;

	/* Set up HBA event queue */
	if (!qp) {
		lpfc_printf_log(phba, KERN_ERR, LOG_INIT,
				"3147 Fast-path EQs not allocated\n");
		rc = -ENOMEM;
		goto out_error;
	}

	/* Loop thru all IRQ vectors */
	for (qidx = 0; qidx < phba->cfg_irq_chann; qidx++) {
		/* Create HBA Event Queues (EQs) in order */
		for_each_present_cpu(cpu) {
			cpup = &phba->sli4_hba.cpu_map[cpu];

			/* Look for the CPU thats using that vector with
			 * LPFC_CPU_FIRST_IRQ set.
			 */
			if (!(cpup->flag & LPFC_CPU_FIRST_IRQ))
				continue;
			if (qidx != cpup->eq)
				continue;

			/* Create an EQ for that vector */
			rc = lpfc_eq_create(phba, qp[cpup->hdwq].hba_eq,
					    phba->cfg_fcp_imax);
			if (rc) {
				lpfc_printf_log(phba, KERN_ERR, LOG_INIT,
						"0523 Failed setup of fast-path"
						" EQ (%d), rc = 0x%x\n",
						cpup->eq, (uint32_t)rc);
				goto out_destroy;
			}

			/* Save the EQ for that vector in the hba_eq_hdl */
			phba->sli4_hba.hba_eq_hdl[cpup->eq].eq =
				qp[cpup->hdwq].hba_eq;

			lpfc_printf_log(phba, KERN_INFO, LOG_INIT,
					"2584 HBA EQ setup: queue[%d]-id=%d\n",
					cpup->eq,
					qp[cpup->hdwq].hba_eq->queue_id);
		}
	}

	/* Loop thru all Hardware Queues */
	if (phba->cfg_enable_fc4_type & LPFC_ENABLE_NVME) {
		for (qidx = 0; qidx < phba->cfg_hdw_queue; qidx++) {
			cpu = lpfc_find_cpu_handle(phba, qidx,
						   LPFC_FIND_BY_HDWQ);
			cpup = &phba->sli4_hba.cpu_map[cpu];

			/* Create the CQ/WQ corresponding to the
			 * Hardware Queue
			 */
			rc = lpfc_create_wq_cq(phba,
					phba->sli4_hba.hdwq[cpup->hdwq].hba_eq,
					qp[qidx].nvme_cq,
					qp[qidx].nvme_wq,
					&phba->sli4_hba.hdwq[qidx].nvme_cq_map,
					qidx, LPFC_NVME);
			if (rc) {
				lpfc_printf_log(phba, KERN_ERR, LOG_INIT,
					"6123 Failed to setup fastpath "
					"NVME WQ/CQ (%d), rc = 0x%x\n",
					qidx, (uint32_t)rc);
				goto out_destroy;
			}
		}
	}

	for (qidx = 0; qidx < phba->cfg_hdw_queue; qidx++) {
		cpu = lpfc_find_cpu_handle(phba, qidx, LPFC_FIND_BY_HDWQ);
		cpup = &phba->sli4_hba.cpu_map[cpu];

		/* Create the CQ/WQ corresponding to the Hardware Queue */
		rc = lpfc_create_wq_cq(phba,
				       phba->sli4_hba.hdwq[cpup->hdwq].hba_eq,
				       qp[qidx].fcp_cq,
				       qp[qidx].fcp_wq,
				       &phba->sli4_hba.hdwq[qidx].fcp_cq_map,
				       qidx, LPFC_FCP);
		if (rc) {
			lpfc_printf_log(phba, KERN_ERR, LOG_INIT,
					"0535 Failed to setup fastpath "
					"FCP WQ/CQ (%d), rc = 0x%x\n",
					qidx, (uint32_t)rc);
			goto out_destroy;
		}
	}

	/*
	 * Set up Slow Path Complete Queues (CQs)
	 */

	/* Set up slow-path MBOX CQ/MQ */

	if (!phba->sli4_hba.mbx_cq || !phba->sli4_hba.mbx_wq) {
		lpfc_printf_log(phba, KERN_ERR, LOG_INIT,
				"0528 %s not allocated\n",
				phba->sli4_hba.mbx_cq ?
				"Mailbox WQ" : "Mailbox CQ");
		rc = -ENOMEM;
		goto out_destroy;
	}

	rc = lpfc_create_wq_cq(phba, qp[0].hba_eq,
			       phba->sli4_hba.mbx_cq,
			       phba->sli4_hba.mbx_wq,
			       NULL, 0, LPFC_MBOX);
	if (rc) {
		lpfc_printf_log(phba, KERN_ERR, LOG_INIT,
			"0529 Failed setup of mailbox WQ/CQ: rc = 0x%x\n",
			(uint32_t)rc);
		goto out_destroy;
	}
	if (phba->nvmet_support) {
		if (!phba->sli4_hba.nvmet_cqset) {
			lpfc_printf_log(phba, KERN_ERR, LOG_INIT,
					"3165 Fast-path NVME CQ Set "
					"array not allocated\n");
			rc = -ENOMEM;
			goto out_destroy;
		}
		if (phba->cfg_nvmet_mrq > 1) {
			rc = lpfc_cq_create_set(phba,
					phba->sli4_hba.nvmet_cqset,
					qp,
					LPFC_WCQ, LPFC_NVMET);
			if (rc) {
				lpfc_printf_log(phba, KERN_ERR, LOG_INIT,
						"3164 Failed setup of NVME CQ "
						"Set, rc = 0x%x\n",
						(uint32_t)rc);
				goto out_destroy;
			}
		} else {
			/* Set up NVMET Receive Complete Queue */
			rc = lpfc_cq_create(phba, phba->sli4_hba.nvmet_cqset[0],
					    qp[0].hba_eq,
					    LPFC_WCQ, LPFC_NVMET);
			if (rc) {
				lpfc_printf_log(phba, KERN_ERR, LOG_INIT,
						"6089 Failed setup NVMET CQ: "
						"rc = 0x%x\n", (uint32_t)rc);
				goto out_destroy;
			}
			phba->sli4_hba.nvmet_cqset[0]->chann = 0;

			lpfc_printf_log(phba, KERN_INFO, LOG_INIT,
					"6090 NVMET CQ setup: cq-id=%d, "
					"parent eq-id=%d\n",
					phba->sli4_hba.nvmet_cqset[0]->queue_id,
					qp[0].hba_eq->queue_id);
		}
	}

	/* Set up slow-path ELS WQ/CQ */
	if (!phba->sli4_hba.els_cq || !phba->sli4_hba.els_wq) {
		lpfc_printf_log(phba, KERN_ERR, LOG_INIT,
				"0530 ELS %s not allocated\n",
				phba->sli4_hba.els_cq ? "WQ" : "CQ");
		rc = -ENOMEM;
		goto out_destroy;
	}
	rc = lpfc_create_wq_cq(phba, qp[0].hba_eq,
			       phba->sli4_hba.els_cq,
			       phba->sli4_hba.els_wq,
			       NULL, 0, LPFC_ELS);
	if (rc) {
		lpfc_printf_log(phba, KERN_ERR, LOG_INIT,
				"0525 Failed setup of ELS WQ/CQ: rc = 0x%x\n",
				(uint32_t)rc);
		goto out_destroy;
	}
	lpfc_printf_log(phba, KERN_INFO, LOG_INIT,
			"2590 ELS WQ setup: wq-id=%d, parent cq-id=%d\n",
			phba->sli4_hba.els_wq->queue_id,
			phba->sli4_hba.els_cq->queue_id);

	if (phba->cfg_enable_fc4_type & LPFC_ENABLE_NVME) {
		/* Set up NVME LS Complete Queue */
		if (!phba->sli4_hba.nvmels_cq || !phba->sli4_hba.nvmels_wq) {
			lpfc_printf_log(phba, KERN_ERR, LOG_INIT,
					"6091 LS %s not allocated\n",
					phba->sli4_hba.nvmels_cq ? "WQ" : "CQ");
			rc = -ENOMEM;
			goto out_destroy;
		}
		rc = lpfc_create_wq_cq(phba, qp[0].hba_eq,
				       phba->sli4_hba.nvmels_cq,
				       phba->sli4_hba.nvmels_wq,
				       NULL, 0, LPFC_NVME_LS);
		if (rc) {
			lpfc_printf_log(phba, KERN_ERR, LOG_INIT,
					"0526 Failed setup of NVVME LS WQ/CQ: "
					"rc = 0x%x\n", (uint32_t)rc);
			goto out_destroy;
		}

		lpfc_printf_log(phba, KERN_INFO, LOG_INIT,
				"6096 ELS WQ setup: wq-id=%d, "
				"parent cq-id=%d\n",
				phba->sli4_hba.nvmels_wq->queue_id,
				phba->sli4_hba.nvmels_cq->queue_id);
	}

	/*
	 * Create NVMET Receive Queue (RQ)
	 */
	if (phba->nvmet_support) {
		if ((!phba->sli4_hba.nvmet_cqset) ||
		    (!phba->sli4_hba.nvmet_mrq_hdr) ||
		    (!phba->sli4_hba.nvmet_mrq_data)) {
			lpfc_printf_log(phba, KERN_ERR, LOG_INIT,
					"6130 MRQ CQ Queues not "
					"allocated\n");
			rc = -ENOMEM;
			goto out_destroy;
		}
		if (phba->cfg_nvmet_mrq > 1) {
			rc = lpfc_mrq_create(phba,
					     phba->sli4_hba.nvmet_mrq_hdr,
					     phba->sli4_hba.nvmet_mrq_data,
					     phba->sli4_hba.nvmet_cqset,
					     LPFC_NVMET);
			if (rc) {
				lpfc_printf_log(phba, KERN_ERR, LOG_INIT,
						"6098 Failed setup of NVMET "
						"MRQ: rc = 0x%x\n",
						(uint32_t)rc);
				goto out_destroy;
			}

		} else {
			rc = lpfc_rq_create(phba,
					    phba->sli4_hba.nvmet_mrq_hdr[0],
					    phba->sli4_hba.nvmet_mrq_data[0],
					    phba->sli4_hba.nvmet_cqset[0],
					    LPFC_NVMET);
			if (rc) {
				lpfc_printf_log(phba, KERN_ERR, LOG_INIT,
						"6057 Failed setup of NVMET "
						"Receive Queue: rc = 0x%x\n",
						(uint32_t)rc);
				goto out_destroy;
			}

			lpfc_printf_log(
				phba, KERN_INFO, LOG_INIT,
				"6099 NVMET RQ setup: hdr-rq-id=%d, "
				"dat-rq-id=%d parent cq-id=%d\n",
				phba->sli4_hba.nvmet_mrq_hdr[0]->queue_id,
				phba->sli4_hba.nvmet_mrq_data[0]->queue_id,
				phba->sli4_hba.nvmet_cqset[0]->queue_id);

		}
	}

	if (!phba->sli4_hba.hdr_rq || !phba->sli4_hba.dat_rq) {
		lpfc_printf_log(phba, KERN_ERR, LOG_INIT,
				"0540 Receive Queue not allocated\n");
		rc = -ENOMEM;
		goto out_destroy;
	}

	rc = lpfc_rq_create(phba, phba->sli4_hba.hdr_rq, phba->sli4_hba.dat_rq,
			    phba->sli4_hba.els_cq, LPFC_USOL);
	if (rc) {
		lpfc_printf_log(phba, KERN_ERR, LOG_INIT,
				"0541 Failed setup of Receive Queue: "
				"rc = 0x%x\n", (uint32_t)rc);
		goto out_destroy;
	}

	lpfc_printf_log(phba, KERN_INFO, LOG_INIT,
			"2592 USL RQ setup: hdr-rq-id=%d, dat-rq-id=%d "
			"parent cq-id=%d\n",
			phba->sli4_hba.hdr_rq->queue_id,
			phba->sli4_hba.dat_rq->queue_id,
			phba->sli4_hba.els_cq->queue_id);

	if (phba->cfg_fcp_imax)
		usdelay = LPFC_SEC_TO_USEC / phba->cfg_fcp_imax;
	else
		usdelay = 0;

	for (qidx = 0; qidx < phba->cfg_irq_chann;
	     qidx += LPFC_MAX_EQ_DELAY_EQID_CNT)
		lpfc_modify_hba_eq_delay(phba, qidx, LPFC_MAX_EQ_DELAY_EQID_CNT,
					 usdelay);

	if (phba->sli4_hba.cq_max) {
		kfree(phba->sli4_hba.cq_lookup);
		phba->sli4_hba.cq_lookup = kcalloc((phba->sli4_hba.cq_max + 1),
			sizeof(struct lpfc_queue *), GFP_KERNEL);
		if (!phba->sli4_hba.cq_lookup) {
			lpfc_printf_log(phba, KERN_ERR, LOG_INIT,
					"0549 Failed setup of CQ Lookup table: "
					"size 0x%x\n", phba->sli4_hba.cq_max);
			rc = -ENOMEM;
			goto out_destroy;
		}
		lpfc_setup_cq_lookup(phba);
	}
	return 0;

out_destroy:
	lpfc_sli4_queue_unset(phba);
out_error:
	return rc;
}

/**
 * lpfc_sli4_queue_unset - Unset all the SLI4 queues
 * @phba: pointer to lpfc hba data structure.
 *
 * This routine is invoked to unset all the SLI4 queues with the FCoE HBA
 * operation.
 *
 * Return codes
 *      0 - successful
 *      -ENOMEM - No available memory
 *      -EIO - The mailbox failed to complete successfully.
 **/
void
lpfc_sli4_queue_unset(struct lpfc_hba *phba)
{
	struct lpfc_sli4_hdw_queue *qp;
	struct lpfc_queue *eq;
	int qidx;

	/* Unset mailbox command work queue */
	if (phba->sli4_hba.mbx_wq)
		lpfc_mq_destroy(phba, phba->sli4_hba.mbx_wq);

	/* Unset NVME LS work queue */
	if (phba->sli4_hba.nvmels_wq)
		lpfc_wq_destroy(phba, phba->sli4_hba.nvmels_wq);

	/* Unset ELS work queue */
	if (phba->sli4_hba.els_wq)
		lpfc_wq_destroy(phba, phba->sli4_hba.els_wq);

	/* Unset unsolicited receive queue */
	if (phba->sli4_hba.hdr_rq)
		lpfc_rq_destroy(phba, phba->sli4_hba.hdr_rq,
				phba->sli4_hba.dat_rq);

	/* Unset mailbox command complete queue */
	if (phba->sli4_hba.mbx_cq)
		lpfc_cq_destroy(phba, phba->sli4_hba.mbx_cq);

	/* Unset ELS complete queue */
	if (phba->sli4_hba.els_cq)
		lpfc_cq_destroy(phba, phba->sli4_hba.els_cq);

	/* Unset NVME LS complete queue */
	if (phba->sli4_hba.nvmels_cq)
		lpfc_cq_destroy(phba, phba->sli4_hba.nvmels_cq);

	if (phba->nvmet_support) {
		/* Unset NVMET MRQ queue */
		if (phba->sli4_hba.nvmet_mrq_hdr) {
			for (qidx = 0; qidx < phba->cfg_nvmet_mrq; qidx++)
				lpfc_rq_destroy(
					phba,
					phba->sli4_hba.nvmet_mrq_hdr[qidx],
					phba->sli4_hba.nvmet_mrq_data[qidx]);
		}

		/* Unset NVMET CQ Set complete queue */
		if (phba->sli4_hba.nvmet_cqset) {
			for (qidx = 0; qidx < phba->cfg_nvmet_mrq; qidx++)
				lpfc_cq_destroy(
					phba, phba->sli4_hba.nvmet_cqset[qidx]);
		}
	}

	/* Unset fast-path SLI4 queues */
	if (phba->sli4_hba.hdwq) {
		/* Loop thru all Hardware Queues */
		for (qidx = 0; qidx < phba->cfg_hdw_queue; qidx++) {
			/* Destroy the CQ/WQ corresponding to Hardware Queue */
			qp = &phba->sli4_hba.hdwq[qidx];
			lpfc_wq_destroy(phba, qp->fcp_wq);
			lpfc_wq_destroy(phba, qp->nvme_wq);
			lpfc_cq_destroy(phba, qp->fcp_cq);
			lpfc_cq_destroy(phba, qp->nvme_cq);
		}
		/* Loop thru all IRQ vectors */
		for (qidx = 0; qidx < phba->cfg_irq_chann; qidx++) {
			/* Destroy the EQ corresponding to the IRQ vector */
			eq = phba->sli4_hba.hba_eq_hdl[qidx].eq;
			lpfc_eq_destroy(phba, eq);
		}
	}

	kfree(phba->sli4_hba.cq_lookup);
	phba->sli4_hba.cq_lookup = NULL;
	phba->sli4_hba.cq_max = 0;
}

/**
 * lpfc_sli4_cq_event_pool_create - Create completion-queue event free pool
 * @phba: pointer to lpfc hba data structure.
 *
 * This routine is invoked to allocate and set up a pool of completion queue
 * events. The body of the completion queue event is a completion queue entry
 * CQE. For now, this pool is used for the interrupt service routine to queue
 * the following HBA completion queue events for the worker thread to process:
 *   - Mailbox asynchronous events
 *   - Receive queue completion unsolicited events
 * Later, this can be used for all the slow-path events.
 *
 * Return codes
 *      0 - successful
 *      -ENOMEM - No available memory
 **/
static int
lpfc_sli4_cq_event_pool_create(struct lpfc_hba *phba)
{
	struct lpfc_cq_event *cq_event;
	int i;

	for (i = 0; i < (4 * phba->sli4_hba.cq_ecount); i++) {
		cq_event = kmalloc(sizeof(struct lpfc_cq_event), GFP_KERNEL);
		if (!cq_event)
			goto out_pool_create_fail;
		list_add_tail(&cq_event->list,
			      &phba->sli4_hba.sp_cqe_event_pool);
	}
	return 0;

out_pool_create_fail:
	lpfc_sli4_cq_event_pool_destroy(phba);
	return -ENOMEM;
}

/**
 * lpfc_sli4_cq_event_pool_destroy - Free completion-queue event free pool
 * @phba: pointer to lpfc hba data structure.
 *
 * This routine is invoked to free the pool of completion queue events at
 * driver unload time. Note that, it is the responsibility of the driver
 * cleanup routine to free all the outstanding completion-queue events
 * allocated from this pool back into the pool before invoking this routine
 * to destroy the pool.
 **/
static void
lpfc_sli4_cq_event_pool_destroy(struct lpfc_hba *phba)
{
	struct lpfc_cq_event *cq_event, *next_cq_event;

	list_for_each_entry_safe(cq_event, next_cq_event,
				 &phba->sli4_hba.sp_cqe_event_pool, list) {
		list_del(&cq_event->list);
		kfree(cq_event);
	}
}

/**
 * __lpfc_sli4_cq_event_alloc - Allocate a completion-queue event from free pool
 * @phba: pointer to lpfc hba data structure.
 *
 * This routine is the lock free version of the API invoked to allocate a
 * completion-queue event from the free pool.
 *
 * Return: Pointer to the newly allocated completion-queue event if successful
 *         NULL otherwise.
 **/
struct lpfc_cq_event *
__lpfc_sli4_cq_event_alloc(struct lpfc_hba *phba)
{
	struct lpfc_cq_event *cq_event = NULL;

	list_remove_head(&phba->sli4_hba.sp_cqe_event_pool, cq_event,
			 struct lpfc_cq_event, list);
	return cq_event;
}

/**
 * lpfc_sli4_cq_event_alloc - Allocate a completion-queue event from free pool
 * @phba: pointer to lpfc hba data structure.
 *
 * This routine is the lock version of the API invoked to allocate a
 * completion-queue event from the free pool.
 *
 * Return: Pointer to the newly allocated completion-queue event if successful
 *         NULL otherwise.
 **/
struct lpfc_cq_event *
lpfc_sli4_cq_event_alloc(struct lpfc_hba *phba)
{
	struct lpfc_cq_event *cq_event;
	unsigned long iflags;

	spin_lock_irqsave(&phba->hbalock, iflags);
	cq_event = __lpfc_sli4_cq_event_alloc(phba);
	spin_unlock_irqrestore(&phba->hbalock, iflags);
	return cq_event;
}

/**
 * __lpfc_sli4_cq_event_release - Release a completion-queue event to free pool
 * @phba: pointer to lpfc hba data structure.
 * @cq_event: pointer to the completion queue event to be freed.
 *
 * This routine is the lock free version of the API invoked to release a
 * completion-queue event back into the free pool.
 **/
void
__lpfc_sli4_cq_event_release(struct lpfc_hba *phba,
			     struct lpfc_cq_event *cq_event)
{
	list_add_tail(&cq_event->list, &phba->sli4_hba.sp_cqe_event_pool);
}

/**
 * lpfc_sli4_cq_event_release - Release a completion-queue event to free pool
 * @phba: pointer to lpfc hba data structure.
 * @cq_event: pointer to the completion queue event to be freed.
 *
 * This routine is the lock version of the API invoked to release a
 * completion-queue event back into the free pool.
 **/
void
lpfc_sli4_cq_event_release(struct lpfc_hba *phba,
			   struct lpfc_cq_event *cq_event)
{
	unsigned long iflags;
	spin_lock_irqsave(&phba->hbalock, iflags);
	__lpfc_sli4_cq_event_release(phba, cq_event);
	spin_unlock_irqrestore(&phba->hbalock, iflags);
}

/**
 * lpfc_sli4_cq_event_release_all - Release all cq events to the free pool
 * @phba: pointer to lpfc hba data structure.
 *
 * This routine is to free all the pending completion-queue events to the
 * back into the free pool for device reset.
 **/
static void
lpfc_sli4_cq_event_release_all(struct lpfc_hba *phba)
{
	LIST_HEAD(cqelist);
	struct lpfc_cq_event *cqe;
	unsigned long iflags;

	/* Retrieve all the pending WCQEs from pending WCQE lists */
	spin_lock_irqsave(&phba->hbalock, iflags);
	/* Pending FCP XRI abort events */
	list_splice_init(&phba->sli4_hba.sp_fcp_xri_aborted_work_queue,
			 &cqelist);
	/* Pending ELS XRI abort events */
	list_splice_init(&phba->sli4_hba.sp_els_xri_aborted_work_queue,
			 &cqelist);
	/* Pending asynnc events */
	list_splice_init(&phba->sli4_hba.sp_asynce_work_queue,
			 &cqelist);
	spin_unlock_irqrestore(&phba->hbalock, iflags);

	while (!list_empty(&cqelist)) {
		list_remove_head(&cqelist, cqe, struct lpfc_cq_event, list);
		lpfc_sli4_cq_event_release(phba, cqe);
	}
}

/**
 * lpfc_pci_function_reset - Reset pci function.
 * @phba: pointer to lpfc hba data structure.
 *
 * This routine is invoked to request a PCI function reset. It will destroys
 * all resources assigned to the PCI function which originates this request.
 *
 * Return codes
 *      0 - successful
 *      -ENOMEM - No available memory
 *      -EIO - The mailbox failed to complete successfully.
 **/
int
lpfc_pci_function_reset(struct lpfc_hba *phba)
{
	LPFC_MBOXQ_t *mboxq;
	uint32_t rc = 0, if_type;
	uint32_t shdr_status, shdr_add_status;
	uint32_t rdy_chk;
	uint32_t port_reset = 0;
	union lpfc_sli4_cfg_shdr *shdr;
	struct lpfc_register reg_data;
	uint16_t devid;

	if_type = bf_get(lpfc_sli_intf_if_type, &phba->sli4_hba.sli_intf);
	switch (if_type) {
	case LPFC_SLI_INTF_IF_TYPE_0:
		mboxq = (LPFC_MBOXQ_t *) mempool_alloc(phba->mbox_mem_pool,
						       GFP_KERNEL);
		if (!mboxq) {
			lpfc_printf_log(phba, KERN_ERR, LOG_INIT,
					"0494 Unable to allocate memory for "
					"issuing SLI_FUNCTION_RESET mailbox "
					"command\n");
			return -ENOMEM;
		}

		/* Setup PCI function reset mailbox-ioctl command */
		lpfc_sli4_config(phba, mboxq, LPFC_MBOX_SUBSYSTEM_COMMON,
				 LPFC_MBOX_OPCODE_FUNCTION_RESET, 0,
				 LPFC_SLI4_MBX_EMBED);
		rc = lpfc_sli_issue_mbox(phba, mboxq, MBX_POLL);
		shdr = (union lpfc_sli4_cfg_shdr *)
			&mboxq->u.mqe.un.sli4_config.header.cfg_shdr;
		shdr_status = bf_get(lpfc_mbox_hdr_status, &shdr->response);
		shdr_add_status = bf_get(lpfc_mbox_hdr_add_status,
					 &shdr->response);
		if (rc != MBX_TIMEOUT)
			mempool_free(mboxq, phba->mbox_mem_pool);
		if (shdr_status || shdr_add_status || rc) {
			lpfc_printf_log(phba, KERN_ERR, LOG_INIT,
					"0495 SLI_FUNCTION_RESET mailbox "
					"failed with status x%x add_status x%x,"
					" mbx status x%x\n",
					shdr_status, shdr_add_status, rc);
			rc = -ENXIO;
		}
		break;
	case LPFC_SLI_INTF_IF_TYPE_2:
	case LPFC_SLI_INTF_IF_TYPE_6:
wait:
		/*
		 * Poll the Port Status Register and wait for RDY for
		 * up to 30 seconds. If the port doesn't respond, treat
		 * it as an error.
		 */
		for (rdy_chk = 0; rdy_chk < 1500; rdy_chk++) {
			if (lpfc_readl(phba->sli4_hba.u.if_type2.
				STATUSregaddr, &reg_data.word0)) {
				rc = -ENODEV;
				goto out;
			}
			if (bf_get(lpfc_sliport_status_rdy, &reg_data))
				break;
			msleep(20);
		}

		if (!bf_get(lpfc_sliport_status_rdy, &reg_data)) {
			phba->work_status[0] = readl(
				phba->sli4_hba.u.if_type2.ERR1regaddr);
			phba->work_status[1] = readl(
				phba->sli4_hba.u.if_type2.ERR2regaddr);
			lpfc_printf_log(phba, KERN_ERR, LOG_INIT,
					"2890 Port not ready, port status reg "
					"0x%x error 1=0x%x, error 2=0x%x\n",
					reg_data.word0,
					phba->work_status[0],
					phba->work_status[1]);
			rc = -ENODEV;
			goto out;
		}

		if (!port_reset) {
			/*
			 * Reset the port now
			 */
			reg_data.word0 = 0;
			bf_set(lpfc_sliport_ctrl_end, &reg_data,
			       LPFC_SLIPORT_LITTLE_ENDIAN);
			bf_set(lpfc_sliport_ctrl_ip, &reg_data,
			       LPFC_SLIPORT_INIT_PORT);
			writel(reg_data.word0, phba->sli4_hba.u.if_type2.
			       CTRLregaddr);
			/* flush */
			pci_read_config_word(phba->pcidev,
					     PCI_DEVICE_ID, &devid);

			port_reset = 1;
			msleep(20);
			goto wait;
		} else if (bf_get(lpfc_sliport_status_rn, &reg_data)) {
			rc = -ENODEV;
			goto out;
		}
		break;

	case LPFC_SLI_INTF_IF_TYPE_1:
	default:
		break;
	}

out:
	/* Catch the not-ready port failure after a port reset. */
	if (rc) {
		lpfc_printf_log(phba, KERN_ERR, LOG_INIT,
				"3317 HBA not functional: IP Reset Failed "
				"try: echo fw_reset > board_mode\n");
		rc = -ENODEV;
	}

	return rc;
}

/**
 * lpfc_sli4_pci_mem_setup - Setup SLI4 HBA PCI memory space.
 * @phba: pointer to lpfc hba data structure.
 *
 * This routine is invoked to set up the PCI device memory space for device
 * with SLI-4 interface spec.
 *
 * Return codes
 * 	0 - successful
 * 	other values - error
 **/
static int
lpfc_sli4_pci_mem_setup(struct lpfc_hba *phba)
{
	struct pci_dev *pdev = phba->pcidev;
	unsigned long bar0map_len, bar1map_len, bar2map_len;
	int error;
	uint32_t if_type;

	if (!pdev)
		return -ENODEV;

	/* Set the device DMA mask size */
	error = dma_set_mask_and_coherent(&pdev->dev, DMA_BIT_MASK(64));
	if (error)
		error = dma_set_mask_and_coherent(&pdev->dev, DMA_BIT_MASK(32));
	if (error)
		return error;

	/*
	 * The BARs and register set definitions and offset locations are
	 * dependent on the if_type.
	 */
	if (pci_read_config_dword(pdev, LPFC_SLI_INTF,
				  &phba->sli4_hba.sli_intf.word0)) {
		return -ENODEV;
	}

	/* There is no SLI3 failback for SLI4 devices. */
	if (bf_get(lpfc_sli_intf_valid, &phba->sli4_hba.sli_intf) !=
	    LPFC_SLI_INTF_VALID) {
		lpfc_printf_log(phba, KERN_ERR, LOG_INIT,
				"2894 SLI_INTF reg contents invalid "
				"sli_intf reg 0x%x\n",
				phba->sli4_hba.sli_intf.word0);
		return -ENODEV;
	}

	if_type = bf_get(lpfc_sli_intf_if_type, &phba->sli4_hba.sli_intf);
	/*
	 * Get the bus address of SLI4 device Bar regions and the
	 * number of bytes required by each mapping. The mapping of the
	 * particular PCI BARs regions is dependent on the type of
	 * SLI4 device.
	 */
	if (pci_resource_start(pdev, PCI_64BIT_BAR0)) {
		phba->pci_bar0_map = pci_resource_start(pdev, PCI_64BIT_BAR0);
		bar0map_len = pci_resource_len(pdev, PCI_64BIT_BAR0);

		/*
		 * Map SLI4 PCI Config Space Register base to a kernel virtual
		 * addr
		 */
		phba->sli4_hba.conf_regs_memmap_p =
			ioremap(phba->pci_bar0_map, bar0map_len);
		if (!phba->sli4_hba.conf_regs_memmap_p) {
			dev_printk(KERN_ERR, &pdev->dev,
				   "ioremap failed for SLI4 PCI config "
				   "registers.\n");
			return -ENODEV;
		}
		phba->pci_bar0_memmap_p = phba->sli4_hba.conf_regs_memmap_p;
		/* Set up BAR0 PCI config space register memory map */
		lpfc_sli4_bar0_register_memmap(phba, if_type);
	} else {
		phba->pci_bar0_map = pci_resource_start(pdev, 1);
		bar0map_len = pci_resource_len(pdev, 1);
		if (if_type >= LPFC_SLI_INTF_IF_TYPE_2) {
			dev_printk(KERN_ERR, &pdev->dev,
			   "FATAL - No BAR0 mapping for SLI4, if_type 2\n");
			return -ENODEV;
		}
		phba->sli4_hba.conf_regs_memmap_p =
				ioremap(phba->pci_bar0_map, bar0map_len);
		if (!phba->sli4_hba.conf_regs_memmap_p) {
			dev_printk(KERN_ERR, &pdev->dev,
				"ioremap failed for SLI4 PCI config "
				"registers.\n");
			return -ENODEV;
		}
		lpfc_sli4_bar0_register_memmap(phba, if_type);
	}

	if (if_type == LPFC_SLI_INTF_IF_TYPE_0) {
		if (pci_resource_start(pdev, PCI_64BIT_BAR2)) {
			/*
			 * Map SLI4 if type 0 HBA Control Register base to a
			 * kernel virtual address and setup the registers.
			 */
			phba->pci_bar1_map = pci_resource_start(pdev,
								PCI_64BIT_BAR2);
			bar1map_len = pci_resource_len(pdev, PCI_64BIT_BAR2);
			phba->sli4_hba.ctrl_regs_memmap_p =
					ioremap(phba->pci_bar1_map,
						bar1map_len);
			if (!phba->sli4_hba.ctrl_regs_memmap_p) {
				dev_err(&pdev->dev,
					   "ioremap failed for SLI4 HBA "
					    "control registers.\n");
				error = -ENOMEM;
				goto out_iounmap_conf;
			}
			phba->pci_bar2_memmap_p =
					 phba->sli4_hba.ctrl_regs_memmap_p;
			lpfc_sli4_bar1_register_memmap(phba, if_type);
		} else {
			error = -ENOMEM;
			goto out_iounmap_conf;
		}
	}

	if ((if_type == LPFC_SLI_INTF_IF_TYPE_6) &&
	    (pci_resource_start(pdev, PCI_64BIT_BAR2))) {
		/*
		 * Map SLI4 if type 6 HBA Doorbell Register base to a kernel
		 * virtual address and setup the registers.
		 */
		phba->pci_bar1_map = pci_resource_start(pdev, PCI_64BIT_BAR2);
		bar1map_len = pci_resource_len(pdev, PCI_64BIT_BAR2);
		phba->sli4_hba.drbl_regs_memmap_p =
				ioremap(phba->pci_bar1_map, bar1map_len);
		if (!phba->sli4_hba.drbl_regs_memmap_p) {
			dev_err(&pdev->dev,
			   "ioremap failed for SLI4 HBA doorbell registers.\n");
			error = -ENOMEM;
			goto out_iounmap_conf;
		}
		phba->pci_bar2_memmap_p = phba->sli4_hba.drbl_regs_memmap_p;
		lpfc_sli4_bar1_register_memmap(phba, if_type);
	}

	if (if_type == LPFC_SLI_INTF_IF_TYPE_0) {
		if (pci_resource_start(pdev, PCI_64BIT_BAR4)) {
			/*
			 * Map SLI4 if type 0 HBA Doorbell Register base to
			 * a kernel virtual address and setup the registers.
			 */
			phba->pci_bar2_map = pci_resource_start(pdev,
								PCI_64BIT_BAR4);
			bar2map_len = pci_resource_len(pdev, PCI_64BIT_BAR4);
			phba->sli4_hba.drbl_regs_memmap_p =
					ioremap(phba->pci_bar2_map,
						bar2map_len);
			if (!phba->sli4_hba.drbl_regs_memmap_p) {
				dev_err(&pdev->dev,
					   "ioremap failed for SLI4 HBA"
					   " doorbell registers.\n");
				error = -ENOMEM;
				goto out_iounmap_ctrl;
			}
			phba->pci_bar4_memmap_p =
					phba->sli4_hba.drbl_regs_memmap_p;
			error = lpfc_sli4_bar2_register_memmap(phba, LPFC_VF0);
			if (error)
				goto out_iounmap_all;
		} else {
			error = -ENOMEM;
			goto out_iounmap_all;
		}
	}

	if (if_type == LPFC_SLI_INTF_IF_TYPE_6 &&
	    pci_resource_start(pdev, PCI_64BIT_BAR4)) {
		/*
		 * Map SLI4 if type 6 HBA DPP Register base to a kernel
		 * virtual address and setup the registers.
		 */
		phba->pci_bar2_map = pci_resource_start(pdev, PCI_64BIT_BAR4);
		bar2map_len = pci_resource_len(pdev, PCI_64BIT_BAR4);
		phba->sli4_hba.dpp_regs_memmap_p =
				ioremap(phba->pci_bar2_map, bar2map_len);
		if (!phba->sli4_hba.dpp_regs_memmap_p) {
			dev_err(&pdev->dev,
			   "ioremap failed for SLI4 HBA dpp registers.\n");
			error = -ENOMEM;
			goto out_iounmap_ctrl;
		}
		phba->pci_bar4_memmap_p = phba->sli4_hba.dpp_regs_memmap_p;
	}

	/* Set up the EQ/CQ register handeling functions now */
	switch (if_type) {
	case LPFC_SLI_INTF_IF_TYPE_0:
	case LPFC_SLI_INTF_IF_TYPE_2:
		phba->sli4_hba.sli4_eq_clr_intr = lpfc_sli4_eq_clr_intr;
		phba->sli4_hba.sli4_write_eq_db = lpfc_sli4_write_eq_db;
		phba->sli4_hba.sli4_write_cq_db = lpfc_sli4_write_cq_db;
		break;
	case LPFC_SLI_INTF_IF_TYPE_6:
		phba->sli4_hba.sli4_eq_clr_intr = lpfc_sli4_if6_eq_clr_intr;
		phba->sli4_hba.sli4_write_eq_db = lpfc_sli4_if6_write_eq_db;
		phba->sli4_hba.sli4_write_cq_db = lpfc_sli4_if6_write_cq_db;
		break;
	default:
		break;
	}

	return 0;

out_iounmap_all:
	iounmap(phba->sli4_hba.drbl_regs_memmap_p);
out_iounmap_ctrl:
	iounmap(phba->sli4_hba.ctrl_regs_memmap_p);
out_iounmap_conf:
	iounmap(phba->sli4_hba.conf_regs_memmap_p);

	return error;
}

/**
 * lpfc_sli4_pci_mem_unset - Unset SLI4 HBA PCI memory space.
 * @phba: pointer to lpfc hba data structure.
 *
 * This routine is invoked to unset the PCI device memory space for device
 * with SLI-4 interface spec.
 **/
static void
lpfc_sli4_pci_mem_unset(struct lpfc_hba *phba)
{
	uint32_t if_type;
	if_type = bf_get(lpfc_sli_intf_if_type, &phba->sli4_hba.sli_intf);

	switch (if_type) {
	case LPFC_SLI_INTF_IF_TYPE_0:
		iounmap(phba->sli4_hba.drbl_regs_memmap_p);
		iounmap(phba->sli4_hba.ctrl_regs_memmap_p);
		iounmap(phba->sli4_hba.conf_regs_memmap_p);
		break;
	case LPFC_SLI_INTF_IF_TYPE_2:
		iounmap(phba->sli4_hba.conf_regs_memmap_p);
		break;
	case LPFC_SLI_INTF_IF_TYPE_6:
		iounmap(phba->sli4_hba.drbl_regs_memmap_p);
		iounmap(phba->sli4_hba.conf_regs_memmap_p);
		break;
	case LPFC_SLI_INTF_IF_TYPE_1:
	default:
		dev_printk(KERN_ERR, &phba->pcidev->dev,
			   "FATAL - unsupported SLI4 interface type - %d\n",
			   if_type);
		break;
	}
}

/**
 * lpfc_sli_enable_msix - Enable MSI-X interrupt mode on SLI-3 device
 * @phba: pointer to lpfc hba data structure.
 *
 * This routine is invoked to enable the MSI-X interrupt vectors to device
 * with SLI-3 interface specs.
 *
 * Return codes
 *   0 - successful
 *   other values - error
 **/
static int
lpfc_sli_enable_msix(struct lpfc_hba *phba)
{
	int rc;
	LPFC_MBOXQ_t *pmb;

	/* Set up MSI-X multi-message vectors */
	rc = pci_alloc_irq_vectors(phba->pcidev,
			LPFC_MSIX_VECTORS, LPFC_MSIX_VECTORS, PCI_IRQ_MSIX);
	if (rc < 0) {
		lpfc_printf_log(phba, KERN_INFO, LOG_INIT,
				"0420 PCI enable MSI-X failed (%d)\n", rc);
		goto vec_fail_out;
	}

	/*
	 * Assign MSI-X vectors to interrupt handlers
	 */

	/* vector-0 is associated to slow-path handler */
	rc = request_irq(pci_irq_vector(phba->pcidev, 0),
			 &lpfc_sli_sp_intr_handler, 0,
			 LPFC_SP_DRIVER_HANDLER_NAME, phba);
	if (rc) {
		lpfc_printf_log(phba, KERN_WARNING, LOG_INIT,
				"0421 MSI-X slow-path request_irq failed "
				"(%d)\n", rc);
		goto msi_fail_out;
	}

	/* vector-1 is associated to fast-path handler */
	rc = request_irq(pci_irq_vector(phba->pcidev, 1),
			 &lpfc_sli_fp_intr_handler, 0,
			 LPFC_FP_DRIVER_HANDLER_NAME, phba);

	if (rc) {
		lpfc_printf_log(phba, KERN_WARNING, LOG_INIT,
				"0429 MSI-X fast-path request_irq failed "
				"(%d)\n", rc);
		goto irq_fail_out;
	}

	/*
	 * Configure HBA MSI-X attention conditions to messages
	 */
	pmb = (LPFC_MBOXQ_t *) mempool_alloc(phba->mbox_mem_pool, GFP_KERNEL);

	if (!pmb) {
		rc = -ENOMEM;
		lpfc_printf_log(phba, KERN_ERR, LOG_INIT,
				"0474 Unable to allocate memory for issuing "
				"MBOX_CONFIG_MSI command\n");
		goto mem_fail_out;
	}
	rc = lpfc_config_msi(phba, pmb);
	if (rc)
		goto mbx_fail_out;
	rc = lpfc_sli_issue_mbox(phba, pmb, MBX_POLL);
	if (rc != MBX_SUCCESS) {
		lpfc_printf_log(phba, KERN_WARNING, LOG_MBOX,
				"0351 Config MSI mailbox command failed, "
				"mbxCmd x%x, mbxStatus x%x\n",
				pmb->u.mb.mbxCommand, pmb->u.mb.mbxStatus);
		goto mbx_fail_out;
	}

	/* Free memory allocated for mailbox command */
	mempool_free(pmb, phba->mbox_mem_pool);
	return rc;

mbx_fail_out:
	/* Free memory allocated for mailbox command */
	mempool_free(pmb, phba->mbox_mem_pool);

mem_fail_out:
	/* free the irq already requested */
	free_irq(pci_irq_vector(phba->pcidev, 1), phba);

irq_fail_out:
	/* free the irq already requested */
	free_irq(pci_irq_vector(phba->pcidev, 0), phba);

msi_fail_out:
	/* Unconfigure MSI-X capability structure */
	pci_free_irq_vectors(phba->pcidev);

vec_fail_out:
	return rc;
}

/**
 * lpfc_sli_enable_msi - Enable MSI interrupt mode on SLI-3 device.
 * @phba: pointer to lpfc hba data structure.
 *
 * This routine is invoked to enable the MSI interrupt mode to device with
 * SLI-3 interface spec. The kernel function pci_enable_msi() is called to
 * enable the MSI vector. The device driver is responsible for calling the
 * request_irq() to register MSI vector with a interrupt the handler, which
 * is done in this function.
 *
 * Return codes
 * 	0 - successful
 * 	other values - error
 */
static int
lpfc_sli_enable_msi(struct lpfc_hba *phba)
{
	int rc;

	rc = pci_enable_msi(phba->pcidev);
	if (!rc)
		lpfc_printf_log(phba, KERN_INFO, LOG_INIT,
				"0462 PCI enable MSI mode success.\n");
	else {
		lpfc_printf_log(phba, KERN_INFO, LOG_INIT,
				"0471 PCI enable MSI mode failed (%d)\n", rc);
		return rc;
	}

	rc = request_irq(phba->pcidev->irq, lpfc_sli_intr_handler,
			 0, LPFC_DRIVER_NAME, phba);
	if (rc) {
		pci_disable_msi(phba->pcidev);
		lpfc_printf_log(phba, KERN_WARNING, LOG_INIT,
				"0478 MSI request_irq failed (%d)\n", rc);
	}
	return rc;
}

/**
 * lpfc_sli_enable_intr - Enable device interrupt to SLI-3 device.
 * @phba: pointer to lpfc hba data structure.
 *
 * This routine is invoked to enable device interrupt and associate driver's
 * interrupt handler(s) to interrupt vector(s) to device with SLI-3 interface
 * spec. Depends on the interrupt mode configured to the driver, the driver
 * will try to fallback from the configured interrupt mode to an interrupt
 * mode which is supported by the platform, kernel, and device in the order
 * of:
 * MSI-X -> MSI -> IRQ.
 *
 * Return codes
 *   0 - successful
 *   other values - error
 **/
static uint32_t
lpfc_sli_enable_intr(struct lpfc_hba *phba, uint32_t cfg_mode)
{
	uint32_t intr_mode = LPFC_INTR_ERROR;
	int retval;

	if (cfg_mode == 2) {
		/* Need to issue conf_port mbox cmd before conf_msi mbox cmd */
		retval = lpfc_sli_config_port(phba, LPFC_SLI_REV3);
		if (!retval) {
			/* Now, try to enable MSI-X interrupt mode */
			retval = lpfc_sli_enable_msix(phba);
			if (!retval) {
				/* Indicate initialization to MSI-X mode */
				phba->intr_type = MSIX;
				intr_mode = 2;
			}
		}
	}

	/* Fallback to MSI if MSI-X initialization failed */
	if (cfg_mode >= 1 && phba->intr_type == NONE) {
		retval = lpfc_sli_enable_msi(phba);
		if (!retval) {
			/* Indicate initialization to MSI mode */
			phba->intr_type = MSI;
			intr_mode = 1;
		}
	}

	/* Fallback to INTx if both MSI-X/MSI initalization failed */
	if (phba->intr_type == NONE) {
		retval = request_irq(phba->pcidev->irq, lpfc_sli_intr_handler,
				     IRQF_SHARED, LPFC_DRIVER_NAME, phba);
		if (!retval) {
			/* Indicate initialization to INTx mode */
			phba->intr_type = INTx;
			intr_mode = 0;
		}
	}
	return intr_mode;
}

/**
 * lpfc_sli_disable_intr - Disable device interrupt to SLI-3 device.
 * @phba: pointer to lpfc hba data structure.
 *
 * This routine is invoked to disable device interrupt and disassociate the
 * driver's interrupt handler(s) from interrupt vector(s) to device with
 * SLI-3 interface spec. Depending on the interrupt mode, the driver will
 * release the interrupt vector(s) for the message signaled interrupt.
 **/
static void
lpfc_sli_disable_intr(struct lpfc_hba *phba)
{
	int nr_irqs, i;

	if (phba->intr_type == MSIX)
		nr_irqs = LPFC_MSIX_VECTORS;
	else
		nr_irqs = 1;

	for (i = 0; i < nr_irqs; i++)
		free_irq(pci_irq_vector(phba->pcidev, i), phba);
	pci_free_irq_vectors(phba->pcidev);

	/* Reset interrupt management states */
	phba->intr_type = NONE;
	phba->sli.slistat.sli_intr = 0;
}

/**
 * lpfc_find_cpu_handle - Find the CPU that corresponds to the specified Queue
 * @phba: pointer to lpfc hba data structure.
 * @id: EQ vector index or Hardware Queue index
 * @match: LPFC_FIND_BY_EQ = match by EQ
 *         LPFC_FIND_BY_HDWQ = match by Hardware Queue
 * Return the CPU that matches the selection criteria
 */
static uint16_t
lpfc_find_cpu_handle(struct lpfc_hba *phba, uint16_t id, int match)
{
	struct lpfc_vector_map_info *cpup;
	int cpu;

	/* Loop through all CPUs */
	for_each_present_cpu(cpu) {
		cpup = &phba->sli4_hba.cpu_map[cpu];

		/* If we are matching by EQ, there may be multiple CPUs using
		 * using the same vector, so select the one with
		 * LPFC_CPU_FIRST_IRQ set.
		 */
		if ((match == LPFC_FIND_BY_EQ) &&
		    (cpup->flag & LPFC_CPU_FIRST_IRQ) &&
		    (cpup->irq != LPFC_VECTOR_MAP_EMPTY) &&
		    (cpup->eq == id))
			return cpu;

		/* If matching by HDWQ, select the first CPU that matches */
		if ((match == LPFC_FIND_BY_HDWQ) && (cpup->hdwq == id))
			return cpu;
	}
	return 0;
}

#ifdef CONFIG_X86
/**
 * lpfc_find_hyper - Determine if the CPU map entry is hyper-threaded
 * @phba: pointer to lpfc hba data structure.
 * @cpu: CPU map index
 * @phys_id: CPU package physical id
 * @core_id: CPU core id
 */
static int
lpfc_find_hyper(struct lpfc_hba *phba, int cpu,
		uint16_t phys_id, uint16_t core_id)
{
	struct lpfc_vector_map_info *cpup;
	int idx;

	for_each_present_cpu(idx) {
		cpup = &phba->sli4_hba.cpu_map[idx];
		/* Does the cpup match the one we are looking for */
		if ((cpup->phys_id == phys_id) &&
		    (cpup->core_id == core_id) &&
		    (cpu != idx))
			return 1;
	}
	return 0;
}
#endif

/**
 * lpfc_cpu_affinity_check - Check vector CPU affinity mappings
 * @phba: pointer to lpfc hba data structure.
 * @vectors: number of msix vectors allocated.
 *
 * The routine will figure out the CPU affinity assignment for every
 * MSI-X vector allocated for the HBA.
 * In addition, the CPU to IO channel mapping will be calculated
 * and the phba->sli4_hba.cpu_map array will reflect this.
 */
static void
lpfc_cpu_affinity_check(struct lpfc_hba *phba, int vectors)
{
	int i, cpu, idx, new_cpu, start_cpu, first_cpu;
	int max_phys_id, min_phys_id;
	int max_core_id, min_core_id;
	struct lpfc_vector_map_info *cpup;
	struct lpfc_vector_map_info *new_cpup;
	const struct cpumask *maskp;
#ifdef CONFIG_X86
	struct cpuinfo_x86 *cpuinfo;
#endif

	/* Init cpu_map array */
	for_each_possible_cpu(cpu) {
		cpup = &phba->sli4_hba.cpu_map[cpu];
		cpup->phys_id = LPFC_VECTOR_MAP_EMPTY;
		cpup->core_id = LPFC_VECTOR_MAP_EMPTY;
		cpup->hdwq = LPFC_VECTOR_MAP_EMPTY;
		cpup->eq = LPFC_VECTOR_MAP_EMPTY;
		cpup->irq = LPFC_VECTOR_MAP_EMPTY;
		cpup->flag = 0;
	}

	max_phys_id = 0;
	min_phys_id = LPFC_VECTOR_MAP_EMPTY;
	max_core_id = 0;
	min_core_id = LPFC_VECTOR_MAP_EMPTY;

	/* Update CPU map with physical id and core id of each CPU */
	for_each_present_cpu(cpu) {
		cpup = &phba->sli4_hba.cpu_map[cpu];
#ifdef CONFIG_X86
		cpuinfo = &cpu_data(cpu);
		cpup->phys_id = cpuinfo->phys_proc_id;
		cpup->core_id = cpuinfo->cpu_core_id;
		if (lpfc_find_hyper(phba, cpu, cpup->phys_id, cpup->core_id))
			cpup->flag |= LPFC_CPU_MAP_HYPER;
#else
		/* No distinction between CPUs for other platforms */
		cpup->phys_id = 0;
		cpup->core_id = cpu;
#endif

		lpfc_printf_log(phba, KERN_INFO, LOG_INIT,
				"3328 CPU physid %d coreid %d\n",
				cpup->phys_id, cpup->core_id);

		if (cpup->phys_id > max_phys_id)
			max_phys_id = cpup->phys_id;
		if (cpup->phys_id < min_phys_id)
			min_phys_id = cpup->phys_id;

		if (cpup->core_id > max_core_id)
			max_core_id = cpup->core_id;
		if (cpup->core_id < min_core_id)
			min_core_id = cpup->core_id;
	}

	for_each_possible_cpu(i) {
		struct lpfc_eq_intr_info *eqi =
			per_cpu_ptr(phba->sli4_hba.eq_info, i);

		INIT_LIST_HEAD(&eqi->list);
		eqi->icnt = 0;
	}

	/* This loop sets up all CPUs that are affinitized with a
	 * irq vector assigned to the driver. All affinitized CPUs
	 * will get a link to that vectors IRQ and EQ.
	 */
	for (idx = 0; idx <  phba->cfg_irq_chann; idx++) {
		/* Get a CPU mask for all CPUs affinitized to this vector */
		maskp = pci_irq_get_affinity(phba->pcidev, idx);
		if (!maskp)
			continue;

		i = 0;
		/* Loop through all CPUs associated with vector idx */
		for_each_cpu_and(cpu, maskp, cpu_present_mask) {
			/* Set the EQ index and IRQ for that vector */
			cpup = &phba->sli4_hba.cpu_map[cpu];
			cpup->eq = idx;
			cpup->irq = pci_irq_vector(phba->pcidev, idx);

			lpfc_printf_log(phba, KERN_INFO, LOG_INIT,
					"3336 Set Affinity: CPU %d "
					"irq %d eq %d\n",
					cpu, cpup->irq, cpup->eq);

			/* If this is the first CPU thats assigned to this
			 * vector, set LPFC_CPU_FIRST_IRQ.
			 */
			if (!i)
				cpup->flag |= LPFC_CPU_FIRST_IRQ;
			i++;
		}
	}

	/* After looking at each irq vector assigned to this pcidev, its
	 * possible to see that not ALL CPUs have been accounted for.
	 * Next we will set any unassigned (unaffinitized) cpu map
	 * entries to a IRQ on the same phys_id.
	 */
	first_cpu = cpumask_first(cpu_present_mask);
	start_cpu = first_cpu;

	for_each_present_cpu(cpu) {
		cpup = &phba->sli4_hba.cpu_map[cpu];

		/* Is this CPU entry unassigned */
		if (cpup->eq == LPFC_VECTOR_MAP_EMPTY) {
			/* Mark CPU as IRQ not assigned by the kernel */
			cpup->flag |= LPFC_CPU_MAP_UNASSIGN;

			/* If so, find a new_cpup thats on the the SAME
			 * phys_id as cpup. start_cpu will start where we
			 * left off so all unassigned entries don't get assgined
			 * the IRQ of the first entry.
			 */
			new_cpu = start_cpu;
			for (i = 0; i < phba->sli4_hba.num_present_cpu; i++) {
				new_cpup = &phba->sli4_hba.cpu_map[new_cpu];
				if (!(new_cpup->flag & LPFC_CPU_MAP_UNASSIGN) &&
				    (new_cpup->irq != LPFC_VECTOR_MAP_EMPTY) &&
				    (new_cpup->phys_id == cpup->phys_id))
					goto found_same;
				new_cpu = cpumask_next(
					new_cpu, cpu_present_mask);
				if (new_cpu == nr_cpumask_bits)
					new_cpu = first_cpu;
			}
			/* At this point, we leave the CPU as unassigned */
			continue;
found_same:
			/* We found a matching phys_id, so copy the IRQ info */
			cpup->eq = new_cpup->eq;
			cpup->irq = new_cpup->irq;

			/* Bump start_cpu to the next slot to minmize the
			 * chance of having multiple unassigned CPU entries
			 * selecting the same IRQ.
			 */
			start_cpu = cpumask_next(new_cpu, cpu_present_mask);
			if (start_cpu == nr_cpumask_bits)
				start_cpu = first_cpu;

			lpfc_printf_log(phba, KERN_INFO, LOG_INIT,
					"3337 Set Affinity: CPU %d "
					"irq %d from id %d same "
					"phys_id (%d)\n",
					cpu, cpup->irq, new_cpu, cpup->phys_id);
		}
	}

	/* Set any unassigned cpu map entries to a IRQ on any phys_id */
	start_cpu = first_cpu;

	for_each_present_cpu(cpu) {
		cpup = &phba->sli4_hba.cpu_map[cpu];

		/* Is this entry unassigned */
		if (cpup->eq == LPFC_VECTOR_MAP_EMPTY) {
			/* Mark it as IRQ not assigned by the kernel */
			cpup->flag |= LPFC_CPU_MAP_UNASSIGN;

			/* If so, find a new_cpup thats on ANY phys_id
			 * as the cpup. start_cpu will start where we
			 * left off so all unassigned entries don't get
			 * assigned the IRQ of the first entry.
			 */
			new_cpu = start_cpu;
			for (i = 0; i < phba->sli4_hba.num_present_cpu; i++) {
				new_cpup = &phba->sli4_hba.cpu_map[new_cpu];
				if (!(new_cpup->flag & LPFC_CPU_MAP_UNASSIGN) &&
				    (new_cpup->irq != LPFC_VECTOR_MAP_EMPTY))
					goto found_any;
				new_cpu = cpumask_next(
					new_cpu, cpu_present_mask);
				if (new_cpu == nr_cpumask_bits)
					new_cpu = first_cpu;
			}
			/* We should never leave an entry unassigned */
			lpfc_printf_log(phba, KERN_ERR, LOG_INIT,
					"3339 Set Affinity: CPU %d "
					"irq %d UNASSIGNED\n",
					cpup->hdwq, cpup->irq);
			continue;
found_any:
			/* We found an available entry, copy the IRQ info */
			cpup->eq = new_cpup->eq;
			cpup->irq = new_cpup->irq;

			/* Bump start_cpu to the next slot to minmize the
			 * chance of having multiple unassigned CPU entries
			 * selecting the same IRQ.
			 */
			start_cpu = cpumask_next(new_cpu, cpu_present_mask);
			if (start_cpu == nr_cpumask_bits)
				start_cpu = first_cpu;

			lpfc_printf_log(phba, KERN_INFO, LOG_INIT,
					"3338 Set Affinity: CPU %d "
					"irq %d from id %d (%d/%d)\n",
					cpu, cpup->irq, new_cpu,
					new_cpup->phys_id, new_cpup->core_id);
		}
	}

	/* Finally we need to associate a hdwq with each cpu_map entry
	 * This will be 1 to 1 - hdwq to cpu, unless there are less
	 * hardware queues then CPUs. For that case we will just round-robin
	 * the available hardware queues as they get assigned to CPUs.
	 */
	idx = 0;
	start_cpu = 0;
	for_each_present_cpu(cpu) {
		cpup = &phba->sli4_hba.cpu_map[cpu];
		if (idx >=  phba->cfg_hdw_queue) {
			/* We need to reuse a Hardware Queue for another CPU,
			 * so be smart about it and pick one that has its
			 * IRQ/EQ mapped to the same phys_id (CPU package).
			 * and core_id.
			 */
			new_cpu = start_cpu;
			for (i = 0; i < phba->sli4_hba.num_present_cpu; i++) {
				new_cpup = &phba->sli4_hba.cpu_map[new_cpu];
				if ((new_cpup->hdwq != LPFC_VECTOR_MAP_EMPTY) &&
				    (new_cpup->phys_id == cpup->phys_id) &&
				    (new_cpup->core_id == cpup->core_id))
					goto found_hdwq;
				new_cpu = cpumask_next(
					new_cpu, cpu_present_mask);
				if (new_cpu == nr_cpumask_bits)
					new_cpu = first_cpu;
			}

			/* If we can't match both phys_id and core_id,
			 * settle for just a phys_id match.
			 */
			new_cpu = start_cpu;
			for (i = 0; i < phba->sli4_hba.num_present_cpu; i++) {
				new_cpup = &phba->sli4_hba.cpu_map[new_cpu];
				if ((new_cpup->hdwq != LPFC_VECTOR_MAP_EMPTY) &&
				    (new_cpup->phys_id == cpup->phys_id))
					goto found_hdwq;
				new_cpu = cpumask_next(
					new_cpu, cpu_present_mask);
				if (new_cpu == nr_cpumask_bits)
					new_cpu = first_cpu;
			}

			/* Otherwise just round robin on cfg_hdw_queue */
			cpup->hdwq = idx % phba->cfg_hdw_queue;
			goto logit;
found_hdwq:
			/* We found an available entry, copy the IRQ info */
			start_cpu = cpumask_next(new_cpu, cpu_present_mask);
			if (start_cpu == nr_cpumask_bits)
				start_cpu = first_cpu;
			cpup->hdwq = new_cpup->hdwq;
		} else {
			/* 1 to 1, CPU to hdwq */
			cpup->hdwq = idx;
		}
logit:
		lpfc_printf_log(phba, KERN_ERR, LOG_INIT,
				"3335 Set Affinity: CPU %d (phys %d core %d): "
				"hdwq %d eq %d irq %d flg x%x\n",
				cpu, cpup->phys_id, cpup->core_id,
				cpup->hdwq, cpup->eq, cpup->irq, cpup->flag);
		idx++;
	}

	/* The cpu_map array will be used later during initialization
	 * when EQ / CQ / WQs are allocated and configured.
	 */
	return;
}

/**
 * lpfc_sli4_enable_msix - Enable MSI-X interrupt mode to SLI-4 device
 * @phba: pointer to lpfc hba data structure.
 *
 * This routine is invoked to enable the MSI-X interrupt vectors to device
 * with SLI-4 interface spec.
 *
 * Return codes
 * 0 - successful
 * other values - error
 **/
static int
lpfc_sli4_enable_msix(struct lpfc_hba *phba)
{
	int vectors, rc, index;
	char *name;

	/* Set up MSI-X multi-message vectors */
	vectors = phba->cfg_irq_chann;

	rc = pci_alloc_irq_vectors(phba->pcidev,
				1,
				vectors, PCI_IRQ_MSIX | PCI_IRQ_AFFINITY);
	if (rc < 0) {
		lpfc_printf_log(phba, KERN_INFO, LOG_INIT,
				"0484 PCI enable MSI-X failed (%d)\n", rc);
		goto vec_fail_out;
	}
	vectors = rc;

	/* Assign MSI-X vectors to interrupt handlers */
	for (index = 0; index < vectors; index++) {
		name = phba->sli4_hba.hba_eq_hdl[index].handler_name;
		memset(name, 0, LPFC_SLI4_HANDLER_NAME_SZ);
		snprintf(name, LPFC_SLI4_HANDLER_NAME_SZ,
			 LPFC_DRIVER_HANDLER_NAME"%d", index);

		phba->sli4_hba.hba_eq_hdl[index].idx = index;
		phba->sli4_hba.hba_eq_hdl[index].phba = phba;
		rc = request_irq(pci_irq_vector(phba->pcidev, index),
			 &lpfc_sli4_hba_intr_handler, 0,
			 name,
			 &phba->sli4_hba.hba_eq_hdl[index]);
		if (rc) {
			lpfc_printf_log(phba, KERN_WARNING, LOG_INIT,
					"0486 MSI-X fast-path (%d) "
					"request_irq failed (%d)\n", index, rc);
			goto cfg_fail_out;
		}
	}

	if (vectors != phba->cfg_irq_chann) {
		lpfc_printf_log(phba, KERN_ERR, LOG_INIT,
				"3238 Reducing IO channels to match number of "
				"MSI-X vectors, requested %d got %d\n",
				phba->cfg_irq_chann, vectors);
		if (phba->cfg_irq_chann > vectors)
			phba->cfg_irq_chann = vectors;
		if (phba->nvmet_support && (phba->cfg_nvmet_mrq > vectors))
			phba->cfg_nvmet_mrq = vectors;
	}

	return rc;

cfg_fail_out:
	/* free the irq already requested */
	for (--index; index >= 0; index--)
		free_irq(pci_irq_vector(phba->pcidev, index),
				&phba->sli4_hba.hba_eq_hdl[index]);

	/* Unconfigure MSI-X capability structure */
	pci_free_irq_vectors(phba->pcidev);

vec_fail_out:
	return rc;
}

/**
 * lpfc_sli4_enable_msi - Enable MSI interrupt mode to SLI-4 device
 * @phba: pointer to lpfc hba data structure.
 *
 * This routine is invoked to enable the MSI interrupt mode to device with
 * SLI-4 interface spec. The kernel function pci_enable_msi() is called
 * to enable the MSI vector. The device driver is responsible for calling
 * the request_irq() to register MSI vector with a interrupt the handler,
 * which is done in this function.
 *
 * Return codes
 * 	0 - successful
 * 	other values - error
 **/
static int
lpfc_sli4_enable_msi(struct lpfc_hba *phba)
{
	int rc, index;

	rc = pci_enable_msi(phba->pcidev);
	if (!rc)
		lpfc_printf_log(phba, KERN_INFO, LOG_INIT,
				"0487 PCI enable MSI mode success.\n");
	else {
		lpfc_printf_log(phba, KERN_INFO, LOG_INIT,
				"0488 PCI enable MSI mode failed (%d)\n", rc);
		return rc;
	}

	rc = request_irq(phba->pcidev->irq, lpfc_sli4_intr_handler,
			 0, LPFC_DRIVER_NAME, phba);
	if (rc) {
		pci_disable_msi(phba->pcidev);
		lpfc_printf_log(phba, KERN_WARNING, LOG_INIT,
				"0490 MSI request_irq failed (%d)\n", rc);
		return rc;
	}

	for (index = 0; index < phba->cfg_irq_chann; index++) {
		phba->sli4_hba.hba_eq_hdl[index].idx = index;
		phba->sli4_hba.hba_eq_hdl[index].phba = phba;
	}

	return 0;
}

/**
 * lpfc_sli4_enable_intr - Enable device interrupt to SLI-4 device
 * @phba: pointer to lpfc hba data structure.
 *
 * This routine is invoked to enable device interrupt and associate driver's
 * interrupt handler(s) to interrupt vector(s) to device with SLI-4
 * interface spec. Depends on the interrupt mode configured to the driver,
 * the driver will try to fallback from the configured interrupt mode to an
 * interrupt mode which is supported by the platform, kernel, and device in
 * the order of:
 * MSI-X -> MSI -> IRQ.
 *
 * Return codes
 * 	0 - successful
 * 	other values - error
 **/
static uint32_t
lpfc_sli4_enable_intr(struct lpfc_hba *phba, uint32_t cfg_mode)
{
	uint32_t intr_mode = LPFC_INTR_ERROR;
	int retval, idx;

	if (cfg_mode == 2) {
		/* Preparation before conf_msi mbox cmd */
		retval = 0;
		if (!retval) {
			/* Now, try to enable MSI-X interrupt mode */
			retval = lpfc_sli4_enable_msix(phba);
			if (!retval) {
				/* Indicate initialization to MSI-X mode */
				phba->intr_type = MSIX;
				intr_mode = 2;
			}
		}
	}

	/* Fallback to MSI if MSI-X initialization failed */
	if (cfg_mode >= 1 && phba->intr_type == NONE) {
		retval = lpfc_sli4_enable_msi(phba);
		if (!retval) {
			/* Indicate initialization to MSI mode */
			phba->intr_type = MSI;
			intr_mode = 1;
		}
	}

	/* Fallback to INTx if both MSI-X/MSI initalization failed */
	if (phba->intr_type == NONE) {
		retval = request_irq(phba->pcidev->irq, lpfc_sli4_intr_handler,
				     IRQF_SHARED, LPFC_DRIVER_NAME, phba);
		if (!retval) {
			struct lpfc_hba_eq_hdl *eqhdl;

			/* Indicate initialization to INTx mode */
			phba->intr_type = INTx;
			intr_mode = 0;

			for (idx = 0; idx < phba->cfg_irq_chann; idx++) {
				eqhdl = &phba->sli4_hba.hba_eq_hdl[idx];
				eqhdl->idx = idx;
				eqhdl->phba = phba;
			}
		}
	}
	return intr_mode;
}

/**
 * lpfc_sli4_disable_intr - Disable device interrupt to SLI-4 device
 * @phba: pointer to lpfc hba data structure.
 *
 * This routine is invoked to disable device interrupt and disassociate
 * the driver's interrupt handler(s) from interrupt vector(s) to device
 * with SLI-4 interface spec. Depending on the interrupt mode, the driver
 * will release the interrupt vector(s) for the message signaled interrupt.
 **/
static void
lpfc_sli4_disable_intr(struct lpfc_hba *phba)
{
	/* Disable the currently initialized interrupt mode */
	if (phba->intr_type == MSIX) {
		int index;

		/* Free up MSI-X multi-message vectors */
		for (index = 0; index < phba->cfg_irq_chann; index++) {
			irq_set_affinity_hint(
				pci_irq_vector(phba->pcidev, index),
				NULL);
			free_irq(pci_irq_vector(phba->pcidev, index),
					&phba->sli4_hba.hba_eq_hdl[index]);
		}
	} else {
		free_irq(phba->pcidev->irq, phba);
	}

	pci_free_irq_vectors(phba->pcidev);

	/* Reset interrupt management states */
	phba->intr_type = NONE;
	phba->sli.slistat.sli_intr = 0;
}

/**
 * lpfc_unset_hba - Unset SLI3 hba device initialization
 * @phba: pointer to lpfc hba data structure.
 *
 * This routine is invoked to unset the HBA device initialization steps to
 * a device with SLI-3 interface spec.
 **/
static void
lpfc_unset_hba(struct lpfc_hba *phba)
{
	struct lpfc_vport *vport = phba->pport;
	struct Scsi_Host  *shost = lpfc_shost_from_vport(vport);

	spin_lock_irq(shost->host_lock);
	vport->load_flag |= FC_UNLOADING;
	spin_unlock_irq(shost->host_lock);

	kfree(phba->vpi_bmask);
	kfree(phba->vpi_ids);

	lpfc_stop_hba_timers(phba);

	phba->pport->work_port_events = 0;

	lpfc_sli_hba_down(phba);

	lpfc_sli_brdrestart(phba);

	lpfc_sli_disable_intr(phba);

	return;
}

/**
 * lpfc_sli4_xri_exchange_busy_wait - Wait for device XRI exchange busy
 * @phba: Pointer to HBA context object.
 *
 * This function is called in the SLI4 code path to wait for completion
 * of device's XRIs exchange busy. It will check the XRI exchange busy
 * on outstanding FCP and ELS I/Os every 10ms for up to 10 seconds; after
 * that, it will check the XRI exchange busy on outstanding FCP and ELS
 * I/Os every 30 seconds, log error message, and wait forever. Only when
 * all XRI exchange busy complete, the driver unload shall proceed with
 * invoking the function reset ioctl mailbox command to the CNA and the
 * the rest of the driver unload resource release.
 **/
static void
lpfc_sli4_xri_exchange_busy_wait(struct lpfc_hba *phba)
{
	struct lpfc_sli4_hdw_queue *qp;
	int idx, ccnt, fcnt;
	int wait_time = 0;
	int io_xri_cmpl = 1;
	int nvmet_xri_cmpl = 1;
	int fcp_xri_cmpl = 1;
	int els_xri_cmpl = list_empty(&phba->sli4_hba.lpfc_abts_els_sgl_list);

	/* Driver just aborted IOs during the hba_unset process.  Pause
	 * here to give the HBA time to complete the IO and get entries
	 * into the abts lists.
	 */
	msleep(LPFC_XRI_EXCH_BUSY_WAIT_T1 * 5);

	/* Wait for NVME pending IO to flush back to transport. */
	if (phba->cfg_enable_fc4_type & LPFC_ENABLE_NVME)
		lpfc_nvme_wait_for_io_drain(phba);

	ccnt = 0;
	fcnt = 0;
	for (idx = 0; idx < phba->cfg_hdw_queue; idx++) {
		qp = &phba->sli4_hba.hdwq[idx];
		fcp_xri_cmpl = list_empty(
			&qp->lpfc_abts_scsi_buf_list);
		if (!fcp_xri_cmpl) /* if list is NOT empty */
			fcnt++;
		if (phba->cfg_enable_fc4_type & LPFC_ENABLE_NVME) {
			io_xri_cmpl = list_empty(
				&qp->lpfc_abts_nvme_buf_list);
			if (!io_xri_cmpl) /* if list is NOT empty */
				ccnt++;
		}
	}
	if (ccnt)
		io_xri_cmpl = 0;
	if (fcnt)
		fcp_xri_cmpl = 0;

	if (phba->cfg_enable_fc4_type & LPFC_ENABLE_NVME) {
		nvmet_xri_cmpl =
			list_empty(&phba->sli4_hba.lpfc_abts_nvmet_ctx_list);
	}

	while (!fcp_xri_cmpl || !els_xri_cmpl || !io_xri_cmpl ||
	       !nvmet_xri_cmpl) {
		if (wait_time > LPFC_XRI_EXCH_BUSY_WAIT_TMO) {
			if (!nvmet_xri_cmpl)
				lpfc_printf_log(phba, KERN_ERR, LOG_INIT,
						"6424 NVMET XRI exchange busy "
						"wait time: %d seconds.\n",
						wait_time/1000);
			if (!io_xri_cmpl)
				lpfc_printf_log(phba, KERN_ERR, LOG_INIT,
						"6100 NVME XRI exchange busy "
						"wait time: %d seconds.\n",
						wait_time/1000);
			if (!fcp_xri_cmpl)
				lpfc_printf_log(phba, KERN_ERR, LOG_INIT,
						"2877 FCP XRI exchange busy "
						"wait time: %d seconds.\n",
						wait_time/1000);
			if (!els_xri_cmpl)
				lpfc_printf_log(phba, KERN_ERR, LOG_INIT,
						"2878 ELS XRI exchange busy "
						"wait time: %d seconds.\n",
						wait_time/1000);
			msleep(LPFC_XRI_EXCH_BUSY_WAIT_T2);
			wait_time += LPFC_XRI_EXCH_BUSY_WAIT_T2;
		} else {
			msleep(LPFC_XRI_EXCH_BUSY_WAIT_T1);
			wait_time += LPFC_XRI_EXCH_BUSY_WAIT_T1;
		}

		ccnt = 0;
		fcnt = 0;
		for (idx = 0; idx < phba->cfg_hdw_queue; idx++) {
			qp = &phba->sli4_hba.hdwq[idx];
			fcp_xri_cmpl = list_empty(
				&qp->lpfc_abts_scsi_buf_list);
			if (!fcp_xri_cmpl) /* if list is NOT empty */
				fcnt++;
			if (phba->cfg_enable_fc4_type & LPFC_ENABLE_NVME) {
				io_xri_cmpl = list_empty(
				    &qp->lpfc_abts_nvme_buf_list);
				if (!io_xri_cmpl) /* if list is NOT empty */
					ccnt++;
			}
		}
		if (ccnt)
			io_xri_cmpl = 0;
		if (fcnt)
			fcp_xri_cmpl = 0;

		if (phba->cfg_enable_fc4_type & LPFC_ENABLE_NVME) {
			nvmet_xri_cmpl = list_empty(
				&phba->sli4_hba.lpfc_abts_nvmet_ctx_list);
		}
		els_xri_cmpl =
			list_empty(&phba->sli4_hba.lpfc_abts_els_sgl_list);

	}
}

/**
 * lpfc_sli4_hba_unset - Unset the fcoe hba
 * @phba: Pointer to HBA context object.
 *
 * This function is called in the SLI4 code path to reset the HBA's FCoE
 * function. The caller is not required to hold any lock. This routine
 * issues PCI function reset mailbox command to reset the FCoE function.
 * At the end of the function, it calls lpfc_hba_down_post function to
 * free any pending commands.
 **/
static void
lpfc_sli4_hba_unset(struct lpfc_hba *phba)
{
	int wait_cnt = 0;
	LPFC_MBOXQ_t *mboxq;
	struct pci_dev *pdev = phba->pcidev;

	lpfc_stop_hba_timers(phba);
	if (phba->pport)
		phba->sli4_hba.intr_enable = 0;

	/*
	 * Gracefully wait out the potential current outstanding asynchronous
	 * mailbox command.
	 */

	/* First, block any pending async mailbox command from posted */
	spin_lock_irq(&phba->hbalock);
	phba->sli.sli_flag |= LPFC_SLI_ASYNC_MBX_BLK;
	spin_unlock_irq(&phba->hbalock);
	/* Now, trying to wait it out if we can */
	while (phba->sli.sli_flag & LPFC_SLI_MBOX_ACTIVE) {
		msleep(10);
		if (++wait_cnt > LPFC_ACTIVE_MBOX_WAIT_CNT)
			break;
	}
	/* Forcefully release the outstanding mailbox command if timed out */
	if (phba->sli.sli_flag & LPFC_SLI_MBOX_ACTIVE) {
		spin_lock_irq(&phba->hbalock);
		mboxq = phba->sli.mbox_active;
		mboxq->u.mb.mbxStatus = MBX_NOT_FINISHED;
		__lpfc_mbox_cmpl_put(phba, mboxq);
		phba->sli.sli_flag &= ~LPFC_SLI_MBOX_ACTIVE;
		phba->sli.mbox_active = NULL;
		spin_unlock_irq(&phba->hbalock);
	}

	/* Abort all iocbs associated with the hba */
	lpfc_sli_hba_iocb_abort(phba);

	/* Wait for completion of device XRI exchange busy */
	lpfc_sli4_xri_exchange_busy_wait(phba);

	/* Disable PCI subsystem interrupt */
	lpfc_sli4_disable_intr(phba);

	/* Disable SR-IOV if enabled */
	if (phba->cfg_sriov_nr_virtfn)
		pci_disable_sriov(pdev);

	/* Stop kthread signal shall trigger work_done one more time */
	kthread_stop(phba->worker_thread);

	/* Disable FW logging to host memory */
	lpfc_ras_stop_fwlog(phba);

	/* Unset the queues shared with the hardware then release all
	 * allocated resources.
	 */
	lpfc_sli4_queue_unset(phba);
	lpfc_sli4_queue_destroy(phba);

	/* Reset SLI4 HBA FCoE function */
	lpfc_pci_function_reset(phba);

	/* Free RAS DMA memory */
	if (phba->ras_fwlog.ras_enabled)
		lpfc_sli4_ras_dma_free(phba);

	/* Stop the SLI4 device port */
	if (phba->pport)
		phba->pport->work_port_events = 0;
}

 /**
 * lpfc_pc_sli4_params_get - Get the SLI4_PARAMS port capabilities.
 * @phba: Pointer to HBA context object.
 * @mboxq: Pointer to the mailboxq memory for the mailbox command response.
 *
 * This function is called in the SLI4 code path to read the port's
 * sli4 capabilities.
 *
 * This function may be be called from any context that can block-wait
 * for the completion.  The expectation is that this routine is called
 * typically from probe_one or from the online routine.
 **/
int
lpfc_pc_sli4_params_get(struct lpfc_hba *phba, LPFC_MBOXQ_t *mboxq)
{
	int rc;
	struct lpfc_mqe *mqe;
	struct lpfc_pc_sli4_params *sli4_params;
	uint32_t mbox_tmo;

	rc = 0;
	mqe = &mboxq->u.mqe;

	/* Read the port's SLI4 Parameters port capabilities */
	lpfc_pc_sli4_params(mboxq);
	if (!phba->sli4_hba.intr_enable)
		rc = lpfc_sli_issue_mbox(phba, mboxq, MBX_POLL);
	else {
		mbox_tmo = lpfc_mbox_tmo_val(phba, mboxq);
		rc = lpfc_sli_issue_mbox_wait(phba, mboxq, mbox_tmo);
	}

	if (unlikely(rc))
		return 1;

	sli4_params = &phba->sli4_hba.pc_sli4_params;
	sli4_params->if_type = bf_get(if_type, &mqe->un.sli4_params);
	sli4_params->sli_rev = bf_get(sli_rev, &mqe->un.sli4_params);
	sli4_params->sli_family = bf_get(sli_family, &mqe->un.sli4_params);
	sli4_params->featurelevel_1 = bf_get(featurelevel_1,
					     &mqe->un.sli4_params);
	sli4_params->featurelevel_2 = bf_get(featurelevel_2,
					     &mqe->un.sli4_params);
	sli4_params->proto_types = mqe->un.sli4_params.word3;
	sli4_params->sge_supp_len = mqe->un.sli4_params.sge_supp_len;
	sli4_params->if_page_sz = bf_get(if_page_sz, &mqe->un.sli4_params);
	sli4_params->rq_db_window = bf_get(rq_db_window, &mqe->un.sli4_params);
	sli4_params->loopbk_scope = bf_get(loopbk_scope, &mqe->un.sli4_params);
	sli4_params->eq_pages_max = bf_get(eq_pages, &mqe->un.sli4_params);
	sli4_params->eqe_size = bf_get(eqe_size, &mqe->un.sli4_params);
	sli4_params->cq_pages_max = bf_get(cq_pages, &mqe->un.sli4_params);
	sli4_params->cqe_size = bf_get(cqe_size, &mqe->un.sli4_params);
	sli4_params->mq_pages_max = bf_get(mq_pages, &mqe->un.sli4_params);
	sli4_params->mqe_size = bf_get(mqe_size, &mqe->un.sli4_params);
	sli4_params->mq_elem_cnt = bf_get(mq_elem_cnt, &mqe->un.sli4_params);
	sli4_params->wq_pages_max = bf_get(wq_pages, &mqe->un.sli4_params);
	sli4_params->wqe_size = bf_get(wqe_size, &mqe->un.sli4_params);
	sli4_params->rq_pages_max = bf_get(rq_pages, &mqe->un.sli4_params);
	sli4_params->rqe_size = bf_get(rqe_size, &mqe->un.sli4_params);
	sli4_params->hdr_pages_max = bf_get(hdr_pages, &mqe->un.sli4_params);
	sli4_params->hdr_size = bf_get(hdr_size, &mqe->un.sli4_params);
	sli4_params->hdr_pp_align = bf_get(hdr_pp_align, &mqe->un.sli4_params);
	sli4_params->sgl_pages_max = bf_get(sgl_pages, &mqe->un.sli4_params);
	sli4_params->sgl_pp_align = bf_get(sgl_pp_align, &mqe->un.sli4_params);

	/* Make sure that sge_supp_len can be handled by the driver */
	if (sli4_params->sge_supp_len > LPFC_MAX_SGE_SIZE)
		sli4_params->sge_supp_len = LPFC_MAX_SGE_SIZE;

	return rc;
}

/**
 * lpfc_get_sli4_parameters - Get the SLI4 Config PARAMETERS.
 * @phba: Pointer to HBA context object.
 * @mboxq: Pointer to the mailboxq memory for the mailbox command response.
 *
 * This function is called in the SLI4 code path to read the port's
 * sli4 capabilities.
 *
 * This function may be be called from any context that can block-wait
 * for the completion.  The expectation is that this routine is called
 * typically from probe_one or from the online routine.
 **/
int
lpfc_get_sli4_parameters(struct lpfc_hba *phba, LPFC_MBOXQ_t *mboxq)
{
	int rc;
	struct lpfc_mqe *mqe = &mboxq->u.mqe;
	struct lpfc_pc_sli4_params *sli4_params;
	uint32_t mbox_tmo;
	int length;
	bool exp_wqcq_pages = true;
	struct lpfc_sli4_parameters *mbx_sli4_parameters;

	/*
	 * By default, the driver assumes the SLI4 port requires RPI
	 * header postings.  The SLI4_PARAM response will correct this
	 * assumption.
	 */
	phba->sli4_hba.rpi_hdrs_in_use = 1;

	/* Read the port's SLI4 Config Parameters */
	length = (sizeof(struct lpfc_mbx_get_sli4_parameters) -
		  sizeof(struct lpfc_sli4_cfg_mhdr));
	lpfc_sli4_config(phba, mboxq, LPFC_MBOX_SUBSYSTEM_COMMON,
			 LPFC_MBOX_OPCODE_GET_SLI4_PARAMETERS,
			 length, LPFC_SLI4_MBX_EMBED);
	if (!phba->sli4_hba.intr_enable)
		rc = lpfc_sli_issue_mbox(phba, mboxq, MBX_POLL);
	else {
		mbox_tmo = lpfc_mbox_tmo_val(phba, mboxq);
		rc = lpfc_sli_issue_mbox_wait(phba, mboxq, mbox_tmo);
	}
	if (unlikely(rc))
		return rc;
	sli4_params = &phba->sli4_hba.pc_sli4_params;
	mbx_sli4_parameters = &mqe->un.get_sli4_parameters.sli4_parameters;
	sli4_params->if_type = bf_get(cfg_if_type, mbx_sli4_parameters);
	sli4_params->sli_rev = bf_get(cfg_sli_rev, mbx_sli4_parameters);
	sli4_params->sli_family = bf_get(cfg_sli_family, mbx_sli4_parameters);
	sli4_params->featurelevel_1 = bf_get(cfg_sli_hint_1,
					     mbx_sli4_parameters);
	sli4_params->featurelevel_2 = bf_get(cfg_sli_hint_2,
					     mbx_sli4_parameters);
	if (bf_get(cfg_phwq, mbx_sli4_parameters))
		phba->sli3_options |= LPFC_SLI4_PHWQ_ENABLED;
	else
		phba->sli3_options &= ~LPFC_SLI4_PHWQ_ENABLED;
	sli4_params->sge_supp_len = mbx_sli4_parameters->sge_supp_len;
	sli4_params->loopbk_scope = bf_get(loopbk_scope, mbx_sli4_parameters);
	sli4_params->oas_supported = bf_get(cfg_oas, mbx_sli4_parameters);
	sli4_params->cqv = bf_get(cfg_cqv, mbx_sli4_parameters);
	sli4_params->mqv = bf_get(cfg_mqv, mbx_sli4_parameters);
	sli4_params->wqv = bf_get(cfg_wqv, mbx_sli4_parameters);
	sli4_params->rqv = bf_get(cfg_rqv, mbx_sli4_parameters);
	sli4_params->eqav = bf_get(cfg_eqav, mbx_sli4_parameters);
	sli4_params->cqav = bf_get(cfg_cqav, mbx_sli4_parameters);
	sli4_params->wqsize = bf_get(cfg_wqsize, mbx_sli4_parameters);
	sli4_params->bv1s = bf_get(cfg_bv1s, mbx_sli4_parameters);
	sli4_params->sgl_pages_max = bf_get(cfg_sgl_page_cnt,
					    mbx_sli4_parameters);
	sli4_params->wqpcnt = bf_get(cfg_wqpcnt, mbx_sli4_parameters);
	sli4_params->sgl_pp_align = bf_get(cfg_sgl_pp_align,
					   mbx_sli4_parameters);
	phba->sli4_hba.extents_in_use = bf_get(cfg_ext, mbx_sli4_parameters);
	phba->sli4_hba.rpi_hdrs_in_use = bf_get(cfg_hdrr, mbx_sli4_parameters);
<<<<<<< HEAD
	phba->nvme_support = (bf_get(cfg_nvme, mbx_sli4_parameters) &&
			      bf_get(cfg_xib, mbx_sli4_parameters));

	if ((phba->cfg_enable_fc4_type == LPFC_ENABLE_FCP) ||
	    !phba->nvme_support) {
		phba->nvme_support = 0;
		phba->nvmet_support = 0;
		phba->cfg_nvmet_mrq = 0;
		lpfc_printf_log(phba, KERN_ERR, LOG_INIT | LOG_NVME,
				"6101 Disabling NVME support: "
				"Not supported by firmware: %d %d\n",
				bf_get(cfg_nvme, mbx_sli4_parameters),
				bf_get(cfg_xib, mbx_sli4_parameters));

		/* If firmware doesn't support NVME, just use SCSI support */
		if (!(phba->cfg_enable_fc4_type & LPFC_ENABLE_FCP))
			return -ENODEV;
		phba->cfg_enable_fc4_type = LPFC_ENABLE_FCP;
=======

	/* Check for firmware nvme support */
	rc = (bf_get(cfg_nvme, mbx_sli4_parameters) &&
		     bf_get(cfg_xib, mbx_sli4_parameters));

	if (rc) {
		/* Save this to indicate the Firmware supports NVME */
		sli4_params->nvme = 1;

		/* Firmware NVME support, check driver FC4 NVME support */
		if (phba->cfg_enable_fc4_type == LPFC_ENABLE_FCP) {
			lpfc_printf_log(phba, KERN_INFO, LOG_INIT | LOG_NVME,
					"6133 Disabling NVME support: "
					"FC4 type not supported: x%x\n",
					phba->cfg_enable_fc4_type);
			goto fcponly;
		}
	} else {
		/* No firmware NVME support, check driver FC4 NVME support */
		sli4_params->nvme = 0;
		if (phba->cfg_enable_fc4_type & LPFC_ENABLE_NVME) {
			lpfc_printf_log(phba, KERN_ERR, LOG_INIT | LOG_NVME,
					"6101 Disabling NVME support: Not "
					"supported by firmware (%d %d) x%x\n",
					bf_get(cfg_nvme, mbx_sli4_parameters),
					bf_get(cfg_xib, mbx_sli4_parameters),
					phba->cfg_enable_fc4_type);
fcponly:
			phba->nvme_support = 0;
			phba->nvmet_support = 0;
			phba->cfg_nvmet_mrq = 0;

			/* If no FC4 type support, move to just SCSI support */
			if (!(phba->cfg_enable_fc4_type & LPFC_ENABLE_FCP))
				return -ENODEV;
			phba->cfg_enable_fc4_type = LPFC_ENABLE_FCP;
		}
>>>>>>> 6fb08f1a
	}

	/* Only embed PBDE for if_type 6, PBDE support requires xib be set */
	if ((bf_get(lpfc_sli_intf_if_type, &phba->sli4_hba.sli_intf) !=
	    LPFC_SLI_INTF_IF_TYPE_6) || (!bf_get(cfg_xib, mbx_sli4_parameters)))
		phba->cfg_enable_pbde = 0;

	/*
	 * To support Suppress Response feature we must satisfy 3 conditions.
	 * lpfc_suppress_rsp module parameter must be set (default).
	 * In SLI4-Parameters Descriptor:
	 * Extended Inline Buffers (XIB) must be supported.
	 * Suppress Response IU Not Supported (SRIUNS) must NOT be supported
	 * (double negative).
	 */
	if (phba->cfg_suppress_rsp && bf_get(cfg_xib, mbx_sli4_parameters) &&
	    !(bf_get(cfg_nosr, mbx_sli4_parameters)))
		phba->sli.sli_flag |= LPFC_SLI_SUPPRESS_RSP;
	else
		phba->cfg_suppress_rsp = 0;

	if (bf_get(cfg_eqdr, mbx_sli4_parameters))
		phba->sli.sli_flag |= LPFC_SLI_USE_EQDR;

	/* Make sure that sge_supp_len can be handled by the driver */
	if (sli4_params->sge_supp_len > LPFC_MAX_SGE_SIZE)
		sli4_params->sge_supp_len = LPFC_MAX_SGE_SIZE;

	/*
	 * Check whether the adapter supports an embedded copy of the
	 * FCP CMD IU within the WQE for FCP_Ixxx commands. In order
	 * to use this option, 128-byte WQEs must be used.
	 */
	if (bf_get(cfg_ext_embed_cb, mbx_sli4_parameters))
		phba->fcp_embed_io = 1;
	else
		phba->fcp_embed_io = 0;

	lpfc_printf_log(phba, KERN_INFO, LOG_INIT | LOG_NVME,
			"6422 XIB %d PBDE %d: FCP %d NVME %d %d %d\n",
			bf_get(cfg_xib, mbx_sli4_parameters),
			phba->cfg_enable_pbde,
			phba->fcp_embed_io, phba->nvme_support,
			phba->cfg_nvme_embed_cmd, phba->cfg_suppress_rsp);

	if ((bf_get(lpfc_sli_intf_if_type, &phba->sli4_hba.sli_intf) ==
	    LPFC_SLI_INTF_IF_TYPE_2) &&
	    (bf_get(lpfc_sli_intf_sli_family, &phba->sli4_hba.sli_intf) ==
		 LPFC_SLI_INTF_FAMILY_LNCR_A0))
		exp_wqcq_pages = false;

	if ((bf_get(cfg_cqpsize, mbx_sli4_parameters) & LPFC_CQ_16K_PAGE_SZ) &&
	    (bf_get(cfg_wqpsize, mbx_sli4_parameters) & LPFC_WQ_16K_PAGE_SZ) &&
	    exp_wqcq_pages &&
	    (sli4_params->wqsize & LPFC_WQ_SZ128_SUPPORT))
		phba->enab_exp_wqcq_pages = 1;
	else
		phba->enab_exp_wqcq_pages = 0;
	/*
	 * Check if the SLI port supports MDS Diagnostics
	 */
	if (bf_get(cfg_mds_diags, mbx_sli4_parameters))
		phba->mds_diags_support = 1;
	else
		phba->mds_diags_support = 0;

	return 0;
}

/**
 * lpfc_pci_probe_one_s3 - PCI probe func to reg SLI-3 device to PCI subsystem.
 * @pdev: pointer to PCI device
 * @pid: pointer to PCI device identifier
 *
 * This routine is to be called to attach a device with SLI-3 interface spec
 * to the PCI subsystem. When an Emulex HBA with SLI-3 interface spec is
 * presented on PCI bus, the kernel PCI subsystem looks at PCI device-specific
 * information of the device and driver to see if the driver state that it can
 * support this kind of device. If the match is successful, the driver core
 * invokes this routine. If this routine determines it can claim the HBA, it
 * does all the initialization that it needs to do to handle the HBA properly.
 *
 * Return code
 * 	0 - driver can claim the device
 * 	negative value - driver can not claim the device
 **/
static int
lpfc_pci_probe_one_s3(struct pci_dev *pdev, const struct pci_device_id *pid)
{
	struct lpfc_hba   *phba;
	struct lpfc_vport *vport = NULL;
	struct Scsi_Host  *shost = NULL;
	int error;
	uint32_t cfg_mode, intr_mode;

	/* Allocate memory for HBA structure */
	phba = lpfc_hba_alloc(pdev);
	if (!phba)
		return -ENOMEM;

	/* Perform generic PCI device enabling operation */
	error = lpfc_enable_pci_dev(phba);
	if (error)
		goto out_free_phba;

	/* Set up SLI API function jump table for PCI-device group-0 HBAs */
	error = lpfc_api_table_setup(phba, LPFC_PCI_DEV_LP);
	if (error)
		goto out_disable_pci_dev;

	/* Set up SLI-3 specific device PCI memory space */
	error = lpfc_sli_pci_mem_setup(phba);
	if (error) {
		lpfc_printf_log(phba, KERN_ERR, LOG_INIT,
				"1402 Failed to set up pci memory space.\n");
		goto out_disable_pci_dev;
	}

	/* Set up SLI-3 specific device driver resources */
	error = lpfc_sli_driver_resource_setup(phba);
	if (error) {
		lpfc_printf_log(phba, KERN_ERR, LOG_INIT,
				"1404 Failed to set up driver resource.\n");
		goto out_unset_pci_mem_s3;
	}

	/* Initialize and populate the iocb list per host */

	error = lpfc_init_iocb_list(phba, LPFC_IOCB_LIST_CNT);
	if (error) {
		lpfc_printf_log(phba, KERN_ERR, LOG_INIT,
				"1405 Failed to initialize iocb list.\n");
		goto out_unset_driver_resource_s3;
	}

	/* Set up common device driver resources */
	error = lpfc_setup_driver_resource_phase2(phba);
	if (error) {
		lpfc_printf_log(phba, KERN_ERR, LOG_INIT,
				"1406 Failed to set up driver resource.\n");
		goto out_free_iocb_list;
	}

	/* Get the default values for Model Name and Description */
	lpfc_get_hba_model_desc(phba, phba->ModelName, phba->ModelDesc);

	/* Create SCSI host to the physical port */
	error = lpfc_create_shost(phba);
	if (error) {
		lpfc_printf_log(phba, KERN_ERR, LOG_INIT,
				"1407 Failed to create scsi host.\n");
		goto out_unset_driver_resource;
	}

	/* Configure sysfs attributes */
	vport = phba->pport;
	error = lpfc_alloc_sysfs_attr(vport);
	if (error) {
		lpfc_printf_log(phba, KERN_ERR, LOG_INIT,
				"1476 Failed to allocate sysfs attr\n");
		goto out_destroy_shost;
	}

	shost = lpfc_shost_from_vport(vport); /* save shost for error cleanup */
	/* Now, trying to enable interrupt and bring up the device */
	cfg_mode = phba->cfg_use_msi;
	while (true) {
		/* Put device to a known state before enabling interrupt */
		lpfc_stop_port(phba);
		/* Configure and enable interrupt */
		intr_mode = lpfc_sli_enable_intr(phba, cfg_mode);
		if (intr_mode == LPFC_INTR_ERROR) {
			lpfc_printf_log(phba, KERN_ERR, LOG_INIT,
					"0431 Failed to enable interrupt.\n");
			error = -ENODEV;
			goto out_free_sysfs_attr;
		}
		/* SLI-3 HBA setup */
		if (lpfc_sli_hba_setup(phba)) {
			lpfc_printf_log(phba, KERN_ERR, LOG_INIT,
					"1477 Failed to set up hba\n");
			error = -ENODEV;
			goto out_remove_device;
		}

		/* Wait 50ms for the interrupts of previous mailbox commands */
		msleep(50);
		/* Check active interrupts on message signaled interrupts */
		if (intr_mode == 0 ||
		    phba->sli.slistat.sli_intr > LPFC_MSIX_VECTORS) {
			/* Log the current active interrupt mode */
			phba->intr_mode = intr_mode;
			lpfc_log_intr_mode(phba, intr_mode);
			break;
		} else {
			lpfc_printf_log(phba, KERN_INFO, LOG_INIT,
					"0447 Configure interrupt mode (%d) "
					"failed active interrupt test.\n",
					intr_mode);
			/* Disable the current interrupt mode */
			lpfc_sli_disable_intr(phba);
			/* Try next level of interrupt mode */
			cfg_mode = --intr_mode;
		}
	}

	/* Perform post initialization setup */
	lpfc_post_init_setup(phba);

	/* Check if there are static vports to be created. */
	lpfc_create_static_vport(phba);

	return 0;

out_remove_device:
	lpfc_unset_hba(phba);
out_free_sysfs_attr:
	lpfc_free_sysfs_attr(vport);
out_destroy_shost:
	lpfc_destroy_shost(phba);
out_unset_driver_resource:
	lpfc_unset_driver_resource_phase2(phba);
out_free_iocb_list:
	lpfc_free_iocb_list(phba);
out_unset_driver_resource_s3:
	lpfc_sli_driver_resource_unset(phba);
out_unset_pci_mem_s3:
	lpfc_sli_pci_mem_unset(phba);
out_disable_pci_dev:
	lpfc_disable_pci_dev(phba);
	if (shost)
		scsi_host_put(shost);
out_free_phba:
	lpfc_hba_free(phba);
	return error;
}

/**
 * lpfc_pci_remove_one_s3 - PCI func to unreg SLI-3 device from PCI subsystem.
 * @pdev: pointer to PCI device
 *
 * This routine is to be called to disattach a device with SLI-3 interface
 * spec from PCI subsystem. When an Emulex HBA with SLI-3 interface spec is
 * removed from PCI bus, it performs all the necessary cleanup for the HBA
 * device to be removed from the PCI subsystem properly.
 **/
static void
lpfc_pci_remove_one_s3(struct pci_dev *pdev)
{
	struct Scsi_Host  *shost = pci_get_drvdata(pdev);
	struct lpfc_vport *vport = (struct lpfc_vport *) shost->hostdata;
	struct lpfc_vport **vports;
	struct lpfc_hba   *phba = vport->phba;
	int i;

	spin_lock_irq(&phba->hbalock);
	vport->load_flag |= FC_UNLOADING;
	spin_unlock_irq(&phba->hbalock);

	lpfc_free_sysfs_attr(vport);

	/* Release all the vports against this physical port */
	vports = lpfc_create_vport_work_array(phba);
	if (vports != NULL)
		for (i = 0; i <= phba->max_vports && vports[i] != NULL; i++) {
			if (vports[i]->port_type == LPFC_PHYSICAL_PORT)
				continue;
			fc_vport_terminate(vports[i]->fc_vport);
		}
	lpfc_destroy_vport_work_array(phba, vports);

	/* Remove FC host and then SCSI host with the physical port */
	fc_remove_host(shost);
	scsi_remove_host(shost);

	lpfc_cleanup(vport);

	/*
	 * Bring down the SLI Layer. This step disable all interrupts,
	 * clears the rings, discards all mailbox commands, and resets
	 * the HBA.
	 */

	/* HBA interrupt will be disabled after this call */
	lpfc_sli_hba_down(phba);
	/* Stop kthread signal shall trigger work_done one more time */
	kthread_stop(phba->worker_thread);
	/* Final cleanup of txcmplq and reset the HBA */
	lpfc_sli_brdrestart(phba);

	kfree(phba->vpi_bmask);
	kfree(phba->vpi_ids);

	lpfc_stop_hba_timers(phba);
	spin_lock_irq(&phba->port_list_lock);
	list_del_init(&vport->listentry);
	spin_unlock_irq(&phba->port_list_lock);

	lpfc_debugfs_terminate(vport);

	/* Disable SR-IOV if enabled */
	if (phba->cfg_sriov_nr_virtfn)
		pci_disable_sriov(pdev);

	/* Disable interrupt */
	lpfc_sli_disable_intr(phba);

	scsi_host_put(shost);

	/*
	 * Call scsi_free before mem_free since scsi bufs are released to their
	 * corresponding pools here.
	 */
	lpfc_scsi_free(phba);
	lpfc_free_iocb_list(phba);

	lpfc_mem_free_all(phba);

	dma_free_coherent(&pdev->dev, lpfc_sli_hbq_size(),
			  phba->hbqslimp.virt, phba->hbqslimp.phys);

	/* Free resources associated with SLI2 interface */
	dma_free_coherent(&pdev->dev, SLI2_SLIM_SIZE,
			  phba->slim2p.virt, phba->slim2p.phys);

	/* unmap adapter SLIM and Control Registers */
	iounmap(phba->ctrl_regs_memmap_p);
	iounmap(phba->slim_memmap_p);

	lpfc_hba_free(phba);

	pci_release_mem_regions(pdev);
	pci_disable_device(pdev);
}

/**
 * lpfc_pci_suspend_one_s3 - PCI func to suspend SLI-3 device for power mgmnt
 * @pdev: pointer to PCI device
 * @msg: power management message
 *
 * This routine is to be called from the kernel's PCI subsystem to support
 * system Power Management (PM) to device with SLI-3 interface spec. When
 * PM invokes this method, it quiesces the device by stopping the driver's
 * worker thread for the device, turning off device's interrupt and DMA,
 * and bring the device offline. Note that as the driver implements the
 * minimum PM requirements to a power-aware driver's PM support for the
 * suspend/resume -- all the possible PM messages (SUSPEND, HIBERNATE, FREEZE)
 * to the suspend() method call will be treated as SUSPEND and the driver will
 * fully reinitialize its device during resume() method call, the driver will
 * set device to PCI_D3hot state in PCI config space instead of setting it
 * according to the @msg provided by the PM.
 *
 * Return code
 * 	0 - driver suspended the device
 * 	Error otherwise
 **/
static int
lpfc_pci_suspend_one_s3(struct pci_dev *pdev, pm_message_t msg)
{
	struct Scsi_Host *shost = pci_get_drvdata(pdev);
	struct lpfc_hba *phba = ((struct lpfc_vport *)shost->hostdata)->phba;

	lpfc_printf_log(phba, KERN_INFO, LOG_INIT,
			"0473 PCI device Power Management suspend.\n");

	/* Bring down the device */
	lpfc_offline_prep(phba, LPFC_MBX_WAIT);
	lpfc_offline(phba);
	kthread_stop(phba->worker_thread);

	/* Disable interrupt from device */
	lpfc_sli_disable_intr(phba);

	/* Save device state to PCI config space */
	pci_save_state(pdev);
	pci_set_power_state(pdev, PCI_D3hot);

	return 0;
}

/**
 * lpfc_pci_resume_one_s3 - PCI func to resume SLI-3 device for power mgmnt
 * @pdev: pointer to PCI device
 *
 * This routine is to be called from the kernel's PCI subsystem to support
 * system Power Management (PM) to device with SLI-3 interface spec. When PM
 * invokes this method, it restores the device's PCI config space state and
 * fully reinitializes the device and brings it online. Note that as the
 * driver implements the minimum PM requirements to a power-aware driver's
 * PM for suspend/resume -- all the possible PM messages (SUSPEND, HIBERNATE,
 * FREEZE) to the suspend() method call will be treated as SUSPEND and the
 * driver will fully reinitialize its device during resume() method call,
 * the device will be set to PCI_D0 directly in PCI config space before
 * restoring the state.
 *
 * Return code
 * 	0 - driver suspended the device
 * 	Error otherwise
 **/
static int
lpfc_pci_resume_one_s3(struct pci_dev *pdev)
{
	struct Scsi_Host *shost = pci_get_drvdata(pdev);
	struct lpfc_hba *phba = ((struct lpfc_vport *)shost->hostdata)->phba;
	uint32_t intr_mode;
	int error;

	lpfc_printf_log(phba, KERN_INFO, LOG_INIT,
			"0452 PCI device Power Management resume.\n");

	/* Restore device state from PCI config space */
	pci_set_power_state(pdev, PCI_D0);
	pci_restore_state(pdev);

	/*
	 * As the new kernel behavior of pci_restore_state() API call clears
	 * device saved_state flag, need to save the restored state again.
	 */
	pci_save_state(pdev);

	if (pdev->is_busmaster)
		pci_set_master(pdev);

	/* Startup the kernel thread for this host adapter. */
	phba->worker_thread = kthread_run(lpfc_do_work, phba,
					"lpfc_worker_%d", phba->brd_no);
	if (IS_ERR(phba->worker_thread)) {
		error = PTR_ERR(phba->worker_thread);
		lpfc_printf_log(phba, KERN_ERR, LOG_INIT,
				"0434 PM resume failed to start worker "
				"thread: error=x%x.\n", error);
		return error;
	}

	/* Configure and enable interrupt */
	intr_mode = lpfc_sli_enable_intr(phba, phba->intr_mode);
	if (intr_mode == LPFC_INTR_ERROR) {
		lpfc_printf_log(phba, KERN_ERR, LOG_INIT,
				"0430 PM resume Failed to enable interrupt\n");
		return -EIO;
	} else
		phba->intr_mode = intr_mode;

	/* Restart HBA and bring it online */
	lpfc_sli_brdrestart(phba);
	lpfc_online(phba);

	/* Log the current active interrupt mode */
	lpfc_log_intr_mode(phba, phba->intr_mode);

	return 0;
}

/**
 * lpfc_sli_prep_dev_for_recover - Prepare SLI3 device for pci slot recover
 * @phba: pointer to lpfc hba data structure.
 *
 * This routine is called to prepare the SLI3 device for PCI slot recover. It
 * aborts all the outstanding SCSI I/Os to the pci device.
 **/
static void
lpfc_sli_prep_dev_for_recover(struct lpfc_hba *phba)
{
	lpfc_printf_log(phba, KERN_ERR, LOG_INIT,
			"2723 PCI channel I/O abort preparing for recovery\n");

	/*
	 * There may be errored I/Os through HBA, abort all I/Os on txcmplq
	 * and let the SCSI mid-layer to retry them to recover.
	 */
	lpfc_sli_abort_fcp_rings(phba);
}

/**
 * lpfc_sli_prep_dev_for_reset - Prepare SLI3 device for pci slot reset
 * @phba: pointer to lpfc hba data structure.
 *
 * This routine is called to prepare the SLI3 device for PCI slot reset. It
 * disables the device interrupt and pci device, and aborts the internal FCP
 * pending I/Os.
 **/
static void
lpfc_sli_prep_dev_for_reset(struct lpfc_hba *phba)
{
	lpfc_printf_log(phba, KERN_ERR, LOG_INIT,
			"2710 PCI channel disable preparing for reset\n");

	/* Block any management I/Os to the device */
	lpfc_block_mgmt_io(phba, LPFC_MBX_WAIT);

	/* Block all SCSI devices' I/Os on the host */
	lpfc_scsi_dev_block(phba);

	/* Flush all driver's outstanding SCSI I/Os as we are to reset */
	lpfc_sli_flush_fcp_rings(phba);

	/* stop all timers */
	lpfc_stop_hba_timers(phba);

	/* Disable interrupt and pci device */
	lpfc_sli_disable_intr(phba);
	pci_disable_device(phba->pcidev);
}

/**
 * lpfc_sli_prep_dev_for_perm_failure - Prepare SLI3 dev for pci slot disable
 * @phba: pointer to lpfc hba data structure.
 *
 * This routine is called to prepare the SLI3 device for PCI slot permanently
 * disabling. It blocks the SCSI transport layer traffic and flushes the FCP
 * pending I/Os.
 **/
static void
lpfc_sli_prep_dev_for_perm_failure(struct lpfc_hba *phba)
{
	lpfc_printf_log(phba, KERN_ERR, LOG_INIT,
			"2711 PCI channel permanent disable for failure\n");
	/* Block all SCSI devices' I/Os on the host */
	lpfc_scsi_dev_block(phba);

	/* stop all timers */
	lpfc_stop_hba_timers(phba);

	/* Clean up all driver's outstanding SCSI I/Os */
	lpfc_sli_flush_fcp_rings(phba);
}

/**
 * lpfc_io_error_detected_s3 - Method for handling SLI-3 device PCI I/O error
 * @pdev: pointer to PCI device.
 * @state: the current PCI connection state.
 *
 * This routine is called from the PCI subsystem for I/O error handling to
 * device with SLI-3 interface spec. This function is called by the PCI
 * subsystem after a PCI bus error affecting this device has been detected.
 * When this function is invoked, it will need to stop all the I/Os and
 * interrupt(s) to the device. Once that is done, it will return
 * PCI_ERS_RESULT_NEED_RESET for the PCI subsystem to perform proper recovery
 * as desired.
 *
 * Return codes
 * 	PCI_ERS_RESULT_CAN_RECOVER - can be recovered with reset_link
 * 	PCI_ERS_RESULT_NEED_RESET - need to reset before recovery
 * 	PCI_ERS_RESULT_DISCONNECT - device could not be recovered
 **/
static pci_ers_result_t
lpfc_io_error_detected_s3(struct pci_dev *pdev, pci_channel_state_t state)
{
	struct Scsi_Host *shost = pci_get_drvdata(pdev);
	struct lpfc_hba *phba = ((struct lpfc_vport *)shost->hostdata)->phba;

	switch (state) {
	case pci_channel_io_normal:
		/* Non-fatal error, prepare for recovery */
		lpfc_sli_prep_dev_for_recover(phba);
		return PCI_ERS_RESULT_CAN_RECOVER;
	case pci_channel_io_frozen:
		/* Fatal error, prepare for slot reset */
		lpfc_sli_prep_dev_for_reset(phba);
		return PCI_ERS_RESULT_NEED_RESET;
	case pci_channel_io_perm_failure:
		/* Permanent failure, prepare for device down */
		lpfc_sli_prep_dev_for_perm_failure(phba);
		return PCI_ERS_RESULT_DISCONNECT;
	default:
		/* Unknown state, prepare and request slot reset */
		lpfc_printf_log(phba, KERN_ERR, LOG_INIT,
				"0472 Unknown PCI error state: x%x\n", state);
		lpfc_sli_prep_dev_for_reset(phba);
		return PCI_ERS_RESULT_NEED_RESET;
	}
}

/**
 * lpfc_io_slot_reset_s3 - Method for restarting PCI SLI-3 device from scratch.
 * @pdev: pointer to PCI device.
 *
 * This routine is called from the PCI subsystem for error handling to
 * device with SLI-3 interface spec. This is called after PCI bus has been
 * reset to restart the PCI card from scratch, as if from a cold-boot.
 * During the PCI subsystem error recovery, after driver returns
 * PCI_ERS_RESULT_NEED_RESET, the PCI subsystem will perform proper error
 * recovery and then call this routine before calling the .resume method
 * to recover the device. This function will initialize the HBA device,
 * enable the interrupt, but it will just put the HBA to offline state
 * without passing any I/O traffic.
 *
 * Return codes
 * 	PCI_ERS_RESULT_RECOVERED - the device has been recovered
 * 	PCI_ERS_RESULT_DISCONNECT - device could not be recovered
 */
static pci_ers_result_t
lpfc_io_slot_reset_s3(struct pci_dev *pdev)
{
	struct Scsi_Host *shost = pci_get_drvdata(pdev);
	struct lpfc_hba *phba = ((struct lpfc_vport *)shost->hostdata)->phba;
	struct lpfc_sli *psli = &phba->sli;
	uint32_t intr_mode;

	dev_printk(KERN_INFO, &pdev->dev, "recovering from a slot reset.\n");
	if (pci_enable_device_mem(pdev)) {
		printk(KERN_ERR "lpfc: Cannot re-enable "
			"PCI device after reset.\n");
		return PCI_ERS_RESULT_DISCONNECT;
	}

	pci_restore_state(pdev);

	/*
	 * As the new kernel behavior of pci_restore_state() API call clears
	 * device saved_state flag, need to save the restored state again.
	 */
	pci_save_state(pdev);

	if (pdev->is_busmaster)
		pci_set_master(pdev);

	spin_lock_irq(&phba->hbalock);
	psli->sli_flag &= ~LPFC_SLI_ACTIVE;
	spin_unlock_irq(&phba->hbalock);

	/* Configure and enable interrupt */
	intr_mode = lpfc_sli_enable_intr(phba, phba->intr_mode);
	if (intr_mode == LPFC_INTR_ERROR) {
		lpfc_printf_log(phba, KERN_ERR, LOG_INIT,
				"0427 Cannot re-enable interrupt after "
				"slot reset.\n");
		return PCI_ERS_RESULT_DISCONNECT;
	} else
		phba->intr_mode = intr_mode;

	/* Take device offline, it will perform cleanup */
	lpfc_offline_prep(phba, LPFC_MBX_WAIT);
	lpfc_offline(phba);
	lpfc_sli_brdrestart(phba);

	/* Log the current active interrupt mode */
	lpfc_log_intr_mode(phba, phba->intr_mode);

	return PCI_ERS_RESULT_RECOVERED;
}

/**
 * lpfc_io_resume_s3 - Method for resuming PCI I/O operation on SLI-3 device.
 * @pdev: pointer to PCI device
 *
 * This routine is called from the PCI subsystem for error handling to device
 * with SLI-3 interface spec. It is called when kernel error recovery tells
 * the lpfc driver that it is ok to resume normal PCI operation after PCI bus
 * error recovery. After this call, traffic can start to flow from this device
 * again.
 */
static void
lpfc_io_resume_s3(struct pci_dev *pdev)
{
	struct Scsi_Host *shost = pci_get_drvdata(pdev);
	struct lpfc_hba *phba = ((struct lpfc_vport *)shost->hostdata)->phba;

	/* Bring device online, it will be no-op for non-fatal error resume */
	lpfc_online(phba);
}

/**
 * lpfc_sli4_get_els_iocb_cnt - Calculate the # of ELS IOCBs to reserve
 * @phba: pointer to lpfc hba data structure.
 *
 * returns the number of ELS/CT IOCBs to reserve
 **/
int
lpfc_sli4_get_els_iocb_cnt(struct lpfc_hba *phba)
{
	int max_xri = phba->sli4_hba.max_cfg_param.max_xri;

	if (phba->sli_rev == LPFC_SLI_REV4) {
		if (max_xri <= 100)
			return 10;
		else if (max_xri <= 256)
			return 25;
		else if (max_xri <= 512)
			return 50;
		else if (max_xri <= 1024)
			return 100;
		else if (max_xri <= 1536)
			return 150;
		else if (max_xri <= 2048)
			return 200;
		else
			return 250;
	} else
		return 0;
}

/**
 * lpfc_sli4_get_iocb_cnt - Calculate the # of total IOCBs to reserve
 * @phba: pointer to lpfc hba data structure.
 *
 * returns the number of ELS/CT + NVMET IOCBs to reserve
 **/
int
lpfc_sli4_get_iocb_cnt(struct lpfc_hba *phba)
{
	int max_xri = lpfc_sli4_get_els_iocb_cnt(phba);

	if (phba->nvmet_support)
		max_xri += LPFC_NVMET_BUF_POST;
	return max_xri;
}


static void
lpfc_log_write_firmware_error(struct lpfc_hba *phba, uint32_t offset,
	uint32_t magic_number, uint32_t ftype, uint32_t fid, uint32_t fsize,
	const struct firmware *fw)
{
	if ((offset == ADD_STATUS_FW_NOT_SUPPORTED) ||
	    (phba->pcidev->device == PCI_DEVICE_ID_LANCER_G6_FC &&
	     magic_number != MAGIC_NUMER_G6) ||
	    (phba->pcidev->device == PCI_DEVICE_ID_LANCER_G7_FC &&
	     magic_number != MAGIC_NUMER_G7))
		lpfc_printf_log(phba, KERN_ERR, LOG_INIT,
			"3030 This firmware version is not supported on "
			"this HBA model. Device:%x Magic:%x Type:%x "
			"ID:%x Size %d %zd\n",
			phba->pcidev->device, magic_number, ftype, fid,
			fsize, fw->size);
	else
		lpfc_printf_log(phba, KERN_ERR, LOG_INIT,
			"3022 FW Download failed. Device:%x Magic:%x Type:%x "
			"ID:%x Size %d %zd\n",
			phba->pcidev->device, magic_number, ftype, fid,
			fsize, fw->size);
}


/**
 * lpfc_write_firmware - attempt to write a firmware image to the port
 * @fw: pointer to firmware image returned from request_firmware.
 * @phba: pointer to lpfc hba data structure.
 *
 **/
static void
lpfc_write_firmware(const struct firmware *fw, void *context)
{
	struct lpfc_hba *phba = (struct lpfc_hba *)context;
	char fwrev[FW_REV_STR_SIZE];
	struct lpfc_grp_hdr *image;
	struct list_head dma_buffer_list;
	int i, rc = 0;
	struct lpfc_dmabuf *dmabuf, *next;
	uint32_t offset = 0, temp_offset = 0;
	uint32_t magic_number, ftype, fid, fsize;

	/* It can be null in no-wait mode, sanity check */
	if (!fw) {
		rc = -ENXIO;
		goto out;
	}
	image = (struct lpfc_grp_hdr *)fw->data;

	magic_number = be32_to_cpu(image->magic_number);
	ftype = bf_get_be32(lpfc_grp_hdr_file_type, image);
	fid = bf_get_be32(lpfc_grp_hdr_id, image);
	fsize = be32_to_cpu(image->size);

	INIT_LIST_HEAD(&dma_buffer_list);
	lpfc_decode_firmware_rev(phba, fwrev, 1);
	if (strncmp(fwrev, image->revision, strnlen(image->revision, 16))) {
		lpfc_printf_log(phba, KERN_ERR, LOG_INIT,
				"3023 Updating Firmware, Current Version:%s "
				"New Version:%s\n",
				fwrev, image->revision);
		for (i = 0; i < LPFC_MBX_WR_CONFIG_MAX_BDE; i++) {
			dmabuf = kzalloc(sizeof(struct lpfc_dmabuf),
					 GFP_KERNEL);
			if (!dmabuf) {
				rc = -ENOMEM;
				goto release_out;
			}
			dmabuf->virt = dma_alloc_coherent(&phba->pcidev->dev,
							  SLI4_PAGE_SIZE,
							  &dmabuf->phys,
							  GFP_KERNEL);
			if (!dmabuf->virt) {
				kfree(dmabuf);
				rc = -ENOMEM;
				goto release_out;
			}
			list_add_tail(&dmabuf->list, &dma_buffer_list);
		}
		while (offset < fw->size) {
			temp_offset = offset;
			list_for_each_entry(dmabuf, &dma_buffer_list, list) {
				if (temp_offset + SLI4_PAGE_SIZE > fw->size) {
					memcpy(dmabuf->virt,
					       fw->data + temp_offset,
					       fw->size - temp_offset);
					temp_offset = fw->size;
					break;
				}
				memcpy(dmabuf->virt, fw->data + temp_offset,
				       SLI4_PAGE_SIZE);
				temp_offset += SLI4_PAGE_SIZE;
			}
			rc = lpfc_wr_object(phba, &dma_buffer_list,
				    (fw->size - offset), &offset);
			if (rc) {
				lpfc_log_write_firmware_error(phba, offset,
					magic_number, ftype, fid, fsize, fw);
				goto release_out;
			}
		}
		rc = offset;
	} else
		lpfc_printf_log(phba, KERN_ERR, LOG_INIT,
				"3029 Skipped Firmware update, Current "
				"Version:%s New Version:%s\n",
				fwrev, image->revision);

release_out:
	list_for_each_entry_safe(dmabuf, next, &dma_buffer_list, list) {
		list_del(&dmabuf->list);
		dma_free_coherent(&phba->pcidev->dev, SLI4_PAGE_SIZE,
				  dmabuf->virt, dmabuf->phys);
		kfree(dmabuf);
	}
	release_firmware(fw);
out:
	lpfc_printf_log(phba, KERN_ERR, LOG_INIT,
			"3024 Firmware update done: %d.\n", rc);
	return;
}

/**
 * lpfc_sli4_request_firmware_update - Request linux generic firmware upgrade
 * @phba: pointer to lpfc hba data structure.
 *
 * This routine is called to perform Linux generic firmware upgrade on device
 * that supports such feature.
 **/
int
lpfc_sli4_request_firmware_update(struct lpfc_hba *phba, uint8_t fw_upgrade)
{
	uint8_t file_name[ELX_MODEL_NAME_SIZE];
	int ret;
	const struct firmware *fw;

	/* Only supported on SLI4 interface type 2 for now */
	if (bf_get(lpfc_sli_intf_if_type, &phba->sli4_hba.sli_intf) <
	    LPFC_SLI_INTF_IF_TYPE_2)
		return -EPERM;

	snprintf(file_name, ELX_MODEL_NAME_SIZE, "%s.grp", phba->ModelName);

	if (fw_upgrade == INT_FW_UPGRADE) {
		ret = request_firmware_nowait(THIS_MODULE, FW_ACTION_HOTPLUG,
					file_name, &phba->pcidev->dev,
					GFP_KERNEL, (void *)phba,
					lpfc_write_firmware);
	} else if (fw_upgrade == RUN_FW_UPGRADE) {
		ret = request_firmware(&fw, file_name, &phba->pcidev->dev);
		if (!ret)
			lpfc_write_firmware(fw, (void *)phba);
	} else {
		ret = -EINVAL;
	}

	return ret;
}

/**
 * lpfc_pci_probe_one_s4 - PCI probe func to reg SLI-4 device to PCI subsys
 * @pdev: pointer to PCI device
 * @pid: pointer to PCI device identifier
 *
 * This routine is called from the kernel's PCI subsystem to device with
 * SLI-4 interface spec. When an Emulex HBA with SLI-4 interface spec is
 * presented on PCI bus, the kernel PCI subsystem looks at PCI device-specific
 * information of the device and driver to see if the driver state that it
 * can support this kind of device. If the match is successful, the driver
 * core invokes this routine. If this routine determines it can claim the HBA,
 * it does all the initialization that it needs to do to handle the HBA
 * properly.
 *
 * Return code
 * 	0 - driver can claim the device
 * 	negative value - driver can not claim the device
 **/
static int
lpfc_pci_probe_one_s4(struct pci_dev *pdev, const struct pci_device_id *pid)
{
	struct lpfc_hba   *phba;
	struct lpfc_vport *vport = NULL;
	struct Scsi_Host  *shost = NULL;
	int error;
	uint32_t cfg_mode, intr_mode;

	/* Allocate memory for HBA structure */
	phba = lpfc_hba_alloc(pdev);
	if (!phba)
		return -ENOMEM;

	/* Perform generic PCI device enabling operation */
	error = lpfc_enable_pci_dev(phba);
	if (error)
		goto out_free_phba;

	/* Set up SLI API function jump table for PCI-device group-1 HBAs */
	error = lpfc_api_table_setup(phba, LPFC_PCI_DEV_OC);
	if (error)
		goto out_disable_pci_dev;

	/* Set up SLI-4 specific device PCI memory space */
	error = lpfc_sli4_pci_mem_setup(phba);
	if (error) {
		lpfc_printf_log(phba, KERN_ERR, LOG_INIT,
				"1410 Failed to set up pci memory space.\n");
		goto out_disable_pci_dev;
	}

	/* Set up SLI-4 Specific device driver resources */
	error = lpfc_sli4_driver_resource_setup(phba);
	if (error) {
		lpfc_printf_log(phba, KERN_ERR, LOG_INIT,
				"1412 Failed to set up driver resource.\n");
		goto out_unset_pci_mem_s4;
	}

	INIT_LIST_HEAD(&phba->active_rrq_list);
	INIT_LIST_HEAD(&phba->fcf.fcf_pri_list);

	/* Set up common device driver resources */
	error = lpfc_setup_driver_resource_phase2(phba);
	if (error) {
		lpfc_printf_log(phba, KERN_ERR, LOG_INIT,
				"1414 Failed to set up driver resource.\n");
		goto out_unset_driver_resource_s4;
	}

	/* Get the default values for Model Name and Description */
	lpfc_get_hba_model_desc(phba, phba->ModelName, phba->ModelDesc);

	/* Now, trying to enable interrupt and bring up the device */
	cfg_mode = phba->cfg_use_msi;

	/* Put device to a known state before enabling interrupt */
	phba->pport = NULL;
	lpfc_stop_port(phba);

	/* Configure and enable interrupt */
	intr_mode = lpfc_sli4_enable_intr(phba, cfg_mode);
	if (intr_mode == LPFC_INTR_ERROR) {
		lpfc_printf_log(phba, KERN_ERR, LOG_INIT,
				"0426 Failed to enable interrupt.\n");
		error = -ENODEV;
		goto out_unset_driver_resource;
	}
	/* Default to single EQ for non-MSI-X */
	if (phba->intr_type != MSIX) {
		phba->cfg_irq_chann = 1;
		if (phba->cfg_enable_fc4_type & LPFC_ENABLE_NVME) {
			if (phba->nvmet_support)
				phba->cfg_nvmet_mrq = 1;
		}
	}
	lpfc_cpu_affinity_check(phba, phba->cfg_irq_chann);

	/* Create SCSI host to the physical port */
	error = lpfc_create_shost(phba);
	if (error) {
		lpfc_printf_log(phba, KERN_ERR, LOG_INIT,
				"1415 Failed to create scsi host.\n");
		goto out_disable_intr;
	}
	vport = phba->pport;
	shost = lpfc_shost_from_vport(vport); /* save shost for error cleanup */

	/* Configure sysfs attributes */
	error = lpfc_alloc_sysfs_attr(vport);
	if (error) {
		lpfc_printf_log(phba, KERN_ERR, LOG_INIT,
				"1416 Failed to allocate sysfs attr\n");
		goto out_destroy_shost;
	}

	/* Set up SLI-4 HBA */
	if (lpfc_sli4_hba_setup(phba)) {
		lpfc_printf_log(phba, KERN_ERR, LOG_INIT,
				"1421 Failed to set up hba\n");
		error = -ENODEV;
		goto out_free_sysfs_attr;
	}

	/* Log the current active interrupt mode */
	phba->intr_mode = intr_mode;
	lpfc_log_intr_mode(phba, intr_mode);

	/* Perform post initialization setup */
	lpfc_post_init_setup(phba);

	/* NVME support in FW earlier in the driver load corrects the
	 * FC4 type making a check for nvme_support unnecessary.
	 */
	if (phba->nvmet_support == 0) {
		if (phba->cfg_enable_fc4_type & LPFC_ENABLE_NVME) {
			/* Create NVME binding with nvme_fc_transport. This
			 * ensures the vport is initialized.  If the localport
			 * create fails, it should not unload the driver to
			 * support field issues.
			 */
			error = lpfc_nvme_create_localport(vport);
			if (error) {
				lpfc_printf_log(phba, KERN_ERR, LOG_INIT,
						"6004 NVME registration "
						"failed, error x%x\n",
						error);
			}
		}
	}

	/* check for firmware upgrade or downgrade */
	if (phba->cfg_request_firmware_upgrade)
		lpfc_sli4_request_firmware_update(phba, INT_FW_UPGRADE);

	/* Check if there are static vports to be created. */
	lpfc_create_static_vport(phba);

	/* Enable RAS FW log support */
	lpfc_sli4_ras_setup(phba);

	return 0;

out_free_sysfs_attr:
	lpfc_free_sysfs_attr(vport);
out_destroy_shost:
	lpfc_destroy_shost(phba);
out_disable_intr:
	lpfc_sli4_disable_intr(phba);
out_unset_driver_resource:
	lpfc_unset_driver_resource_phase2(phba);
out_unset_driver_resource_s4:
	lpfc_sli4_driver_resource_unset(phba);
out_unset_pci_mem_s4:
	lpfc_sli4_pci_mem_unset(phba);
out_disable_pci_dev:
	lpfc_disable_pci_dev(phba);
	if (shost)
		scsi_host_put(shost);
out_free_phba:
	lpfc_hba_free(phba);
	return error;
}

/**
 * lpfc_pci_remove_one_s4 - PCI func to unreg SLI-4 device from PCI subsystem
 * @pdev: pointer to PCI device
 *
 * This routine is called from the kernel's PCI subsystem to device with
 * SLI-4 interface spec. When an Emulex HBA with SLI-4 interface spec is
 * removed from PCI bus, it performs all the necessary cleanup for the HBA
 * device to be removed from the PCI subsystem properly.
 **/
static void
lpfc_pci_remove_one_s4(struct pci_dev *pdev)
{
	struct Scsi_Host *shost = pci_get_drvdata(pdev);
	struct lpfc_vport *vport = (struct lpfc_vport *) shost->hostdata;
	struct lpfc_vport **vports;
	struct lpfc_hba *phba = vport->phba;
	int i;

	/* Mark the device unloading flag */
	spin_lock_irq(&phba->hbalock);
	vport->load_flag |= FC_UNLOADING;
	spin_unlock_irq(&phba->hbalock);

	/* Free the HBA sysfs attributes */
	lpfc_free_sysfs_attr(vport);

	/* Release all the vports against this physical port */
	vports = lpfc_create_vport_work_array(phba);
	if (vports != NULL)
		for (i = 0; i <= phba->max_vports && vports[i] != NULL; i++) {
			if (vports[i]->port_type == LPFC_PHYSICAL_PORT)
				continue;
			fc_vport_terminate(vports[i]->fc_vport);
		}
	lpfc_destroy_vport_work_array(phba, vports);

	/* Remove FC host and then SCSI host with the physical port */
	fc_remove_host(shost);
	scsi_remove_host(shost);

	/* Perform ndlp cleanup on the physical port.  The nvme and nvmet
	 * localports are destroyed after to cleanup all transport memory.
	 */
	lpfc_cleanup(vport);
	lpfc_nvmet_destroy_targetport(phba);
	lpfc_nvme_destroy_localport(vport);

	/* De-allocate multi-XRI pools */
	if (phba->cfg_xri_rebalancing)
		lpfc_destroy_multixri_pools(phba);

	/*
	 * Bring down the SLI Layer. This step disables all interrupts,
	 * clears the rings, discards all mailbox commands, and resets
	 * the HBA FCoE function.
	 */
	lpfc_debugfs_terminate(vport);

	lpfc_stop_hba_timers(phba);
	spin_lock_irq(&phba->port_list_lock);
	list_del_init(&vport->listentry);
	spin_unlock_irq(&phba->port_list_lock);

	/* Perform scsi free before driver resource_unset since scsi
	 * buffers are released to their corresponding pools here.
	 */
	lpfc_io_free(phba);
	lpfc_free_iocb_list(phba);
	lpfc_sli4_hba_unset(phba);

	lpfc_unset_driver_resource_phase2(phba);
	lpfc_sli4_driver_resource_unset(phba);

	/* Unmap adapter Control and Doorbell registers */
	lpfc_sli4_pci_mem_unset(phba);

	/* Release PCI resources and disable device's PCI function */
	scsi_host_put(shost);
	lpfc_disable_pci_dev(phba);

	/* Finally, free the driver's device data structure */
	lpfc_hba_free(phba);

	return;
}

/**
 * lpfc_pci_suspend_one_s4 - PCI func to suspend SLI-4 device for power mgmnt
 * @pdev: pointer to PCI device
 * @msg: power management message
 *
 * This routine is called from the kernel's PCI subsystem to support system
 * Power Management (PM) to device with SLI-4 interface spec. When PM invokes
 * this method, it quiesces the device by stopping the driver's worker
 * thread for the device, turning off device's interrupt and DMA, and bring
 * the device offline. Note that as the driver implements the minimum PM
 * requirements to a power-aware driver's PM support for suspend/resume -- all
 * the possible PM messages (SUSPEND, HIBERNATE, FREEZE) to the suspend()
 * method call will be treated as SUSPEND and the driver will fully
 * reinitialize its device during resume() method call, the driver will set
 * device to PCI_D3hot state in PCI config space instead of setting it
 * according to the @msg provided by the PM.
 *
 * Return code
 * 	0 - driver suspended the device
 * 	Error otherwise
 **/
static int
lpfc_pci_suspend_one_s4(struct pci_dev *pdev, pm_message_t msg)
{
	struct Scsi_Host *shost = pci_get_drvdata(pdev);
	struct lpfc_hba *phba = ((struct lpfc_vport *)shost->hostdata)->phba;

	lpfc_printf_log(phba, KERN_INFO, LOG_INIT,
			"2843 PCI device Power Management suspend.\n");

	/* Bring down the device */
	lpfc_offline_prep(phba, LPFC_MBX_WAIT);
	lpfc_offline(phba);
	kthread_stop(phba->worker_thread);

	/* Disable interrupt from device */
	lpfc_sli4_disable_intr(phba);
	lpfc_sli4_queue_destroy(phba);

	/* Save device state to PCI config space */
	pci_save_state(pdev);
	pci_set_power_state(pdev, PCI_D3hot);

	return 0;
}

/**
 * lpfc_pci_resume_one_s4 - PCI func to resume SLI-4 device for power mgmnt
 * @pdev: pointer to PCI device
 *
 * This routine is called from the kernel's PCI subsystem to support system
 * Power Management (PM) to device with SLI-4 interface spac. When PM invokes
 * this method, it restores the device's PCI config space state and fully
 * reinitializes the device and brings it online. Note that as the driver
 * implements the minimum PM requirements to a power-aware driver's PM for
 * suspend/resume -- all the possible PM messages (SUSPEND, HIBERNATE, FREEZE)
 * to the suspend() method call will be treated as SUSPEND and the driver
 * will fully reinitialize its device during resume() method call, the device
 * will be set to PCI_D0 directly in PCI config space before restoring the
 * state.
 *
 * Return code
 * 	0 - driver suspended the device
 * 	Error otherwise
 **/
static int
lpfc_pci_resume_one_s4(struct pci_dev *pdev)
{
	struct Scsi_Host *shost = pci_get_drvdata(pdev);
	struct lpfc_hba *phba = ((struct lpfc_vport *)shost->hostdata)->phba;
	uint32_t intr_mode;
	int error;

	lpfc_printf_log(phba, KERN_INFO, LOG_INIT,
			"0292 PCI device Power Management resume.\n");

	/* Restore device state from PCI config space */
	pci_set_power_state(pdev, PCI_D0);
	pci_restore_state(pdev);

	/*
	 * As the new kernel behavior of pci_restore_state() API call clears
	 * device saved_state flag, need to save the restored state again.
	 */
	pci_save_state(pdev);

	if (pdev->is_busmaster)
		pci_set_master(pdev);

	 /* Startup the kernel thread for this host adapter. */
	phba->worker_thread = kthread_run(lpfc_do_work, phba,
					"lpfc_worker_%d", phba->brd_no);
	if (IS_ERR(phba->worker_thread)) {
		error = PTR_ERR(phba->worker_thread);
		lpfc_printf_log(phba, KERN_ERR, LOG_INIT,
				"0293 PM resume failed to start worker "
				"thread: error=x%x.\n", error);
		return error;
	}

	/* Configure and enable interrupt */
	intr_mode = lpfc_sli4_enable_intr(phba, phba->intr_mode);
	if (intr_mode == LPFC_INTR_ERROR) {
		lpfc_printf_log(phba, KERN_ERR, LOG_INIT,
				"0294 PM resume Failed to enable interrupt\n");
		return -EIO;
	} else
		phba->intr_mode = intr_mode;

	/* Restart HBA and bring it online */
	lpfc_sli_brdrestart(phba);
	lpfc_online(phba);

	/* Log the current active interrupt mode */
	lpfc_log_intr_mode(phba, phba->intr_mode);

	return 0;
}

/**
 * lpfc_sli4_prep_dev_for_recover - Prepare SLI4 device for pci slot recover
 * @phba: pointer to lpfc hba data structure.
 *
 * This routine is called to prepare the SLI4 device for PCI slot recover. It
 * aborts all the outstanding SCSI I/Os to the pci device.
 **/
static void
lpfc_sli4_prep_dev_for_recover(struct lpfc_hba *phba)
{
	lpfc_printf_log(phba, KERN_ERR, LOG_INIT,
			"2828 PCI channel I/O abort preparing for recovery\n");
	/*
	 * There may be errored I/Os through HBA, abort all I/Os on txcmplq
	 * and let the SCSI mid-layer to retry them to recover.
	 */
	lpfc_sli_abort_fcp_rings(phba);
}

/**
 * lpfc_sli4_prep_dev_for_reset - Prepare SLI4 device for pci slot reset
 * @phba: pointer to lpfc hba data structure.
 *
 * This routine is called to prepare the SLI4 device for PCI slot reset. It
 * disables the device interrupt and pci device, and aborts the internal FCP
 * pending I/Os.
 **/
static void
lpfc_sli4_prep_dev_for_reset(struct lpfc_hba *phba)
{
	lpfc_printf_log(phba, KERN_ERR, LOG_INIT,
			"2826 PCI channel disable preparing for reset\n");

	/* Block any management I/Os to the device */
	lpfc_block_mgmt_io(phba, LPFC_MBX_NO_WAIT);

	/* Block all SCSI devices' I/Os on the host */
	lpfc_scsi_dev_block(phba);

	/* Flush all driver's outstanding SCSI I/Os as we are to reset */
	lpfc_sli_flush_fcp_rings(phba);

	/* Flush the outstanding NVME IOs if fc4 type enabled. */
	if (phba->cfg_enable_fc4_type & LPFC_ENABLE_NVME)
		lpfc_sli_flush_nvme_rings(phba);

	/* stop all timers */
	lpfc_stop_hba_timers(phba);

	/* Disable interrupt and pci device */
	lpfc_sli4_disable_intr(phba);
	lpfc_sli4_queue_destroy(phba);
	pci_disable_device(phba->pcidev);
}

/**
 * lpfc_sli4_prep_dev_for_perm_failure - Prepare SLI4 dev for pci slot disable
 * @phba: pointer to lpfc hba data structure.
 *
 * This routine is called to prepare the SLI4 device for PCI slot permanently
 * disabling. It blocks the SCSI transport layer traffic and flushes the FCP
 * pending I/Os.
 **/
static void
lpfc_sli4_prep_dev_for_perm_failure(struct lpfc_hba *phba)
{
	lpfc_printf_log(phba, KERN_ERR, LOG_INIT,
			"2827 PCI channel permanent disable for failure\n");

	/* Block all SCSI devices' I/Os on the host */
	lpfc_scsi_dev_block(phba);

	/* stop all timers */
	lpfc_stop_hba_timers(phba);

	/* Clean up all driver's outstanding SCSI I/Os */
	lpfc_sli_flush_fcp_rings(phba);

	/* Flush the outstanding NVME IOs if fc4 type enabled. */
	if (phba->cfg_enable_fc4_type & LPFC_ENABLE_NVME)
		lpfc_sli_flush_nvme_rings(phba);
}

/**
 * lpfc_io_error_detected_s4 - Method for handling PCI I/O error to SLI-4 device
 * @pdev: pointer to PCI device.
 * @state: the current PCI connection state.
 *
 * This routine is called from the PCI subsystem for error handling to device
 * with SLI-4 interface spec. This function is called by the PCI subsystem
 * after a PCI bus error affecting this device has been detected. When this
 * function is invoked, it will need to stop all the I/Os and interrupt(s)
 * to the device. Once that is done, it will return PCI_ERS_RESULT_NEED_RESET
 * for the PCI subsystem to perform proper recovery as desired.
 *
 * Return codes
 * 	PCI_ERS_RESULT_NEED_RESET - need to reset before recovery
 * 	PCI_ERS_RESULT_DISCONNECT - device could not be recovered
 **/
static pci_ers_result_t
lpfc_io_error_detected_s4(struct pci_dev *pdev, pci_channel_state_t state)
{
	struct Scsi_Host *shost = pci_get_drvdata(pdev);
	struct lpfc_hba *phba = ((struct lpfc_vport *)shost->hostdata)->phba;

	switch (state) {
	case pci_channel_io_normal:
		/* Non-fatal error, prepare for recovery */
		lpfc_sli4_prep_dev_for_recover(phba);
		return PCI_ERS_RESULT_CAN_RECOVER;
	case pci_channel_io_frozen:
		/* Fatal error, prepare for slot reset */
		lpfc_sli4_prep_dev_for_reset(phba);
		return PCI_ERS_RESULT_NEED_RESET;
	case pci_channel_io_perm_failure:
		/* Permanent failure, prepare for device down */
		lpfc_sli4_prep_dev_for_perm_failure(phba);
		return PCI_ERS_RESULT_DISCONNECT;
	default:
		/* Unknown state, prepare and request slot reset */
		lpfc_printf_log(phba, KERN_ERR, LOG_INIT,
				"2825 Unknown PCI error state: x%x\n", state);
		lpfc_sli4_prep_dev_for_reset(phba);
		return PCI_ERS_RESULT_NEED_RESET;
	}
}

/**
 * lpfc_io_slot_reset_s4 - Method for restart PCI SLI-4 device from scratch
 * @pdev: pointer to PCI device.
 *
 * This routine is called from the PCI subsystem for error handling to device
 * with SLI-4 interface spec. It is called after PCI bus has been reset to
 * restart the PCI card from scratch, as if from a cold-boot. During the
 * PCI subsystem error recovery, after the driver returns
 * PCI_ERS_RESULT_NEED_RESET, the PCI subsystem will perform proper error
 * recovery and then call this routine before calling the .resume method to
 * recover the device. This function will initialize the HBA device, enable
 * the interrupt, but it will just put the HBA to offline state without
 * passing any I/O traffic.
 *
 * Return codes
 * 	PCI_ERS_RESULT_RECOVERED - the device has been recovered
 * 	PCI_ERS_RESULT_DISCONNECT - device could not be recovered
 */
static pci_ers_result_t
lpfc_io_slot_reset_s4(struct pci_dev *pdev)
{
	struct Scsi_Host *shost = pci_get_drvdata(pdev);
	struct lpfc_hba *phba = ((struct lpfc_vport *)shost->hostdata)->phba;
	struct lpfc_sli *psli = &phba->sli;
	uint32_t intr_mode;

	dev_printk(KERN_INFO, &pdev->dev, "recovering from a slot reset.\n");
	if (pci_enable_device_mem(pdev)) {
		printk(KERN_ERR "lpfc: Cannot re-enable "
			"PCI device after reset.\n");
		return PCI_ERS_RESULT_DISCONNECT;
	}

	pci_restore_state(pdev);

	/*
	 * As the new kernel behavior of pci_restore_state() API call clears
	 * device saved_state flag, need to save the restored state again.
	 */
	pci_save_state(pdev);

	if (pdev->is_busmaster)
		pci_set_master(pdev);

	spin_lock_irq(&phba->hbalock);
	psli->sli_flag &= ~LPFC_SLI_ACTIVE;
	spin_unlock_irq(&phba->hbalock);

	/* Configure and enable interrupt */
	intr_mode = lpfc_sli4_enable_intr(phba, phba->intr_mode);
	if (intr_mode == LPFC_INTR_ERROR) {
		lpfc_printf_log(phba, KERN_ERR, LOG_INIT,
				"2824 Cannot re-enable interrupt after "
				"slot reset.\n");
		return PCI_ERS_RESULT_DISCONNECT;
	} else
		phba->intr_mode = intr_mode;

	/* Log the current active interrupt mode */
	lpfc_log_intr_mode(phba, phba->intr_mode);

	return PCI_ERS_RESULT_RECOVERED;
}

/**
 * lpfc_io_resume_s4 - Method for resuming PCI I/O operation to SLI-4 device
 * @pdev: pointer to PCI device
 *
 * This routine is called from the PCI subsystem for error handling to device
 * with SLI-4 interface spec. It is called when kernel error recovery tells
 * the lpfc driver that it is ok to resume normal PCI operation after PCI bus
 * error recovery. After this call, traffic can start to flow from this device
 * again.
 **/
static void
lpfc_io_resume_s4(struct pci_dev *pdev)
{
	struct Scsi_Host *shost = pci_get_drvdata(pdev);
	struct lpfc_hba *phba = ((struct lpfc_vport *)shost->hostdata)->phba;

	/*
	 * In case of slot reset, as function reset is performed through
	 * mailbox command which needs DMA to be enabled, this operation
	 * has to be moved to the io resume phase. Taking device offline
	 * will perform the necessary cleanup.
	 */
	if (!(phba->sli.sli_flag & LPFC_SLI_ACTIVE)) {
		/* Perform device reset */
		lpfc_offline_prep(phba, LPFC_MBX_WAIT);
		lpfc_offline(phba);
		lpfc_sli_brdrestart(phba);
		/* Bring the device back online */
		lpfc_online(phba);
	}
}

/**
 * lpfc_pci_probe_one - lpfc PCI probe func to reg dev to PCI subsystem
 * @pdev: pointer to PCI device
 * @pid: pointer to PCI device identifier
 *
 * This routine is to be registered to the kernel's PCI subsystem. When an
 * Emulex HBA device is presented on PCI bus, the kernel PCI subsystem looks
 * at PCI device-specific information of the device and driver to see if the
 * driver state that it can support this kind of device. If the match is
 * successful, the driver core invokes this routine. This routine dispatches
 * the action to the proper SLI-3 or SLI-4 device probing routine, which will
 * do all the initialization that it needs to do to handle the HBA device
 * properly.
 *
 * Return code
 * 	0 - driver can claim the device
 * 	negative value - driver can not claim the device
 **/
static int
lpfc_pci_probe_one(struct pci_dev *pdev, const struct pci_device_id *pid)
{
	int rc;
	struct lpfc_sli_intf intf;

	if (pci_read_config_dword(pdev, LPFC_SLI_INTF, &intf.word0))
		return -ENODEV;

	if ((bf_get(lpfc_sli_intf_valid, &intf) == LPFC_SLI_INTF_VALID) &&
	    (bf_get(lpfc_sli_intf_slirev, &intf) == LPFC_SLI_INTF_REV_SLI4))
		rc = lpfc_pci_probe_one_s4(pdev, pid);
	else
		rc = lpfc_pci_probe_one_s3(pdev, pid);

	return rc;
}

/**
 * lpfc_pci_remove_one - lpfc PCI func to unreg dev from PCI subsystem
 * @pdev: pointer to PCI device
 *
 * This routine is to be registered to the kernel's PCI subsystem. When an
 * Emulex HBA is removed from PCI bus, the driver core invokes this routine.
 * This routine dispatches the action to the proper SLI-3 or SLI-4 device
 * remove routine, which will perform all the necessary cleanup for the
 * device to be removed from the PCI subsystem properly.
 **/
static void
lpfc_pci_remove_one(struct pci_dev *pdev)
{
	struct Scsi_Host *shost = pci_get_drvdata(pdev);
	struct lpfc_hba *phba = ((struct lpfc_vport *)shost->hostdata)->phba;

	switch (phba->pci_dev_grp) {
	case LPFC_PCI_DEV_LP:
		lpfc_pci_remove_one_s3(pdev);
		break;
	case LPFC_PCI_DEV_OC:
		lpfc_pci_remove_one_s4(pdev);
		break;
	default:
		lpfc_printf_log(phba, KERN_ERR, LOG_INIT,
				"1424 Invalid PCI device group: 0x%x\n",
				phba->pci_dev_grp);
		break;
	}
	return;
}

/**
 * lpfc_pci_suspend_one - lpfc PCI func to suspend dev for power management
 * @pdev: pointer to PCI device
 * @msg: power management message
 *
 * This routine is to be registered to the kernel's PCI subsystem to support
 * system Power Management (PM). When PM invokes this method, it dispatches
 * the action to the proper SLI-3 or SLI-4 device suspend routine, which will
 * suspend the device.
 *
 * Return code
 * 	0 - driver suspended the device
 * 	Error otherwise
 **/
static int
lpfc_pci_suspend_one(struct pci_dev *pdev, pm_message_t msg)
{
	struct Scsi_Host *shost = pci_get_drvdata(pdev);
	struct lpfc_hba *phba = ((struct lpfc_vport *)shost->hostdata)->phba;
	int rc = -ENODEV;

	switch (phba->pci_dev_grp) {
	case LPFC_PCI_DEV_LP:
		rc = lpfc_pci_suspend_one_s3(pdev, msg);
		break;
	case LPFC_PCI_DEV_OC:
		rc = lpfc_pci_suspend_one_s4(pdev, msg);
		break;
	default:
		lpfc_printf_log(phba, KERN_ERR, LOG_INIT,
				"1425 Invalid PCI device group: 0x%x\n",
				phba->pci_dev_grp);
		break;
	}
	return rc;
}

/**
 * lpfc_pci_resume_one - lpfc PCI func to resume dev for power management
 * @pdev: pointer to PCI device
 *
 * This routine is to be registered to the kernel's PCI subsystem to support
 * system Power Management (PM). When PM invokes this method, it dispatches
 * the action to the proper SLI-3 or SLI-4 device resume routine, which will
 * resume the device.
 *
 * Return code
 * 	0 - driver suspended the device
 * 	Error otherwise
 **/
static int
lpfc_pci_resume_one(struct pci_dev *pdev)
{
	struct Scsi_Host *shost = pci_get_drvdata(pdev);
	struct lpfc_hba *phba = ((struct lpfc_vport *)shost->hostdata)->phba;
	int rc = -ENODEV;

	switch (phba->pci_dev_grp) {
	case LPFC_PCI_DEV_LP:
		rc = lpfc_pci_resume_one_s3(pdev);
		break;
	case LPFC_PCI_DEV_OC:
		rc = lpfc_pci_resume_one_s4(pdev);
		break;
	default:
		lpfc_printf_log(phba, KERN_ERR, LOG_INIT,
				"1426 Invalid PCI device group: 0x%x\n",
				phba->pci_dev_grp);
		break;
	}
	return rc;
}

/**
 * lpfc_io_error_detected - lpfc method for handling PCI I/O error
 * @pdev: pointer to PCI device.
 * @state: the current PCI connection state.
 *
 * This routine is registered to the PCI subsystem for error handling. This
 * function is called by the PCI subsystem after a PCI bus error affecting
 * this device has been detected. When this routine is invoked, it dispatches
 * the action to the proper SLI-3 or SLI-4 device error detected handling
 * routine, which will perform the proper error detected operation.
 *
 * Return codes
 * 	PCI_ERS_RESULT_NEED_RESET - need to reset before recovery
 * 	PCI_ERS_RESULT_DISCONNECT - device could not be recovered
 **/
static pci_ers_result_t
lpfc_io_error_detected(struct pci_dev *pdev, pci_channel_state_t state)
{
	struct Scsi_Host *shost = pci_get_drvdata(pdev);
	struct lpfc_hba *phba = ((struct lpfc_vport *)shost->hostdata)->phba;
	pci_ers_result_t rc = PCI_ERS_RESULT_DISCONNECT;

	switch (phba->pci_dev_grp) {
	case LPFC_PCI_DEV_LP:
		rc = lpfc_io_error_detected_s3(pdev, state);
		break;
	case LPFC_PCI_DEV_OC:
		rc = lpfc_io_error_detected_s4(pdev, state);
		break;
	default:
		lpfc_printf_log(phba, KERN_ERR, LOG_INIT,
				"1427 Invalid PCI device group: 0x%x\n",
				phba->pci_dev_grp);
		break;
	}
	return rc;
}

/**
 * lpfc_io_slot_reset - lpfc method for restart PCI dev from scratch
 * @pdev: pointer to PCI device.
 *
 * This routine is registered to the PCI subsystem for error handling. This
 * function is called after PCI bus has been reset to restart the PCI card
 * from scratch, as if from a cold-boot. When this routine is invoked, it
 * dispatches the action to the proper SLI-3 or SLI-4 device reset handling
 * routine, which will perform the proper device reset.
 *
 * Return codes
 * 	PCI_ERS_RESULT_RECOVERED - the device has been recovered
 * 	PCI_ERS_RESULT_DISCONNECT - device could not be recovered
 **/
static pci_ers_result_t
lpfc_io_slot_reset(struct pci_dev *pdev)
{
	struct Scsi_Host *shost = pci_get_drvdata(pdev);
	struct lpfc_hba *phba = ((struct lpfc_vport *)shost->hostdata)->phba;
	pci_ers_result_t rc = PCI_ERS_RESULT_DISCONNECT;

	switch (phba->pci_dev_grp) {
	case LPFC_PCI_DEV_LP:
		rc = lpfc_io_slot_reset_s3(pdev);
		break;
	case LPFC_PCI_DEV_OC:
		rc = lpfc_io_slot_reset_s4(pdev);
		break;
	default:
		lpfc_printf_log(phba, KERN_ERR, LOG_INIT,
				"1428 Invalid PCI device group: 0x%x\n",
				phba->pci_dev_grp);
		break;
	}
	return rc;
}

/**
 * lpfc_io_resume - lpfc method for resuming PCI I/O operation
 * @pdev: pointer to PCI device
 *
 * This routine is registered to the PCI subsystem for error handling. It
 * is called when kernel error recovery tells the lpfc driver that it is
 * OK to resume normal PCI operation after PCI bus error recovery. When
 * this routine is invoked, it dispatches the action to the proper SLI-3
 * or SLI-4 device io_resume routine, which will resume the device operation.
 **/
static void
lpfc_io_resume(struct pci_dev *pdev)
{
	struct Scsi_Host *shost = pci_get_drvdata(pdev);
	struct lpfc_hba *phba = ((struct lpfc_vport *)shost->hostdata)->phba;

	switch (phba->pci_dev_grp) {
	case LPFC_PCI_DEV_LP:
		lpfc_io_resume_s3(pdev);
		break;
	case LPFC_PCI_DEV_OC:
		lpfc_io_resume_s4(pdev);
		break;
	default:
		lpfc_printf_log(phba, KERN_ERR, LOG_INIT,
				"1429 Invalid PCI device group: 0x%x\n",
				phba->pci_dev_grp);
		break;
	}
	return;
}

/**
 * lpfc_sli4_oas_verify - Verify OAS is supported by this adapter
 * @phba: pointer to lpfc hba data structure.
 *
 * This routine checks to see if OAS is supported for this adapter. If
 * supported, the configure Flash Optimized Fabric flag is set.  Otherwise,
 * the enable oas flag is cleared and the pool created for OAS device data
 * is destroyed.
 *
 **/
static void
lpfc_sli4_oas_verify(struct lpfc_hba *phba)
{

	if (!phba->cfg_EnableXLane)
		return;

	if (phba->sli4_hba.pc_sli4_params.oas_supported) {
		phba->cfg_fof = 1;
	} else {
		phba->cfg_fof = 0;
		if (phba->device_data_mem_pool)
			mempool_destroy(phba->device_data_mem_pool);
		phba->device_data_mem_pool = NULL;
	}

	return;
}

/**
 * lpfc_sli4_ras_init - Verify RAS-FW log is supported by this adapter
 * @phba: pointer to lpfc hba data structure.
 *
 * This routine checks to see if RAS is supported by the adapter. Check the
 * function through which RAS support enablement is to be done.
 **/
void
lpfc_sli4_ras_init(struct lpfc_hba *phba)
{
	switch (phba->pcidev->device) {
	case PCI_DEVICE_ID_LANCER_G6_FC:
	case PCI_DEVICE_ID_LANCER_G7_FC:
		phba->ras_fwlog.ras_hwsupport = true;
		if (phba->cfg_ras_fwlog_func == PCI_FUNC(phba->pcidev->devfn) &&
		    phba->cfg_ras_fwlog_buffsize)
			phba->ras_fwlog.ras_enabled = true;
		else
			phba->ras_fwlog.ras_enabled = false;
		break;
	default:
		phba->ras_fwlog.ras_hwsupport = false;
	}
}


MODULE_DEVICE_TABLE(pci, lpfc_id_table);

static const struct pci_error_handlers lpfc_err_handler = {
	.error_detected = lpfc_io_error_detected,
	.slot_reset = lpfc_io_slot_reset,
	.resume = lpfc_io_resume,
};

static struct pci_driver lpfc_driver = {
	.name		= LPFC_DRIVER_NAME,
	.id_table	= lpfc_id_table,
	.probe		= lpfc_pci_probe_one,
	.remove		= lpfc_pci_remove_one,
	.shutdown	= lpfc_pci_remove_one,
	.suspend        = lpfc_pci_suspend_one,
	.resume		= lpfc_pci_resume_one,
	.err_handler    = &lpfc_err_handler,
};

static const struct file_operations lpfc_mgmt_fop = {
	.owner = THIS_MODULE,
};

static struct miscdevice lpfc_mgmt_dev = {
	.minor = MISC_DYNAMIC_MINOR,
	.name = "lpfcmgmt",
	.fops = &lpfc_mgmt_fop,
};

/**
 * lpfc_init - lpfc module initialization routine
 *
 * This routine is to be invoked when the lpfc module is loaded into the
 * kernel. The special kernel macro module_init() is used to indicate the
 * role of this routine to the kernel as lpfc module entry point.
 *
 * Return codes
 *   0 - successful
 *   -ENOMEM - FC attach transport failed
 *   all others - failed
 */
static int __init
lpfc_init(void)
{
	int error = 0;

	printk(LPFC_MODULE_DESC "\n");
	printk(LPFC_COPYRIGHT "\n");

	error = misc_register(&lpfc_mgmt_dev);
	if (error)
		printk(KERN_ERR "Could not register lpfcmgmt device, "
			"misc_register returned with status %d", error);

	lpfc_transport_functions.vport_create = lpfc_vport_create;
	lpfc_transport_functions.vport_delete = lpfc_vport_delete;
	lpfc_transport_template =
				fc_attach_transport(&lpfc_transport_functions);
	if (lpfc_transport_template == NULL)
		return -ENOMEM;
	lpfc_vport_transport_template =
		fc_attach_transport(&lpfc_vport_transport_functions);
	if (lpfc_vport_transport_template == NULL) {
		fc_release_transport(lpfc_transport_template);
		return -ENOMEM;
	}
	lpfc_nvme_cmd_template();
	lpfc_nvmet_cmd_template();

	/* Initialize in case vector mapping is needed */
	lpfc_present_cpu = num_present_cpus();

	error = pci_register_driver(&lpfc_driver);
	if (error) {
		fc_release_transport(lpfc_transport_template);
		fc_release_transport(lpfc_vport_transport_template);
	}

	return error;
}

/**
 * lpfc_exit - lpfc module removal routine
 *
 * This routine is invoked when the lpfc module is removed from the kernel.
 * The special kernel macro module_exit() is used to indicate the role of
 * this routine to the kernel as lpfc module exit point.
 */
static void __exit
lpfc_exit(void)
{
	misc_deregister(&lpfc_mgmt_dev);
	pci_unregister_driver(&lpfc_driver);
	fc_release_transport(lpfc_transport_template);
	fc_release_transport(lpfc_vport_transport_template);
	if (_dump_buf_data) {
		printk(KERN_ERR	"9062 BLKGRD: freeing %lu pages for "
				"_dump_buf_data at 0x%p\n",
				(1L << _dump_buf_data_order), _dump_buf_data);
		free_pages((unsigned long)_dump_buf_data, _dump_buf_data_order);
	}

	if (_dump_buf_dif) {
		printk(KERN_ERR	"9049 BLKGRD: freeing %lu pages for "
				"_dump_buf_dif at 0x%p\n",
				(1L << _dump_buf_dif_order), _dump_buf_dif);
		free_pages((unsigned long)_dump_buf_dif, _dump_buf_dif_order);
	}
	idr_destroy(&lpfc_hba_index);
}

module_init(lpfc_init);
module_exit(lpfc_exit);
MODULE_LICENSE("GPL");
MODULE_DESCRIPTION(LPFC_MODULE_DESC);
MODULE_AUTHOR("Broadcom");
MODULE_VERSION("0:" LPFC_DRIVER_VERSION);<|MERGE_RESOLUTION|>--- conflicted
+++ resolved
@@ -8750,11 +8750,7 @@
 lpfc_sli4_queue_create(struct lpfc_hba *phba)
 {
 	struct lpfc_queue *qdesc;
-<<<<<<< HEAD
-	int idx, eqidx, cpu;
-=======
 	int idx, cpu, eqcpu;
->>>>>>> 6fb08f1a
 	struct lpfc_sli4_hdw_queue *qp;
 	struct lpfc_vector_map_info *cpup;
 	struct lpfc_vector_map_info *eqcpup;
@@ -8842,20 +8838,6 @@
 	INIT_LIST_HEAD(&phba->sli4_hba.lpfc_wq_list);
 
 	/* Create HBA Event Queues (EQs) */
-<<<<<<< HEAD
-	for (idx = 0; idx < phba->cfg_hdw_queue; idx++) {
-		/* determine EQ affinity */
-		eqidx = lpfc_find_eq_handle(phba, idx);
-		cpu = lpfc_find_cpu_handle(phba, eqidx, LPFC_FIND_BY_EQ);
-		/*
-		 * If there are more Hardware Queues than available
-		 * EQs, multiple Hardware Queues may share a common EQ.
-		 */
-		if (idx >= phba->cfg_irq_chann) {
-			/* Share an existing EQ */
-			phba->sli4_hba.hdwq[idx].hba_eq =
-				phba->sli4_hba.hdwq[eqidx].hba_eq;
-=======
 	for_each_present_cpu(cpu) {
 		/* We only want to create 1 EQ per vector, even though
 		 * multiple CPUs might be using that vector. so only
@@ -8863,7 +8845,6 @@
 		 */
 		cpup = &phba->sli4_hba.cpu_map[cpu];
 		if (!(cpup->flag & LPFC_CPU_FIRST_IRQ))
->>>>>>> 6fb08f1a
 			continue;
 
 		/* Get a ptr to the Hardware Queue associated with this CPU */
@@ -8880,16 +8861,8 @@
 			goto out_error;
 		}
 		qdesc->qe_valid = 1;
-<<<<<<< HEAD
-		qdesc->hdwq = idx;
-
-		/* Save the CPU this EQ is affinitised to */
-		qdesc->chann = cpu;
-		phba->sli4_hba.hdwq[idx].hba_eq = qdesc;
-=======
 		qdesc->hdwq = cpup->hdwq;
 		qdesc->chann = cpu; /* First CPU this EQ is affinitised to */
->>>>>>> 6fb08f1a
 		qdesc->last_cpu = qdesc->chann;
 
 		/* Save the allocated EQ in the Hardware Queue */
@@ -11621,26 +11594,6 @@
 					   mbx_sli4_parameters);
 	phba->sli4_hba.extents_in_use = bf_get(cfg_ext, mbx_sli4_parameters);
 	phba->sli4_hba.rpi_hdrs_in_use = bf_get(cfg_hdrr, mbx_sli4_parameters);
-<<<<<<< HEAD
-	phba->nvme_support = (bf_get(cfg_nvme, mbx_sli4_parameters) &&
-			      bf_get(cfg_xib, mbx_sli4_parameters));
-
-	if ((phba->cfg_enable_fc4_type == LPFC_ENABLE_FCP) ||
-	    !phba->nvme_support) {
-		phba->nvme_support = 0;
-		phba->nvmet_support = 0;
-		phba->cfg_nvmet_mrq = 0;
-		lpfc_printf_log(phba, KERN_ERR, LOG_INIT | LOG_NVME,
-				"6101 Disabling NVME support: "
-				"Not supported by firmware: %d %d\n",
-				bf_get(cfg_nvme, mbx_sli4_parameters),
-				bf_get(cfg_xib, mbx_sli4_parameters));
-
-		/* If firmware doesn't support NVME, just use SCSI support */
-		if (!(phba->cfg_enable_fc4_type & LPFC_ENABLE_FCP))
-			return -ENODEV;
-		phba->cfg_enable_fc4_type = LPFC_ENABLE_FCP;
-=======
 
 	/* Check for firmware nvme support */
 	rc = (bf_get(cfg_nvme, mbx_sli4_parameters) &&
@@ -11678,7 +11631,6 @@
 				return -ENODEV;
 			phba->cfg_enable_fc4_type = LPFC_ENABLE_FCP;
 		}
->>>>>>> 6fb08f1a
 	}
 
 	/* Only embed PBDE for if_type 6, PBDE support requires xib be set */
