--- conflicted
+++ resolved
@@ -871,11 +871,7 @@
  * This function will send a unreg_login mailbox command to the firmware
  * to release a rpi.
  **/
-<<<<<<< HEAD
-void
-=======
 static void
->>>>>>> 0ecfebd2
 lpfc_release_rpi(struct lpfc_hba *phba, struct lpfc_vport *vport,
 		 struct lpfc_nodelist *ndlp, uint16_t rpi)
 {
@@ -1809,13 +1805,8 @@
 			 * GFT_ID to determine if remote port supports NVME.
 			 */
 			if (vport->cfg_enable_fc4_type != LPFC_ENABLE_FCP) {
-<<<<<<< HEAD
-				rc = lpfc_ns_cmd(vport, SLI_CTNS_GFT_ID,
-						 0, ndlp->nlp_DID);
-=======
 				lpfc_ns_cmd(vport, SLI_CTNS_GFT_ID, 0,
 					    ndlp->nlp_DID);
->>>>>>> 0ecfebd2
 				return ndlp->nlp_state;
 			}
 			ndlp->nlp_fc4_type = NLP_FC4_FCP;
