// SPDX-License-Identifier: GPL-2.0-only
/*
 * Copyright (c) 2009, Microsoft Corporation.
 *
 * Authors:
 *   Haiyang Zhang <haiyangz@microsoft.com>
 *   Hank Janssen  <hjanssen@microsoft.com>
 *   K. Y. Srinivasan <kys@microsoft.com>
 */
#define pr_fmt(fmt) KBUILD_MODNAME ": " fmt

#include <linux/init.h>
#include <linux/module.h>
#include <linux/device.h>
#include <linux/interrupt.h>
#include <linux/sysctl.h>
#include <linux/slab.h>
#include <linux/acpi.h>
#include <linux/completion.h>
#include <linux/hyperv.h>
#include <linux/kernel_stat.h>
#include <linux/clockchips.h>
#include <linux/cpu.h>
#include <linux/sched/task_stack.h>

#include <asm/mshyperv.h>
#include <linux/delay.h>
#include <linux/notifier.h>
#include <linux/ptrace.h>
#include <linux/screen_info.h>
#include <linux/kdebug.h>
#include <linux/efi.h>
#include <linux/random.h>
#include <linux/syscore_ops.h>
#include <clocksource/hyperv_timer.h>
#include "hyperv_vmbus.h"

struct vmbus_dynid {
	struct list_head node;
	struct hv_vmbus_device_id id;
};

static struct acpi_device  *hv_acpi_dev;

static struct completion probe_event;

static int hyperv_cpuhp_online;

static void *hv_panic_page;

static int hyperv_panic_event(struct notifier_block *nb, unsigned long val,
			      void *args)
{
	struct pt_regs *regs;

	regs = current_pt_regs();

	hyperv_report_panic(regs, val);
	return NOTIFY_DONE;
}

static int hyperv_die_event(struct notifier_block *nb, unsigned long val,
			    void *args)
{
	struct die_args *die = (struct die_args *)args;
	struct pt_regs *regs = die->regs;

	hyperv_report_panic(regs, val);
	return NOTIFY_DONE;
}

static struct notifier_block hyperv_die_block = {
	.notifier_call = hyperv_die_event,
};
static struct notifier_block hyperv_panic_block = {
	.notifier_call = hyperv_panic_event,
};

static const char *fb_mmio_name = "fb_range";
static struct resource *fb_mmio;
static struct resource *hyperv_mmio;
static DEFINE_MUTEX(hyperv_mmio_lock);

static int vmbus_exists(void)
{
	if (hv_acpi_dev == NULL)
		return -ENODEV;

	return 0;
}

#define VMBUS_ALIAS_LEN ((sizeof((struct hv_vmbus_device_id *)0)->guid) * 2)
static void print_alias_name(struct hv_device *hv_dev, char *alias_name)
{
	int i;
	for (i = 0; i < VMBUS_ALIAS_LEN; i += 2)
		sprintf(&alias_name[i], "%02x", hv_dev->dev_type.b[i/2]);
}

static u8 channel_monitor_group(const struct vmbus_channel *channel)
{
	return (u8)channel->offermsg.monitorid / 32;
}

static u8 channel_monitor_offset(const struct vmbus_channel *channel)
{
	return (u8)channel->offermsg.monitorid % 32;
}

static u32 channel_pending(const struct vmbus_channel *channel,
			   const struct hv_monitor_page *monitor_page)
{
	u8 monitor_group = channel_monitor_group(channel);

	return monitor_page->trigger_group[monitor_group].pending;
}

static u32 channel_latency(const struct vmbus_channel *channel,
			   const struct hv_monitor_page *monitor_page)
{
	u8 monitor_group = channel_monitor_group(channel);
	u8 monitor_offset = channel_monitor_offset(channel);

	return monitor_page->latency[monitor_group][monitor_offset];
}

static u32 channel_conn_id(struct vmbus_channel *channel,
			   struct hv_monitor_page *monitor_page)
{
	u8 monitor_group = channel_monitor_group(channel);
	u8 monitor_offset = channel_monitor_offset(channel);
	return monitor_page->parameter[monitor_group][monitor_offset].connectionid.u.id;
}

static ssize_t id_show(struct device *dev, struct device_attribute *dev_attr,
		       char *buf)
{
	struct hv_device *hv_dev = device_to_hv_device(dev);

	if (!hv_dev->channel)
		return -ENODEV;
	return sprintf(buf, "%d\n", hv_dev->channel->offermsg.child_relid);
}
static DEVICE_ATTR_RO(id);

static ssize_t state_show(struct device *dev, struct device_attribute *dev_attr,
			  char *buf)
{
	struct hv_device *hv_dev = device_to_hv_device(dev);

	if (!hv_dev->channel)
		return -ENODEV;
	return sprintf(buf, "%d\n", hv_dev->channel->state);
}
static DEVICE_ATTR_RO(state);

static ssize_t monitor_id_show(struct device *dev,
			       struct device_attribute *dev_attr, char *buf)
{
	struct hv_device *hv_dev = device_to_hv_device(dev);

	if (!hv_dev->channel)
		return -ENODEV;
	return sprintf(buf, "%d\n", hv_dev->channel->offermsg.monitorid);
}
static DEVICE_ATTR_RO(monitor_id);

static ssize_t class_id_show(struct device *dev,
			       struct device_attribute *dev_attr, char *buf)
{
	struct hv_device *hv_dev = device_to_hv_device(dev);

	if (!hv_dev->channel)
		return -ENODEV;
	return sprintf(buf, "{%pUl}\n",
		       hv_dev->channel->offermsg.offer.if_type.b);
}
static DEVICE_ATTR_RO(class_id);

static ssize_t device_id_show(struct device *dev,
			      struct device_attribute *dev_attr, char *buf)
{
	struct hv_device *hv_dev = device_to_hv_device(dev);

	if (!hv_dev->channel)
		return -ENODEV;
	return sprintf(buf, "{%pUl}\n",
		       hv_dev->channel->offermsg.offer.if_instance.b);
}
static DEVICE_ATTR_RO(device_id);

static ssize_t modalias_show(struct device *dev,
			     struct device_attribute *dev_attr, char *buf)
{
	struct hv_device *hv_dev = device_to_hv_device(dev);
	char alias_name[VMBUS_ALIAS_LEN + 1];

	print_alias_name(hv_dev, alias_name);
	return sprintf(buf, "vmbus:%s\n", alias_name);
}
static DEVICE_ATTR_RO(modalias);

#ifdef CONFIG_NUMA
static ssize_t numa_node_show(struct device *dev,
			      struct device_attribute *attr, char *buf)
{
	struct hv_device *hv_dev = device_to_hv_device(dev);

	if (!hv_dev->channel)
		return -ENODEV;

	return sprintf(buf, "%d\n", hv_dev->channel->numa_node);
}
static DEVICE_ATTR_RO(numa_node);
#endif

static ssize_t server_monitor_pending_show(struct device *dev,
					   struct device_attribute *dev_attr,
					   char *buf)
{
	struct hv_device *hv_dev = device_to_hv_device(dev);

	if (!hv_dev->channel)
		return -ENODEV;
	return sprintf(buf, "%d\n",
		       channel_pending(hv_dev->channel,
				       vmbus_connection.monitor_pages[0]));
}
static DEVICE_ATTR_RO(server_monitor_pending);

static ssize_t client_monitor_pending_show(struct device *dev,
					   struct device_attribute *dev_attr,
					   char *buf)
{
	struct hv_device *hv_dev = device_to_hv_device(dev);

	if (!hv_dev->channel)
		return -ENODEV;
	return sprintf(buf, "%d\n",
		       channel_pending(hv_dev->channel,
				       vmbus_connection.monitor_pages[1]));
}
static DEVICE_ATTR_RO(client_monitor_pending);

static ssize_t server_monitor_latency_show(struct device *dev,
					   struct device_attribute *dev_attr,
					   char *buf)
{
	struct hv_device *hv_dev = device_to_hv_device(dev);

	if (!hv_dev->channel)
		return -ENODEV;
	return sprintf(buf, "%d\n",
		       channel_latency(hv_dev->channel,
				       vmbus_connection.monitor_pages[0]));
}
static DEVICE_ATTR_RO(server_monitor_latency);

static ssize_t client_monitor_latency_show(struct device *dev,
					   struct device_attribute *dev_attr,
					   char *buf)
{
	struct hv_device *hv_dev = device_to_hv_device(dev);

	if (!hv_dev->channel)
		return -ENODEV;
	return sprintf(buf, "%d\n",
		       channel_latency(hv_dev->channel,
				       vmbus_connection.monitor_pages[1]));
}
static DEVICE_ATTR_RO(client_monitor_latency);

static ssize_t server_monitor_conn_id_show(struct device *dev,
					   struct device_attribute *dev_attr,
					   char *buf)
{
	struct hv_device *hv_dev = device_to_hv_device(dev);

	if (!hv_dev->channel)
		return -ENODEV;
	return sprintf(buf, "%d\n",
		       channel_conn_id(hv_dev->channel,
				       vmbus_connection.monitor_pages[0]));
}
static DEVICE_ATTR_RO(server_monitor_conn_id);

static ssize_t client_monitor_conn_id_show(struct device *dev,
					   struct device_attribute *dev_attr,
					   char *buf)
{
	struct hv_device *hv_dev = device_to_hv_device(dev);

	if (!hv_dev->channel)
		return -ENODEV;
	return sprintf(buf, "%d\n",
		       channel_conn_id(hv_dev->channel,
				       vmbus_connection.monitor_pages[1]));
}
static DEVICE_ATTR_RO(client_monitor_conn_id);

static ssize_t out_intr_mask_show(struct device *dev,
				  struct device_attribute *dev_attr, char *buf)
{
	struct hv_device *hv_dev = device_to_hv_device(dev);
	struct hv_ring_buffer_debug_info outbound;
	int ret;

	if (!hv_dev->channel)
		return -ENODEV;

	ret = hv_ringbuffer_get_debuginfo(&hv_dev->channel->outbound,
					  &outbound);
	if (ret < 0)
		return ret;

	return sprintf(buf, "%d\n", outbound.current_interrupt_mask);
}
static DEVICE_ATTR_RO(out_intr_mask);

static ssize_t out_read_index_show(struct device *dev,
				   struct device_attribute *dev_attr, char *buf)
{
	struct hv_device *hv_dev = device_to_hv_device(dev);
	struct hv_ring_buffer_debug_info outbound;
	int ret;

	if (!hv_dev->channel)
		return -ENODEV;

	ret = hv_ringbuffer_get_debuginfo(&hv_dev->channel->outbound,
					  &outbound);
	if (ret < 0)
		return ret;
	return sprintf(buf, "%d\n", outbound.current_read_index);
}
static DEVICE_ATTR_RO(out_read_index);

static ssize_t out_write_index_show(struct device *dev,
				    struct device_attribute *dev_attr,
				    char *buf)
{
	struct hv_device *hv_dev = device_to_hv_device(dev);
	struct hv_ring_buffer_debug_info outbound;
	int ret;

	if (!hv_dev->channel)
		return -ENODEV;

	ret = hv_ringbuffer_get_debuginfo(&hv_dev->channel->outbound,
					  &outbound);
	if (ret < 0)
		return ret;
	return sprintf(buf, "%d\n", outbound.current_write_index);
}
static DEVICE_ATTR_RO(out_write_index);

static ssize_t out_read_bytes_avail_show(struct device *dev,
					 struct device_attribute *dev_attr,
					 char *buf)
{
	struct hv_device *hv_dev = device_to_hv_device(dev);
	struct hv_ring_buffer_debug_info outbound;
	int ret;

	if (!hv_dev->channel)
		return -ENODEV;

	ret = hv_ringbuffer_get_debuginfo(&hv_dev->channel->outbound,
					  &outbound);
	if (ret < 0)
		return ret;
	return sprintf(buf, "%d\n", outbound.bytes_avail_toread);
}
static DEVICE_ATTR_RO(out_read_bytes_avail);

static ssize_t out_write_bytes_avail_show(struct device *dev,
					  struct device_attribute *dev_attr,
					  char *buf)
{
	struct hv_device *hv_dev = device_to_hv_device(dev);
	struct hv_ring_buffer_debug_info outbound;
	int ret;

	if (!hv_dev->channel)
		return -ENODEV;

	ret = hv_ringbuffer_get_debuginfo(&hv_dev->channel->outbound,
					  &outbound);
	if (ret < 0)
		return ret;
	return sprintf(buf, "%d\n", outbound.bytes_avail_towrite);
}
static DEVICE_ATTR_RO(out_write_bytes_avail);

static ssize_t in_intr_mask_show(struct device *dev,
				 struct device_attribute *dev_attr, char *buf)
{
	struct hv_device *hv_dev = device_to_hv_device(dev);
	struct hv_ring_buffer_debug_info inbound;
	int ret;

	if (!hv_dev->channel)
		return -ENODEV;

	ret = hv_ringbuffer_get_debuginfo(&hv_dev->channel->inbound, &inbound);
	if (ret < 0)
		return ret;

	return sprintf(buf, "%d\n", inbound.current_interrupt_mask);
}
static DEVICE_ATTR_RO(in_intr_mask);

static ssize_t in_read_index_show(struct device *dev,
				  struct device_attribute *dev_attr, char *buf)
{
	struct hv_device *hv_dev = device_to_hv_device(dev);
	struct hv_ring_buffer_debug_info inbound;
	int ret;

	if (!hv_dev->channel)
		return -ENODEV;

	ret = hv_ringbuffer_get_debuginfo(&hv_dev->channel->inbound, &inbound);
	if (ret < 0)
		return ret;

	return sprintf(buf, "%d\n", inbound.current_read_index);
}
static DEVICE_ATTR_RO(in_read_index);

static ssize_t in_write_index_show(struct device *dev,
				   struct device_attribute *dev_attr, char *buf)
{
	struct hv_device *hv_dev = device_to_hv_device(dev);
	struct hv_ring_buffer_debug_info inbound;
	int ret;

	if (!hv_dev->channel)
		return -ENODEV;

	ret = hv_ringbuffer_get_debuginfo(&hv_dev->channel->inbound, &inbound);
	if (ret < 0)
		return ret;

	return sprintf(buf, "%d\n", inbound.current_write_index);
}
static DEVICE_ATTR_RO(in_write_index);

static ssize_t in_read_bytes_avail_show(struct device *dev,
					struct device_attribute *dev_attr,
					char *buf)
{
	struct hv_device *hv_dev = device_to_hv_device(dev);
	struct hv_ring_buffer_debug_info inbound;
	int ret;

	if (!hv_dev->channel)
		return -ENODEV;

	ret = hv_ringbuffer_get_debuginfo(&hv_dev->channel->inbound, &inbound);
	if (ret < 0)
		return ret;

	return sprintf(buf, "%d\n", inbound.bytes_avail_toread);
}
static DEVICE_ATTR_RO(in_read_bytes_avail);

static ssize_t in_write_bytes_avail_show(struct device *dev,
					 struct device_attribute *dev_attr,
					 char *buf)
{
	struct hv_device *hv_dev = device_to_hv_device(dev);
	struct hv_ring_buffer_debug_info inbound;
	int ret;

	if (!hv_dev->channel)
		return -ENODEV;

	ret = hv_ringbuffer_get_debuginfo(&hv_dev->channel->inbound, &inbound);
	if (ret < 0)
		return ret;

	return sprintf(buf, "%d\n", inbound.bytes_avail_towrite);
}
static DEVICE_ATTR_RO(in_write_bytes_avail);

static ssize_t channel_vp_mapping_show(struct device *dev,
				       struct device_attribute *dev_attr,
				       char *buf)
{
	struct hv_device *hv_dev = device_to_hv_device(dev);
	struct vmbus_channel *channel = hv_dev->channel, *cur_sc;
	unsigned long flags;
	int buf_size = PAGE_SIZE, n_written, tot_written;
	struct list_head *cur;

	if (!channel)
		return -ENODEV;

	tot_written = snprintf(buf, buf_size, "%u:%u\n",
		channel->offermsg.child_relid, channel->target_cpu);

	spin_lock_irqsave(&channel->lock, flags);

	list_for_each(cur, &channel->sc_list) {
		if (tot_written >= buf_size - 1)
			break;

		cur_sc = list_entry(cur, struct vmbus_channel, sc_list);
		n_written = scnprintf(buf + tot_written,
				     buf_size - tot_written,
				     "%u:%u\n",
				     cur_sc->offermsg.child_relid,
				     cur_sc->target_cpu);
		tot_written += n_written;
	}

	spin_unlock_irqrestore(&channel->lock, flags);

	return tot_written;
}
static DEVICE_ATTR_RO(channel_vp_mapping);

static ssize_t vendor_show(struct device *dev,
			   struct device_attribute *dev_attr,
			   char *buf)
{
	struct hv_device *hv_dev = device_to_hv_device(dev);
	return sprintf(buf, "0x%x\n", hv_dev->vendor_id);
}
static DEVICE_ATTR_RO(vendor);

static ssize_t device_show(struct device *dev,
			   struct device_attribute *dev_attr,
			   char *buf)
{
	struct hv_device *hv_dev = device_to_hv_device(dev);
	return sprintf(buf, "0x%x\n", hv_dev->device_id);
}
static DEVICE_ATTR_RO(device);

static ssize_t driver_override_store(struct device *dev,
				     struct device_attribute *attr,
				     const char *buf, size_t count)
{
	struct hv_device *hv_dev = device_to_hv_device(dev);
	char *driver_override, *old, *cp;

	/* We need to keep extra room for a newline */
	if (count >= (PAGE_SIZE - 1))
		return -EINVAL;

	driver_override = kstrndup(buf, count, GFP_KERNEL);
	if (!driver_override)
		return -ENOMEM;

	cp = strchr(driver_override, '\n');
	if (cp)
		*cp = '\0';

	device_lock(dev);
	old = hv_dev->driver_override;
	if (strlen(driver_override)) {
		hv_dev->driver_override = driver_override;
	} else {
		kfree(driver_override);
		hv_dev->driver_override = NULL;
	}
	device_unlock(dev);

	kfree(old);

	return count;
}

static ssize_t driver_override_show(struct device *dev,
				    struct device_attribute *attr, char *buf)
{
	struct hv_device *hv_dev = device_to_hv_device(dev);
	ssize_t len;

	device_lock(dev);
	len = snprintf(buf, PAGE_SIZE, "%s\n", hv_dev->driver_override);
	device_unlock(dev);

	return len;
}
static DEVICE_ATTR_RW(driver_override);

/* Set up per device attributes in /sys/bus/vmbus/devices/<bus device> */
static struct attribute *vmbus_dev_attrs[] = {
	&dev_attr_id.attr,
	&dev_attr_state.attr,
	&dev_attr_monitor_id.attr,
	&dev_attr_class_id.attr,
	&dev_attr_device_id.attr,
	&dev_attr_modalias.attr,
#ifdef CONFIG_NUMA
	&dev_attr_numa_node.attr,
#endif
	&dev_attr_server_monitor_pending.attr,
	&dev_attr_client_monitor_pending.attr,
	&dev_attr_server_monitor_latency.attr,
	&dev_attr_client_monitor_latency.attr,
	&dev_attr_server_monitor_conn_id.attr,
	&dev_attr_client_monitor_conn_id.attr,
	&dev_attr_out_intr_mask.attr,
	&dev_attr_out_read_index.attr,
	&dev_attr_out_write_index.attr,
	&dev_attr_out_read_bytes_avail.attr,
	&dev_attr_out_write_bytes_avail.attr,
	&dev_attr_in_intr_mask.attr,
	&dev_attr_in_read_index.attr,
	&dev_attr_in_write_index.attr,
	&dev_attr_in_read_bytes_avail.attr,
	&dev_attr_in_write_bytes_avail.attr,
	&dev_attr_channel_vp_mapping.attr,
	&dev_attr_vendor.attr,
	&dev_attr_device.attr,
	&dev_attr_driver_override.attr,
	NULL,
};

/*
 * Device-level attribute_group callback function. Returns the permission for
 * each attribute, and returns 0 if an attribute is not visible.
 */
static umode_t vmbus_dev_attr_is_visible(struct kobject *kobj,
					 struct attribute *attr, int idx)
{
	struct device *dev = kobj_to_dev(kobj);
	const struct hv_device *hv_dev = device_to_hv_device(dev);

	/* Hide the monitor attributes if the monitor mechanism is not used. */
	if (!hv_dev->channel->offermsg.monitor_allocated &&
	    (attr == &dev_attr_monitor_id.attr ||
	     attr == &dev_attr_server_monitor_pending.attr ||
	     attr == &dev_attr_client_monitor_pending.attr ||
	     attr == &dev_attr_server_monitor_latency.attr ||
	     attr == &dev_attr_client_monitor_latency.attr ||
	     attr == &dev_attr_server_monitor_conn_id.attr ||
	     attr == &dev_attr_client_monitor_conn_id.attr))
		return 0;

	return attr->mode;
}

static const struct attribute_group vmbus_dev_group = {
	.attrs = vmbus_dev_attrs,
	.is_visible = vmbus_dev_attr_is_visible
};
__ATTRIBUTE_GROUPS(vmbus_dev);

/*
 * vmbus_uevent - add uevent for our device
 *
 * This routine is invoked when a device is added or removed on the vmbus to
 * generate a uevent to udev in the userspace. The udev will then look at its
 * rule and the uevent generated here to load the appropriate driver
 *
 * The alias string will be of the form vmbus:guid where guid is the string
 * representation of the device guid (each byte of the guid will be
 * represented with two hex characters.
 */
static int vmbus_uevent(struct device *device, struct kobj_uevent_env *env)
{
	struct hv_device *dev = device_to_hv_device(device);
	int ret;
	char alias_name[VMBUS_ALIAS_LEN + 1];

	print_alias_name(dev, alias_name);
	ret = add_uevent_var(env, "MODALIAS=vmbus:%s", alias_name);
	return ret;
}

static const struct hv_vmbus_device_id *
hv_vmbus_dev_match(const struct hv_vmbus_device_id *id, const guid_t *guid)
{
	if (id == NULL)
		return NULL; /* empty device table */

	for (; !guid_is_null(&id->guid); id++)
		if (guid_equal(&id->guid, guid))
			return id;

	return NULL;
}

static const struct hv_vmbus_device_id *
hv_vmbus_dynid_match(struct hv_driver *drv, const guid_t *guid)
{
	const struct hv_vmbus_device_id *id = NULL;
	struct vmbus_dynid *dynid;

	spin_lock(&drv->dynids.lock);
	list_for_each_entry(dynid, &drv->dynids.list, node) {
		if (guid_equal(&dynid->id.guid, guid)) {
			id = &dynid->id;
			break;
		}
	}
	spin_unlock(&drv->dynids.lock);

	return id;
}

static const struct hv_vmbus_device_id vmbus_device_null;

/*
 * Return a matching hv_vmbus_device_id pointer.
 * If there is no match, return NULL.
 */
static const struct hv_vmbus_device_id *hv_vmbus_get_id(struct hv_driver *drv,
							struct hv_device *dev)
{
	const guid_t *guid = &dev->dev_type;
	const struct hv_vmbus_device_id *id;

	/* When driver_override is set, only bind to the matching driver */
	if (dev->driver_override && strcmp(dev->driver_override, drv->name))
		return NULL;

	/* Look at the dynamic ids first, before the static ones */
	id = hv_vmbus_dynid_match(drv, guid);
	if (!id)
		id = hv_vmbus_dev_match(drv->id_table, guid);

	/* driver_override will always match, send a dummy id */
	if (!id && dev->driver_override)
		id = &vmbus_device_null;

	return id;
}

/* vmbus_add_dynid - add a new device ID to this driver and re-probe devices */
static int vmbus_add_dynid(struct hv_driver *drv, guid_t *guid)
{
	struct vmbus_dynid *dynid;

	dynid = kzalloc(sizeof(*dynid), GFP_KERNEL);
	if (!dynid)
		return -ENOMEM;

	dynid->id.guid = *guid;

	spin_lock(&drv->dynids.lock);
	list_add_tail(&dynid->node, &drv->dynids.list);
	spin_unlock(&drv->dynids.lock);

	return driver_attach(&drv->driver);
}

static void vmbus_free_dynids(struct hv_driver *drv)
{
	struct vmbus_dynid *dynid, *n;

	spin_lock(&drv->dynids.lock);
	list_for_each_entry_safe(dynid, n, &drv->dynids.list, node) {
		list_del(&dynid->node);
		kfree(dynid);
	}
	spin_unlock(&drv->dynids.lock);
}

/*
 * store_new_id - sysfs frontend to vmbus_add_dynid()
 *
 * Allow GUIDs to be added to an existing driver via sysfs.
 */
static ssize_t new_id_store(struct device_driver *driver, const char *buf,
			    size_t count)
{
	struct hv_driver *drv = drv_to_hv_drv(driver);
	guid_t guid;
	ssize_t retval;

	retval = guid_parse(buf, &guid);
	if (retval)
		return retval;

	if (hv_vmbus_dynid_match(drv, &guid))
		return -EEXIST;

	retval = vmbus_add_dynid(drv, &guid);
	if (retval)
		return retval;
	return count;
}
static DRIVER_ATTR_WO(new_id);

/*
 * store_remove_id - remove a PCI device ID from this driver
 *
 * Removes a dynamic pci device ID to this driver.
 */
static ssize_t remove_id_store(struct device_driver *driver, const char *buf,
			       size_t count)
{
	struct hv_driver *drv = drv_to_hv_drv(driver);
	struct vmbus_dynid *dynid, *n;
	guid_t guid;
	ssize_t retval;

	retval = guid_parse(buf, &guid);
	if (retval)
		return retval;

	retval = -ENODEV;
	spin_lock(&drv->dynids.lock);
	list_for_each_entry_safe(dynid, n, &drv->dynids.list, node) {
		struct hv_vmbus_device_id *id = &dynid->id;

		if (guid_equal(&id->guid, &guid)) {
			list_del(&dynid->node);
			kfree(dynid);
			retval = count;
			break;
		}
	}
	spin_unlock(&drv->dynids.lock);

	return retval;
}
static DRIVER_ATTR_WO(remove_id);

static struct attribute *vmbus_drv_attrs[] = {
	&driver_attr_new_id.attr,
	&driver_attr_remove_id.attr,
	NULL,
};
ATTRIBUTE_GROUPS(vmbus_drv);


/*
 * vmbus_match - Attempt to match the specified device to the specified driver
 */
static int vmbus_match(struct device *device, struct device_driver *driver)
{
	struct hv_driver *drv = drv_to_hv_drv(driver);
	struct hv_device *hv_dev = device_to_hv_device(device);

	/* The hv_sock driver handles all hv_sock offers. */
	if (is_hvsock_channel(hv_dev->channel))
		return drv->hvsock;

	if (hv_vmbus_get_id(drv, hv_dev))
		return 1;

	return 0;
}

/*
 * vmbus_probe - Add the new vmbus's child device
 */
static int vmbus_probe(struct device *child_device)
{
	int ret = 0;
	struct hv_driver *drv =
			drv_to_hv_drv(child_device->driver);
	struct hv_device *dev = device_to_hv_device(child_device);
	const struct hv_vmbus_device_id *dev_id;

	dev_id = hv_vmbus_get_id(drv, dev);
	if (drv->probe) {
		ret = drv->probe(dev, dev_id);
		if (ret != 0)
			pr_err("probe failed for device %s (%d)\n",
			       dev_name(child_device), ret);

	} else {
		pr_err("probe not set for driver %s\n",
		       dev_name(child_device));
		ret = -ENODEV;
	}
	return ret;
}

/*
 * vmbus_remove - Remove a vmbus device
 */
static int vmbus_remove(struct device *child_device)
{
	struct hv_driver *drv;
	struct hv_device *dev = device_to_hv_device(child_device);

	if (child_device->driver) {
		drv = drv_to_hv_drv(child_device->driver);
		if (drv->remove)
			drv->remove(dev);
	}

	return 0;
}


/*
 * vmbus_shutdown - Shutdown a vmbus device
 */
static void vmbus_shutdown(struct device *child_device)
{
	struct hv_driver *drv;
	struct hv_device *dev = device_to_hv_device(child_device);


	/* The device may not be attached yet */
	if (!child_device->driver)
		return;

	drv = drv_to_hv_drv(child_device->driver);

	if (drv->shutdown)
		drv->shutdown(dev);
}

#ifdef CONFIG_PM_SLEEP
/*
 * vmbus_suspend - Suspend a vmbus device
 */
static int vmbus_suspend(struct device *child_device)
{
	struct hv_driver *drv;
	struct hv_device *dev = device_to_hv_device(child_device);

	/* The device may not be attached yet */
	if (!child_device->driver)
		return 0;

	drv = drv_to_hv_drv(child_device->driver);
	if (!drv->suspend)
		return -EOPNOTSUPP;

	return drv->suspend(dev);
}

/*
 * vmbus_resume - Resume a vmbus device
 */
static int vmbus_resume(struct device *child_device)
{
	struct hv_driver *drv;
	struct hv_device *dev = device_to_hv_device(child_device);

	/* The device may not be attached yet */
	if (!child_device->driver)
		return 0;

	drv = drv_to_hv_drv(child_device->driver);
	if (!drv->resume)
		return -EOPNOTSUPP;

	return drv->resume(dev);
}
#endif /* CONFIG_PM_SLEEP */

/*
 * vmbus_device_release - Final callback release of the vmbus child device
 */
static void vmbus_device_release(struct device *device)
{
	struct hv_device *hv_dev = device_to_hv_device(device);
	struct vmbus_channel *channel = hv_dev->channel;

	hv_debug_rm_dev_dir(hv_dev);

	mutex_lock(&vmbus_connection.channel_mutex);
	hv_process_channel_removal(channel);
	mutex_unlock(&vmbus_connection.channel_mutex);
	kfree(hv_dev);
}

/*
 * Note: we must use SET_NOIRQ_SYSTEM_SLEEP_PM_OPS rather than
 * SET_SYSTEM_SLEEP_PM_OPS: see the comment before vmbus_bus_pm.
 */
static const struct dev_pm_ops vmbus_pm = {
	SET_NOIRQ_SYSTEM_SLEEP_PM_OPS(vmbus_suspend, vmbus_resume)
};

/* The one and only one */
static struct bus_type  hv_bus = {
	.name =		"vmbus",
	.match =		vmbus_match,
	.shutdown =		vmbus_shutdown,
	.remove =		vmbus_remove,
	.probe =		vmbus_probe,
	.uevent =		vmbus_uevent,
	.dev_groups =		vmbus_dev_groups,
	.drv_groups =		vmbus_drv_groups,
	.pm =			&vmbus_pm,
};

struct onmessage_work_context {
	struct work_struct work;
	struct hv_message msg;
};

static void vmbus_onmessage_work(struct work_struct *work)
{
	struct onmessage_work_context *ctx;

	/* Do not process messages if we're in DISCONNECTED state */
	if (vmbus_connection.conn_state == DISCONNECTED)
		return;

	ctx = container_of(work, struct onmessage_work_context,
			   work);
	vmbus_onmessage(&ctx->msg);
	kfree(ctx);
}

void vmbus_on_msg_dpc(unsigned long data)
{
	struct hv_per_cpu_context *hv_cpu = (void *)data;
	void *page_addr = hv_cpu->synic_message_page;
	struct hv_message *msg = (struct hv_message *)page_addr +
				  VMBUS_MESSAGE_SINT;
	struct vmbus_channel_message_header *hdr;
	const struct vmbus_channel_message_table_entry *entry;
	struct onmessage_work_context *ctx;
	u32 message_type = msg->header.message_type;

	if (message_type == HVMSG_NONE)
		/* no msg */
		return;

	hdr = (struct vmbus_channel_message_header *)msg->u.payload;

	trace_vmbus_on_msg_dpc(hdr);

	if (hdr->msgtype >= CHANNELMSG_COUNT) {
		WARN_ONCE(1, "unknown msgtype=%d\n", hdr->msgtype);
		goto msg_handled;
	}

	entry = &channel_message_table[hdr->msgtype];
	if (entry->handler_type	== VMHT_BLOCKING) {
		ctx = kmalloc(sizeof(*ctx), GFP_ATOMIC);
		if (ctx == NULL)
			return;

		INIT_WORK(&ctx->work, vmbus_onmessage_work);
		memcpy(&ctx->msg, msg, sizeof(*msg));

		/*
		 * The host can generate a rescind message while we
		 * may still be handling the original offer. We deal with
		 * this condition by ensuring the processing is done on the
		 * same CPU.
		 */
		switch (hdr->msgtype) {
		case CHANNELMSG_RESCIND_CHANNELOFFER:
			/*
			 * If we are handling the rescind message;
			 * schedule the work on the global work queue.
			 */
			schedule_work_on(vmbus_connection.connect_cpu,
					 &ctx->work);
			break;

		case CHANNELMSG_OFFERCHANNEL:
			atomic_inc(&vmbus_connection.offer_in_progress);
			queue_work_on(vmbus_connection.connect_cpu,
				      vmbus_connection.work_queue,
				      &ctx->work);
			break;

		default:
			queue_work(vmbus_connection.work_queue, &ctx->work);
		}
	} else
		entry->message_handler(hdr);

msg_handled:
	vmbus_signal_eom(msg, message_type);
}

#ifdef CONFIG_PM_SLEEP
/*
 * Fake RESCIND_CHANNEL messages to clean up hv_sock channels by force for
 * hibernation, because hv_sock connections can not persist across hibernation.
 */
static void vmbus_force_channel_rescinded(struct vmbus_channel *channel)
{
	struct onmessage_work_context *ctx;
	struct vmbus_channel_rescind_offer *rescind;

	WARN_ON(!is_hvsock_channel(channel));

	/*
	 * sizeof(*ctx) is small and the allocation should really not fail,
	 * otherwise the state of the hv_sock connections ends up in limbo.
	 */
	ctx = kzalloc(sizeof(*ctx), GFP_KERNEL | __GFP_NOFAIL);

	/*
	 * So far, these are not really used by Linux. Just set them to the
	 * reasonable values conforming to the definitions of the fields.
	 */
	ctx->msg.header.message_type = 1;
	ctx->msg.header.payload_size = sizeof(*rescind);

	/* These values are actually used by Linux. */
	rescind = (struct vmbus_channel_rescind_offer *)ctx->msg.u.payload;
	rescind->header.msgtype = CHANNELMSG_RESCIND_CHANNELOFFER;
	rescind->child_relid = channel->offermsg.child_relid;

	INIT_WORK(&ctx->work, vmbus_onmessage_work);

	queue_work_on(vmbus_connection.connect_cpu,
		      vmbus_connection.work_queue,
		      &ctx->work);
}
#endif /* CONFIG_PM_SLEEP */

/*
 * Direct callback for channels using other deferred processing
 */
static void vmbus_channel_isr(struct vmbus_channel *channel)
{
	void (*callback_fn)(void *);

	callback_fn = READ_ONCE(channel->onchannel_callback);
	if (likely(callback_fn != NULL))
		(*callback_fn)(channel->channel_callback_context);
}

/*
 * Schedule all channels with events pending
 */
static void vmbus_chan_sched(struct hv_per_cpu_context *hv_cpu)
{
	unsigned long *recv_int_page;
	u32 maxbits, relid;

	if (vmbus_proto_version < VERSION_WIN8) {
		maxbits = MAX_NUM_CHANNELS_SUPPORTED;
		recv_int_page = vmbus_connection.recv_int_page;
	} else {
		/*
		 * When the host is win8 and beyond, the event page
		 * can be directly checked to get the id of the channel
		 * that has the interrupt pending.
		 */
		void *page_addr = hv_cpu->synic_event_page;
		union hv_synic_event_flags *event
			= (union hv_synic_event_flags *)page_addr +
						 VMBUS_MESSAGE_SINT;

		maxbits = HV_EVENT_FLAGS_COUNT;
		recv_int_page = event->flags;
	}

	if (unlikely(!recv_int_page))
		return;

	for_each_set_bit(relid, recv_int_page, maxbits) {
		struct vmbus_channel *channel;

		if (!sync_test_and_clear_bit(relid, recv_int_page))
			continue;

		/* Special case - vmbus channel protocol msg */
		if (relid == 0)
			continue;

		rcu_read_lock();

		/* Find channel based on relid */
		list_for_each_entry_rcu(channel, &hv_cpu->chan_list, percpu_list) {
			if (channel->offermsg.child_relid != relid)
				continue;

			if (channel->rescind)
				continue;

			trace_vmbus_chan_sched(channel);

			++channel->interrupts;

			switch (channel->callback_mode) {
			case HV_CALL_ISR:
				vmbus_channel_isr(channel);
				break;

			case HV_CALL_BATCHED:
				hv_begin_read(&channel->inbound);
				/* fallthrough */
			case HV_CALL_DIRECT:
				tasklet_schedule(&channel->callback_event);
			}
		}

		rcu_read_unlock();
	}
}

static void vmbus_isr(void)
{
	struct hv_per_cpu_context *hv_cpu
		= this_cpu_ptr(hv_context.cpu_context);
	void *page_addr = hv_cpu->synic_event_page;
	struct hv_message *msg;
	union hv_synic_event_flags *event;
	bool handled = false;

	if (unlikely(page_addr == NULL))
		return;

	event = (union hv_synic_event_flags *)page_addr +
					 VMBUS_MESSAGE_SINT;
	/*
	 * Check for events before checking for messages. This is the order
	 * in which events and messages are checked in Windows guests on
	 * Hyper-V, and the Windows team suggested we do the same.
	 */

	if ((vmbus_proto_version == VERSION_WS2008) ||
		(vmbus_proto_version == VERSION_WIN7)) {

		/* Since we are a child, we only need to check bit 0 */
		if (sync_test_and_clear_bit(0, event->flags))
			handled = true;
	} else {
		/*
		 * Our host is win8 or above. The signaling mechanism
		 * has changed and we can directly look at the event page.
		 * If bit n is set then we have an interrup on the channel
		 * whose id is n.
		 */
		handled = true;
	}

	if (handled)
		vmbus_chan_sched(hv_cpu);

	page_addr = hv_cpu->synic_message_page;
	msg = (struct hv_message *)page_addr + VMBUS_MESSAGE_SINT;

	/* Check if there are actual msgs to be processed */
	if (msg->header.message_type != HVMSG_NONE) {
		if (msg->header.message_type == HVMSG_TIMER_EXPIRED) {
			hv_stimer0_isr();
			vmbus_signal_eom(msg, HVMSG_TIMER_EXPIRED);
		} else
			tasklet_schedule(&hv_cpu->msg_dpc);
	}

	add_interrupt_randomness(HYPERVISOR_CALLBACK_VECTOR, 0);
}

/*
 * Boolean to control whether to report panic messages over Hyper-V.
 *
 * It can be set via /proc/sys/kernel/hyperv/record_panic_msg
 */
static int sysctl_record_panic_msg = 1;

/*
 * Callback from kmsg_dump. Grab as much as possible from the end of the kmsg
 * buffer and call into Hyper-V to transfer the data.
 */
static void hv_kmsg_dump(struct kmsg_dumper *dumper,
			 enum kmsg_dump_reason reason)
{
	size_t bytes_written;
	phys_addr_t panic_pa;

	/* We are only interested in panics. */
	if ((reason != KMSG_DUMP_PANIC) || (!sysctl_record_panic_msg))
		return;

	panic_pa = virt_to_phys(hv_panic_page);

	/*
	 * Write dump contents to the page. No need to synchronize; panic should
	 * be single-threaded.
	 */
	kmsg_dump_get_buffer(dumper, true, hv_panic_page, HV_HYP_PAGE_SIZE,
			     &bytes_written);
	if (bytes_written)
		hyperv_report_panic_msg(panic_pa, bytes_written);
}

static struct kmsg_dumper hv_kmsg_dumper = {
	.dump = hv_kmsg_dump,
};

static struct ctl_table_header *hv_ctl_table_hdr;

/*
 * sysctl option to allow the user to control whether kmsg data should be
 * reported to Hyper-V on panic.
 */
static struct ctl_table hv_ctl_table[] = {
	{
		.procname       = "hyperv_record_panic_msg",
		.data           = &sysctl_record_panic_msg,
		.maxlen         = sizeof(int),
		.mode           = 0644,
		.proc_handler   = proc_dointvec_minmax,
		.extra1		= SYSCTL_ZERO,
		.extra2		= SYSCTL_ONE
	},
	{}
};

static struct ctl_table hv_root_table[] = {
	{
		.procname	= "kernel",
		.mode		= 0555,
		.child		= hv_ctl_table
	},
	{}
};

/*
 * vmbus_bus_init -Main vmbus driver initialization routine.
 *
 * Here, we
 *	- initialize the vmbus driver context
 *	- invoke the vmbus hv main init routine
 *	- retrieve the channel offers
 */
static int vmbus_bus_init(void)
{
	int ret;

	/* Hypervisor initialization...setup hypercall page..etc */
	ret = hv_init();
	if (ret != 0) {
		pr_err("Unable to initialize the hypervisor - 0x%x\n", ret);
		return ret;
	}

	ret = bus_register(&hv_bus);
	if (ret)
		return ret;

	hv_setup_vmbus_irq(vmbus_isr);

	ret = hv_synic_alloc();
	if (ret)
		goto err_alloc;

	/*
	 * Initialize the per-cpu interrupt state and stimer state.
	 * Then connect to the host.
	 */
	ret = cpuhp_setup_state(CPUHP_AP_ONLINE_DYN, "hyperv/vmbus:online",
				hv_synic_init, hv_synic_cleanup);
	if (ret < 0)
		goto err_cpuhp;
	hyperv_cpuhp_online = ret;

	ret = vmbus_connect();
	if (ret)
		goto err_connect;

	/*
	 * Only register if the crash MSRs are available
	 */
	if (ms_hyperv.misc_features & HV_FEATURE_GUEST_CRASH_MSR_AVAILABLE) {
		u64 hyperv_crash_ctl;
		/*
		 * Sysctl registration is not fatal, since by default
		 * reporting is enabled.
		 */
		hv_ctl_table_hdr = register_sysctl_table(hv_root_table);
		if (!hv_ctl_table_hdr)
			pr_err("Hyper-V: sysctl table register error");

		/*
		 * Register for panic kmsg callback only if the right
		 * capability is supported by the hypervisor.
		 */
		hv_get_crash_ctl(hyperv_crash_ctl);
		if (hyperv_crash_ctl & HV_CRASH_CTL_CRASH_NOTIFY_MSG) {
			hv_panic_page = (void *)hv_alloc_hyperv_zeroed_page();
			if (hv_panic_page) {
				ret = kmsg_dump_register(&hv_kmsg_dumper);
				if (ret)
					pr_err("Hyper-V: kmsg dump register "
						"error 0x%x\n", ret);
			} else
				pr_err("Hyper-V: panic message page memory "
					"allocation failed");
		}

		register_die_notifier(&hyperv_die_block);
		atomic_notifier_chain_register(&panic_notifier_list,
					       &hyperv_panic_block);
	}

	vmbus_request_offers();

	return 0;

err_connect:
	cpuhp_remove_state(hyperv_cpuhp_online);
err_cpuhp:
	hv_synic_free();
err_alloc:
	hv_remove_vmbus_irq();

	bus_unregister(&hv_bus);
	hv_free_hyperv_page((unsigned long)hv_panic_page);
	unregister_sysctl_table(hv_ctl_table_hdr);
	hv_ctl_table_hdr = NULL;
	return ret;
}

/**
 * __vmbus_child_driver_register() - Register a vmbus's driver
 * @hv_driver: Pointer to driver structure you want to register
 * @owner: owner module of the drv
 * @mod_name: module name string
 *
 * Registers the given driver with Linux through the 'driver_register()' call
 * and sets up the hyper-v vmbus handling for this driver.
 * It will return the state of the 'driver_register()' call.
 *
 */
int __vmbus_driver_register(struct hv_driver *hv_driver, struct module *owner, const char *mod_name)
{
	int ret;

	pr_info("registering driver %s\n", hv_driver->name);

	ret = vmbus_exists();
	if (ret < 0)
		return ret;

	hv_driver->driver.name = hv_driver->name;
	hv_driver->driver.owner = owner;
	hv_driver->driver.mod_name = mod_name;
	hv_driver->driver.bus = &hv_bus;

	spin_lock_init(&hv_driver->dynids.lock);
	INIT_LIST_HEAD(&hv_driver->dynids.list);

	ret = driver_register(&hv_driver->driver);

	return ret;
}
EXPORT_SYMBOL_GPL(__vmbus_driver_register);

/**
 * vmbus_driver_unregister() - Unregister a vmbus's driver
 * @hv_driver: Pointer to driver structure you want to
 *             un-register
 *
 * Un-register the given driver that was previous registered with a call to
 * vmbus_driver_register()
 */
void vmbus_driver_unregister(struct hv_driver *hv_driver)
{
	pr_info("unregistering driver %s\n", hv_driver->name);

	if (!vmbus_exists()) {
		driver_unregister(&hv_driver->driver);
		vmbus_free_dynids(hv_driver);
	}
}
EXPORT_SYMBOL_GPL(vmbus_driver_unregister);


/*
 * Called when last reference to channel is gone.
 */
static void vmbus_chan_release(struct kobject *kobj)
{
	struct vmbus_channel *channel
		= container_of(kobj, struct vmbus_channel, kobj);

	kfree_rcu(channel, rcu);
}

struct vmbus_chan_attribute {
	struct attribute attr;
	ssize_t (*show)(struct vmbus_channel *chan, char *buf);
	ssize_t (*store)(struct vmbus_channel *chan,
			 const char *buf, size_t count);
};
#define VMBUS_CHAN_ATTR(_name, _mode, _show, _store) \
	struct vmbus_chan_attribute chan_attr_##_name \
		= __ATTR(_name, _mode, _show, _store)
#define VMBUS_CHAN_ATTR_RW(_name) \
	struct vmbus_chan_attribute chan_attr_##_name = __ATTR_RW(_name)
#define VMBUS_CHAN_ATTR_RO(_name) \
	struct vmbus_chan_attribute chan_attr_##_name = __ATTR_RO(_name)
#define VMBUS_CHAN_ATTR_WO(_name) \
	struct vmbus_chan_attribute chan_attr_##_name = __ATTR_WO(_name)

static ssize_t vmbus_chan_attr_show(struct kobject *kobj,
				    struct attribute *attr, char *buf)
{
	const struct vmbus_chan_attribute *attribute
		= container_of(attr, struct vmbus_chan_attribute, attr);
	struct vmbus_channel *chan
		= container_of(kobj, struct vmbus_channel, kobj);

	if (!attribute->show)
		return -EIO;

	return attribute->show(chan, buf);
}

static const struct sysfs_ops vmbus_chan_sysfs_ops = {
	.show = vmbus_chan_attr_show,
};

static ssize_t out_mask_show(struct vmbus_channel *channel, char *buf)
{
	struct hv_ring_buffer_info *rbi = &channel->outbound;
	ssize_t ret;

	mutex_lock(&rbi->ring_buffer_mutex);
	if (!rbi->ring_buffer) {
		mutex_unlock(&rbi->ring_buffer_mutex);
		return -EINVAL;
	}

	ret = sprintf(buf, "%u\n", rbi->ring_buffer->interrupt_mask);
	mutex_unlock(&rbi->ring_buffer_mutex);
	return ret;
}
static VMBUS_CHAN_ATTR_RO(out_mask);

static ssize_t in_mask_show(struct vmbus_channel *channel, char *buf)
{
	struct hv_ring_buffer_info *rbi = &channel->inbound;
	ssize_t ret;

	mutex_lock(&rbi->ring_buffer_mutex);
	if (!rbi->ring_buffer) {
		mutex_unlock(&rbi->ring_buffer_mutex);
		return -EINVAL;
	}

	ret = sprintf(buf, "%u\n", rbi->ring_buffer->interrupt_mask);
	mutex_unlock(&rbi->ring_buffer_mutex);
	return ret;
}
static VMBUS_CHAN_ATTR_RO(in_mask);

static ssize_t read_avail_show(struct vmbus_channel *channel, char *buf)
{
	struct hv_ring_buffer_info *rbi = &channel->inbound;
	ssize_t ret;

	mutex_lock(&rbi->ring_buffer_mutex);
	if (!rbi->ring_buffer) {
		mutex_unlock(&rbi->ring_buffer_mutex);
		return -EINVAL;
	}

	ret = sprintf(buf, "%u\n", hv_get_bytes_to_read(rbi));
	mutex_unlock(&rbi->ring_buffer_mutex);
	return ret;
}
static VMBUS_CHAN_ATTR_RO(read_avail);

static ssize_t write_avail_show(struct vmbus_channel *channel, char *buf)
{
	struct hv_ring_buffer_info *rbi = &channel->outbound;
	ssize_t ret;

	mutex_lock(&rbi->ring_buffer_mutex);
	if (!rbi->ring_buffer) {
		mutex_unlock(&rbi->ring_buffer_mutex);
		return -EINVAL;
	}

	ret = sprintf(buf, "%u\n", hv_get_bytes_to_write(rbi));
	mutex_unlock(&rbi->ring_buffer_mutex);
	return ret;
}
static VMBUS_CHAN_ATTR_RO(write_avail);

static ssize_t show_target_cpu(struct vmbus_channel *channel, char *buf)
{
	return sprintf(buf, "%u\n", channel->target_cpu);
}
static VMBUS_CHAN_ATTR(cpu, S_IRUGO, show_target_cpu, NULL);

static ssize_t channel_pending_show(struct vmbus_channel *channel,
				    char *buf)
{
	return sprintf(buf, "%d\n",
		       channel_pending(channel,
				       vmbus_connection.monitor_pages[1]));
}
static VMBUS_CHAN_ATTR(pending, S_IRUGO, channel_pending_show, NULL);

static ssize_t channel_latency_show(struct vmbus_channel *channel,
				    char *buf)
{
	return sprintf(buf, "%d\n",
		       channel_latency(channel,
				       vmbus_connection.monitor_pages[1]));
}
static VMBUS_CHAN_ATTR(latency, S_IRUGO, channel_latency_show, NULL);

static ssize_t channel_interrupts_show(struct vmbus_channel *channel, char *buf)
{
	return sprintf(buf, "%llu\n", channel->interrupts);
}
static VMBUS_CHAN_ATTR(interrupts, S_IRUGO, channel_interrupts_show, NULL);

static ssize_t channel_events_show(struct vmbus_channel *channel, char *buf)
{
	return sprintf(buf, "%llu\n", channel->sig_events);
}
static VMBUS_CHAN_ATTR(events, S_IRUGO, channel_events_show, NULL);

static ssize_t channel_intr_in_full_show(struct vmbus_channel *channel,
					 char *buf)
{
	return sprintf(buf, "%llu\n",
		       (unsigned long long)channel->intr_in_full);
}
static VMBUS_CHAN_ATTR(intr_in_full, 0444, channel_intr_in_full_show, NULL);

static ssize_t channel_intr_out_empty_show(struct vmbus_channel *channel,
					   char *buf)
{
	return sprintf(buf, "%llu\n",
		       (unsigned long long)channel->intr_out_empty);
}
static VMBUS_CHAN_ATTR(intr_out_empty, 0444, channel_intr_out_empty_show, NULL);

static ssize_t channel_out_full_first_show(struct vmbus_channel *channel,
					   char *buf)
{
	return sprintf(buf, "%llu\n",
		       (unsigned long long)channel->out_full_first);
}
static VMBUS_CHAN_ATTR(out_full_first, 0444, channel_out_full_first_show, NULL);

static ssize_t channel_out_full_total_show(struct vmbus_channel *channel,
					   char *buf)
{
	return sprintf(buf, "%llu\n",
		       (unsigned long long)channel->out_full_total);
}
static VMBUS_CHAN_ATTR(out_full_total, 0444, channel_out_full_total_show, NULL);

static ssize_t subchannel_monitor_id_show(struct vmbus_channel *channel,
					  char *buf)
{
	return sprintf(buf, "%u\n", channel->offermsg.monitorid);
}
static VMBUS_CHAN_ATTR(monitor_id, S_IRUGO, subchannel_monitor_id_show, NULL);

static ssize_t subchannel_id_show(struct vmbus_channel *channel,
				  char *buf)
{
	return sprintf(buf, "%u\n",
		       channel->offermsg.offer.sub_channel_index);
}
static VMBUS_CHAN_ATTR_RO(subchannel_id);

static struct attribute *vmbus_chan_attrs[] = {
	&chan_attr_out_mask.attr,
	&chan_attr_in_mask.attr,
	&chan_attr_read_avail.attr,
	&chan_attr_write_avail.attr,
	&chan_attr_cpu.attr,
	&chan_attr_pending.attr,
	&chan_attr_latency.attr,
	&chan_attr_interrupts.attr,
	&chan_attr_events.attr,
	&chan_attr_intr_in_full.attr,
	&chan_attr_intr_out_empty.attr,
	&chan_attr_out_full_first.attr,
	&chan_attr_out_full_total.attr,
	&chan_attr_monitor_id.attr,
	&chan_attr_subchannel_id.attr,
	NULL
};

/*
 * Channel-level attribute_group callback function. Returns the permission for
 * each attribute, and returns 0 if an attribute is not visible.
 */
static umode_t vmbus_chan_attr_is_visible(struct kobject *kobj,
					  struct attribute *attr, int idx)
{
	const struct vmbus_channel *channel =
		container_of(kobj, struct vmbus_channel, kobj);

	/* Hide the monitor attributes if the monitor mechanism is not used. */
	if (!channel->offermsg.monitor_allocated &&
	    (attr == &chan_attr_pending.attr ||
	     attr == &chan_attr_latency.attr ||
	     attr == &chan_attr_monitor_id.attr))
		return 0;

	return attr->mode;
}

static struct attribute_group vmbus_chan_group = {
	.attrs = vmbus_chan_attrs,
	.is_visible = vmbus_chan_attr_is_visible
};

static struct kobj_type vmbus_chan_ktype = {
	.sysfs_ops = &vmbus_chan_sysfs_ops,
	.release = vmbus_chan_release,
};

/*
 * vmbus_add_channel_kobj - setup a sub-directory under device/channels
 */
int vmbus_add_channel_kobj(struct hv_device *dev, struct vmbus_channel *channel)
{
	const struct device *device = &dev->device;
	struct kobject *kobj = &channel->kobj;
	u32 relid = channel->offermsg.child_relid;
	int ret;

	kobj->kset = dev->channels_kset;
	ret = kobject_init_and_add(kobj, &vmbus_chan_ktype, NULL,
				   "%u", relid);
	if (ret)
		return ret;

	ret = sysfs_create_group(kobj, &vmbus_chan_group);

	if (ret) {
		/*
		 * The calling functions' error handling paths will cleanup the
		 * empty channel directory.
		 */
		dev_err(device, "Unable to set up channel sysfs files\n");
		return ret;
	}

	kobject_uevent(kobj, KOBJ_ADD);

	return 0;
}

/*
 * vmbus_remove_channel_attr_group - remove the channel's attribute group
 */
void vmbus_remove_channel_attr_group(struct vmbus_channel *channel)
{
	sysfs_remove_group(&channel->kobj, &vmbus_chan_group);
}

/*
 * vmbus_device_create - Creates and registers a new child device
 * on the vmbus.
 */
struct hv_device *vmbus_device_create(const guid_t *type,
				      const guid_t *instance,
				      struct vmbus_channel *channel)
{
	struct hv_device *child_device_obj;

	child_device_obj = kzalloc(sizeof(struct hv_device), GFP_KERNEL);
	if (!child_device_obj) {
		pr_err("Unable to allocate device object for child device\n");
		return NULL;
	}

	child_device_obj->channel = channel;
	guid_copy(&child_device_obj->dev_type, type);
	guid_copy(&child_device_obj->dev_instance, instance);
	child_device_obj->vendor_id = 0x1414; /* MSFT vendor ID */

	return child_device_obj;
}

/*
 * vmbus_device_register - Register the child device
 */
int vmbus_device_register(struct hv_device *child_device_obj)
{
	struct kobject *kobj = &child_device_obj->device.kobj;
	int ret;

	dev_set_name(&child_device_obj->device, "%pUl",
		     child_device_obj->channel->offermsg.offer.if_instance.b);

	child_device_obj->device.bus = &hv_bus;
	child_device_obj->device.parent = &hv_acpi_dev->dev;
	child_device_obj->device.release = vmbus_device_release;

	/*
	 * Register with the LDM. This will kick off the driver/device
	 * binding...which will eventually call vmbus_match() and vmbus_probe()
	 */
	ret = device_register(&child_device_obj->device);
	if (ret) {
		pr_err("Unable to register child device\n");
		return ret;
	}

	child_device_obj->channels_kset = kset_create_and_add("channels",
							      NULL, kobj);
	if (!child_device_obj->channels_kset) {
		ret = -ENOMEM;
		goto err_dev_unregister;
	}

	ret = vmbus_add_channel_kobj(child_device_obj,
				     child_device_obj->channel);
	if (ret) {
		pr_err("Unable to register primary channeln");
		goto err_kset_unregister;
	}
	hv_debug_add_dev_dir(child_device_obj);

	return 0;

err_kset_unregister:
	kset_unregister(child_device_obj->channels_kset);

err_dev_unregister:
	device_unregister(&child_device_obj->device);
	return ret;
}

/*
 * vmbus_device_unregister - Remove the specified child device
 * from the vmbus.
 */
void vmbus_device_unregister(struct hv_device *device_obj)
{
	pr_debug("child device %s unregistered\n",
		dev_name(&device_obj->device));

	kset_unregister(device_obj->channels_kset);

	/*
	 * Kick off the process of unregistering the device.
	 * This will call vmbus_remove() and eventually vmbus_device_release()
	 */
	device_unregister(&device_obj->device);
}


/*
 * VMBUS is an acpi enumerated device. Get the information we
 * need from DSDT.
 */
#define VTPM_BASE_ADDRESS 0xfed40000
static acpi_status vmbus_walk_resources(struct acpi_resource *res, void *ctx)
{
	resource_size_t start = 0;
	resource_size_t end = 0;
	struct resource *new_res;
	struct resource **old_res = &hyperv_mmio;
	struct resource **prev_res = NULL;

	switch (res->type) {

	/*
	 * "Address" descriptors are for bus windows. Ignore
	 * "memory" descriptors, which are for registers on
	 * devices.
	 */
	case ACPI_RESOURCE_TYPE_ADDRESS32:
		start = res->data.address32.address.minimum;
		end = res->data.address32.address.maximum;
		break;

	case ACPI_RESOURCE_TYPE_ADDRESS64:
		start = res->data.address64.address.minimum;
		end = res->data.address64.address.maximum;
		break;

	default:
		/* Unused resource type */
		return AE_OK;

	}
	/*
	 * Ignore ranges that are below 1MB, as they're not
	 * necessary or useful here.
	 */
	if (end < 0x100000)
		return AE_OK;

	new_res = kzalloc(sizeof(*new_res), GFP_ATOMIC);
	if (!new_res)
		return AE_NO_MEMORY;

	/* If this range overlaps the virtual TPM, truncate it. */
	if (end > VTPM_BASE_ADDRESS && start < VTPM_BASE_ADDRESS)
		end = VTPM_BASE_ADDRESS;

	new_res->name = "hyperv mmio";
	new_res->flags = IORESOURCE_MEM;
	new_res->start = start;
	new_res->end = end;

	/*
	 * If two ranges are adjacent, merge them.
	 */
	do {
		if (!*old_res) {
			*old_res = new_res;
			break;
		}

		if (((*old_res)->end + 1) == new_res->start) {
			(*old_res)->end = new_res->end;
			kfree(new_res);
			break;
		}

		if ((*old_res)->start == new_res->end + 1) {
			(*old_res)->start = new_res->start;
			kfree(new_res);
			break;
		}

		if ((*old_res)->start > new_res->end) {
			new_res->sibling = *old_res;
			if (prev_res)
				(*prev_res)->sibling = new_res;
			*old_res = new_res;
			break;
		}

		prev_res = old_res;
		old_res = &(*old_res)->sibling;

	} while (1);

	return AE_OK;
}

static int vmbus_acpi_remove(struct acpi_device *device)
{
	struct resource *cur_res;
	struct resource *next_res;

	if (hyperv_mmio) {
		if (fb_mmio) {
			__release_region(hyperv_mmio, fb_mmio->start,
					 resource_size(fb_mmio));
			fb_mmio = NULL;
		}

		for (cur_res = hyperv_mmio; cur_res; cur_res = next_res) {
			next_res = cur_res->sibling;
			kfree(cur_res);
		}
	}

	return 0;
}

static void vmbus_reserve_fb(void)
{
	int size;
	/*
	 * Make a claim for the frame buffer in the resource tree under the
	 * first node, which will be the one below 4GB.  The length seems to
	 * be underreported, particularly in a Generation 1 VM.  So start out
	 * reserving a larger area and make it smaller until it succeeds.
	 */

	if (screen_info.lfb_base) {
		if (efi_enabled(EFI_BOOT))
			size = max_t(__u32, screen_info.lfb_size, 0x800000);
		else
			size = max_t(__u32, screen_info.lfb_size, 0x4000000);

		for (; !fb_mmio && (size >= 0x100000); size >>= 1) {
			fb_mmio = __request_region(hyperv_mmio,
						   screen_info.lfb_base, size,
						   fb_mmio_name, 0);
		}
	}
}

/**
 * vmbus_allocate_mmio() - Pick a memory-mapped I/O range.
 * @new:		If successful, supplied a pointer to the
 *			allocated MMIO space.
 * @device_obj:		Identifies the caller
 * @min:		Minimum guest physical address of the
 *			allocation
 * @max:		Maximum guest physical address
 * @size:		Size of the range to be allocated
 * @align:		Alignment of the range to be allocated
 * @fb_overlap_ok:	Whether this allocation can be allowed
 *			to overlap the video frame buffer.
 *
 * This function walks the resources granted to VMBus by the
 * _CRS object in the ACPI namespace underneath the parent
 * "bridge" whether that's a root PCI bus in the Generation 1
 * case or a Module Device in the Generation 2 case.  It then
 * attempts to allocate from the global MMIO pool in a way that
 * matches the constraints supplied in these parameters and by
 * that _CRS.
 *
 * Return: 0 on success, -errno on failure
 */
int vmbus_allocate_mmio(struct resource **new, struct hv_device *device_obj,
			resource_size_t min, resource_size_t max,
			resource_size_t size, resource_size_t align,
			bool fb_overlap_ok)
{
	struct resource *iter, *shadow;
	resource_size_t range_min, range_max, start;
	const char *dev_n = dev_name(&device_obj->device);
	int retval;

	retval = -ENXIO;
	mutex_lock(&hyperv_mmio_lock);

	/*
	 * If overlaps with frame buffers are allowed, then first attempt to
	 * make the allocation from within the reserved region.  Because it
	 * is already reserved, no shadow allocation is necessary.
	 */
	if (fb_overlap_ok && fb_mmio && !(min > fb_mmio->end) &&
	    !(max < fb_mmio->start)) {

		range_min = fb_mmio->start;
		range_max = fb_mmio->end;
		start = (range_min + align - 1) & ~(align - 1);
		for (; start + size - 1 <= range_max; start += align) {
			*new = request_mem_region_exclusive(start, size, dev_n);
			if (*new) {
				retval = 0;
				goto exit;
			}
		}
	}

	for (iter = hyperv_mmio; iter; iter = iter->sibling) {
		if ((iter->start >= max) || (iter->end <= min))
			continue;

		range_min = iter->start;
		range_max = iter->end;
		start = (range_min + align - 1) & ~(align - 1);
		for (; start + size - 1 <= range_max; start += align) {
			shadow = __request_region(iter, start, size, NULL,
						  IORESOURCE_BUSY);
			if (!shadow)
				continue;

			*new = request_mem_region_exclusive(start, size, dev_n);
			if (*new) {
				shadow->name = (char *)*new;
				retval = 0;
				goto exit;
			}

			__release_region(iter, start, size);
		}
	}

exit:
	mutex_unlock(&hyperv_mmio_lock);
	return retval;
}
EXPORT_SYMBOL_GPL(vmbus_allocate_mmio);

/**
 * vmbus_free_mmio() - Free a memory-mapped I/O range.
 * @start:		Base address of region to release.
 * @size:		Size of the range to be allocated
 *
 * This function releases anything requested by
 * vmbus_mmio_allocate().
 */
void vmbus_free_mmio(resource_size_t start, resource_size_t size)
{
	struct resource *iter;

	mutex_lock(&hyperv_mmio_lock);
	for (iter = hyperv_mmio; iter; iter = iter->sibling) {
		if ((iter->start >= start + size) || (iter->end <= start))
			continue;

		__release_region(iter, start, size);
	}
	release_mem_region(start, size);
	mutex_unlock(&hyperv_mmio_lock);

}
EXPORT_SYMBOL_GPL(vmbus_free_mmio);

static int vmbus_acpi_add(struct acpi_device *device)
{
	acpi_status result;
	int ret_val = -ENODEV;
	struct acpi_device *ancestor;

	hv_acpi_dev = device;

	result = acpi_walk_resources(device->handle, METHOD_NAME__CRS,
					vmbus_walk_resources, NULL);

	if (ACPI_FAILURE(result))
		goto acpi_walk_err;
	/*
	 * Some ancestor of the vmbus acpi device (Gen1 or Gen2
	 * firmware) is the VMOD that has the mmio ranges. Get that.
	 */
	for (ancestor = device->parent; ancestor; ancestor = ancestor->parent) {
		result = acpi_walk_resources(ancestor->handle, METHOD_NAME__CRS,
					     vmbus_walk_resources, NULL);

		if (ACPI_FAILURE(result))
			continue;
		if (hyperv_mmio) {
			vmbus_reserve_fb();
			break;
		}
	}
	ret_val = 0;

acpi_walk_err:
	complete(&probe_event);
	if (ret_val)
		vmbus_acpi_remove(device);
	return ret_val;
}

#ifdef CONFIG_PM_SLEEP
static int vmbus_bus_suspend(struct device *dev)
{
	struct vmbus_channel *channel, *sc;
	unsigned long flags;

	while (atomic_read(&vmbus_connection.offer_in_progress) != 0) {
		/*
		 * We wait here until the completion of any channel
		 * offers that are currently in progress.
		 */
		msleep(1);
	}

	mutex_lock(&vmbus_connection.channel_mutex);
	list_for_each_entry(channel, &vmbus_connection.chn_list, listentry) {
		if (!is_hvsock_channel(channel))
			continue;

		vmbus_force_channel_rescinded(channel);
	}
	mutex_unlock(&vmbus_connection.channel_mutex);

	/*
	 * Wait until all the sub-channels and hv_sock channels have been
	 * cleaned up. Sub-channels should be destroyed upon suspend, otherwise
	 * they would conflict with the new sub-channels that will be created
	 * in the resume path. hv_sock channels should also be destroyed, but
	 * a hv_sock channel of an established hv_sock connection can not be
	 * really destroyed since it may still be referenced by the userspace
	 * application, so we just force the hv_sock channel to be rescinded
	 * by vmbus_force_channel_rescinded(), and the userspace application
	 * will thoroughly destroy the channel after hibernation.
	 *
	 * Note: the counter nr_chan_close_on_suspend may never go above 0 if
	 * the VM has no sub-channel and hv_sock channel, e.g. a 1-vCPU VM.
	 */
	if (atomic_read(&vmbus_connection.nr_chan_close_on_suspend) > 0)
		wait_for_completion(&vmbus_connection.ready_for_suspend_event);

	WARN_ON(atomic_read(&vmbus_connection.nr_chan_fixup_on_resume) != 0);

	mutex_lock(&vmbus_connection.channel_mutex);

	list_for_each_entry(channel, &vmbus_connection.chn_list, listentry) {
		/*
		 * Invalidate the field. Upon resume, vmbus_onoffer() will fix
		 * up the field, and the other fields (if necessary).
		 */
		channel->offermsg.child_relid = INVALID_RELID;

		if (is_hvsock_channel(channel)) {
			if (!channel->rescind) {
				pr_err("hv_sock channel not rescinded!\n");
				WARN_ON_ONCE(1);
			}
			continue;
		}

		spin_lock_irqsave(&channel->lock, flags);
		list_for_each_entry(sc, &channel->sc_list, sc_list) {
			pr_err("Sub-channel not deleted!\n");
			WARN_ON_ONCE(1);
		}
		spin_unlock_irqrestore(&channel->lock, flags);

		atomic_inc(&vmbus_connection.nr_chan_fixup_on_resume);
	}

	mutex_unlock(&vmbus_connection.channel_mutex);

	vmbus_initiate_unload(false);

	vmbus_connection.conn_state = DISCONNECTED;

	/* Reset the event for the next resume. */
	reinit_completion(&vmbus_connection.ready_for_resume_event);

	return 0;
}

static int vmbus_bus_resume(struct device *dev)
{
	struct vmbus_channel_msginfo *msginfo;
	size_t msgsize;
	int ret;

	/*
	 * We only use the 'vmbus_proto_version', which was in use before
	 * hibernation, to re-negotiate with the host.
	 */
<<<<<<< HEAD
	if (vmbus_proto_version == VERSION_INVAL ||
	    vmbus_proto_version == 0) {
=======
	if (!vmbus_proto_version) {
>>>>>>> 348b80b2
		pr_err("Invalid proto version = 0x%x\n", vmbus_proto_version);
		return -EINVAL;
	}

	msgsize = sizeof(*msginfo) +
		  sizeof(struct vmbus_channel_initiate_contact);

	msginfo = kzalloc(msgsize, GFP_KERNEL);

	if (msginfo == NULL)
		return -ENOMEM;

	ret = vmbus_negotiate_version(msginfo, vmbus_proto_version);

	kfree(msginfo);

	if (ret != 0)
		return ret;

	WARN_ON(atomic_read(&vmbus_connection.nr_chan_fixup_on_resume) == 0);

	vmbus_request_offers();

	wait_for_completion(&vmbus_connection.ready_for_resume_event);

	/* Reset the event for the next suspend. */
	reinit_completion(&vmbus_connection.ready_for_suspend_event);

	return 0;
}
#endif /* CONFIG_PM_SLEEP */

static const struct acpi_device_id vmbus_acpi_device_ids[] = {
	{"VMBUS", 0},
	{"VMBus", 0},
	{"", 0},
};
MODULE_DEVICE_TABLE(acpi, vmbus_acpi_device_ids);

/*
 * Note: we must use SET_NOIRQ_SYSTEM_SLEEP_PM_OPS rather than
 * SET_SYSTEM_SLEEP_PM_OPS, otherwise NIC SR-IOV can not work, because the
 * "pci_dev_pm_ops" uses the "noirq" callbacks: in the resume path, the
 * pci "noirq" restore callback runs before "non-noirq" callbacks (see
 * resume_target_kernel() -> dpm_resume_start(), and hibernation_restore() ->
 * dpm_resume_end()). This means vmbus_bus_resume() and the pci-hyperv's
 * resume callback must also run via the "noirq" callbacks.
 */
static const struct dev_pm_ops vmbus_bus_pm = {
	SET_NOIRQ_SYSTEM_SLEEP_PM_OPS(vmbus_bus_suspend, vmbus_bus_resume)
};

static struct acpi_driver vmbus_acpi_driver = {
	.name = "vmbus",
	.ids = vmbus_acpi_device_ids,
	.ops = {
		.add = vmbus_acpi_add,
		.remove = vmbus_acpi_remove,
	},
	.drv.pm = &vmbus_bus_pm,
};

static void hv_kexec_handler(void)
{
	hv_stimer_global_cleanup();
	vmbus_initiate_unload(false);
	vmbus_connection.conn_state = DISCONNECTED;
	/* Make sure conn_state is set as hv_synic_cleanup checks for it */
	mb();
	cpuhp_remove_state(hyperv_cpuhp_online);
	hyperv_cleanup();
};

static void hv_crash_handler(struct pt_regs *regs)
{
	int cpu;

	vmbus_initiate_unload(true);
	/*
	 * In crash handler we can't schedule synic cleanup for all CPUs,
	 * doing the cleanup for current CPU only. This should be sufficient
	 * for kdump.
	 */
	vmbus_connection.conn_state = DISCONNECTED;
	cpu = smp_processor_id();
	hv_stimer_cleanup(cpu);
	hv_synic_disable_regs(cpu);
	hyperv_cleanup();
};

static int hv_synic_suspend(void)
{
	/*
<<<<<<< HEAD
	 * When we reach here, all the non-boot CPUs have been offlined, and
	 * the stimers on them have been unbound in hv_synic_cleanup() ->
	 * hv_stimer_cleanup() -> clockevents_unbind_device().
	 *
	 * hv_synic_suspend() only runs on CPU0 with interrupts disabled. Here
	 * we do not unbind the stimer on CPU0 because: 1) it's unnecessary
	 * because the interrupts remain disabled between syscore_suspend()
	 * and syscore_resume(): see create_image() and resume_target_kernel();
	 * 2) the stimer on CPU0 is automatically disabled later by
	 * syscore_suspend() -> timekeeping_suspend() -> tick_suspend() -> ...
	 * -> clockevents_shutdown() -> ... -> hv_ce_shutdown(); 3) a warning
	 * would be triggered if we call clockevents_unbind_device(), which
	 * may sleep, in an interrupts-disabled context. So, we intentionally
	 * don't call hv_stimer_cleanup(0) here.
=======
	 * When we reach here, all the non-boot CPUs have been offlined.
	 * If we're in a legacy configuration where stimer Direct Mode is
	 * not enabled, the stimers on the non-boot CPUs have been unbound
	 * in hv_synic_cleanup() -> hv_stimer_legacy_cleanup() ->
	 * hv_stimer_cleanup() -> clockevents_unbind_device().
	 *
	 * hv_synic_suspend() only runs on CPU0 with interrupts disabled.
	 * Here we do not call hv_stimer_legacy_cleanup() on CPU0 because:
	 * 1) it's unnecessary as interrupts remain disabled between
	 * syscore_suspend() and syscore_resume(): see create_image() and
	 * resume_target_kernel()
	 * 2) the stimer on CPU0 is automatically disabled later by
	 * syscore_suspend() -> timekeeping_suspend() -> tick_suspend() -> ...
	 * -> clockevents_shutdown() -> ... -> hv_ce_shutdown()
	 * 3) a warning would be triggered if we call
	 * clockevents_unbind_device(), which may sleep, in an
	 * interrupts-disabled context.
>>>>>>> 348b80b2
	 */

	hv_synic_disable_regs(0);

	return 0;
}

static void hv_synic_resume(void)
{
	hv_synic_enable_regs(0);

	/*
	 * Note: we don't need to call hv_stimer_init(0), because the timer
	 * on CPU0 is not unbound in hv_synic_suspend(), and the timer is
	 * automatically re-enabled in timekeeping_resume().
	 */
}

/* The callbacks run only on CPU0, with irqs_disabled. */
static struct syscore_ops hv_synic_syscore_ops = {
	.suspend = hv_synic_suspend,
	.resume = hv_synic_resume,
};

static int __init hv_acpi_init(void)
{
	int ret, t;

	if (!hv_is_hyperv_initialized())
		return -ENODEV;

	init_completion(&probe_event);

	/*
	 * Get ACPI resources first.
	 */
	ret = acpi_bus_register_driver(&vmbus_acpi_driver);

	if (ret)
		return ret;

	t = wait_for_completion_timeout(&probe_event, 5*HZ);
	if (t == 0) {
		ret = -ETIMEDOUT;
		goto cleanup;
	}
	hv_debug_init();

	ret = vmbus_bus_init();
	if (ret)
		goto cleanup;

	hv_setup_kexec_handler(hv_kexec_handler);
	hv_setup_crash_handler(hv_crash_handler);

	register_syscore_ops(&hv_synic_syscore_ops);

	return 0;

cleanup:
	acpi_bus_unregister_driver(&vmbus_acpi_driver);
	hv_acpi_dev = NULL;
	return ret;
}

static void __exit vmbus_exit(void)
{
	int cpu;

	unregister_syscore_ops(&hv_synic_syscore_ops);

	hv_remove_kexec_handler();
	hv_remove_crash_handler();
	vmbus_connection.conn_state = DISCONNECTED;
	hv_stimer_global_cleanup();
	vmbus_disconnect();
	hv_remove_vmbus_irq();
	for_each_online_cpu(cpu) {
		struct hv_per_cpu_context *hv_cpu
			= per_cpu_ptr(hv_context.cpu_context, cpu);

		tasklet_kill(&hv_cpu->msg_dpc);
	}
	hv_debug_rm_all_dir();

	vmbus_free_channels();

	if (ms_hyperv.misc_features & HV_FEATURE_GUEST_CRASH_MSR_AVAILABLE) {
		kmsg_dump_unregister(&hv_kmsg_dumper);
		unregister_die_notifier(&hyperv_die_block);
		atomic_notifier_chain_unregister(&panic_notifier_list,
						 &hyperv_panic_block);
	}

	free_page((unsigned long)hv_panic_page);
	unregister_sysctl_table(hv_ctl_table_hdr);
	hv_ctl_table_hdr = NULL;
	bus_unregister(&hv_bus);

	cpuhp_remove_state(hyperv_cpuhp_online);
	hv_synic_free();
	acpi_bus_unregister_driver(&vmbus_acpi_driver);
}


MODULE_LICENSE("GPL");
MODULE_DESCRIPTION("Microsoft Hyper-V VMBus Driver");

subsys_initcall(hv_acpi_init);
module_exit(vmbus_exit);<|MERGE_RESOLUTION|>--- conflicted
+++ resolved
@@ -2218,12 +2218,7 @@
 	 * We only use the 'vmbus_proto_version', which was in use before
 	 * hibernation, to re-negotiate with the host.
 	 */
-<<<<<<< HEAD
-	if (vmbus_proto_version == VERSION_INVAL ||
-	    vmbus_proto_version == 0) {
-=======
 	if (!vmbus_proto_version) {
->>>>>>> 348b80b2
 		pr_err("Invalid proto version = 0x%x\n", vmbus_proto_version);
 		return -EINVAL;
 	}
@@ -2317,22 +2312,6 @@
 static int hv_synic_suspend(void)
 {
 	/*
-<<<<<<< HEAD
-	 * When we reach here, all the non-boot CPUs have been offlined, and
-	 * the stimers on them have been unbound in hv_synic_cleanup() ->
-	 * hv_stimer_cleanup() -> clockevents_unbind_device().
-	 *
-	 * hv_synic_suspend() only runs on CPU0 with interrupts disabled. Here
-	 * we do not unbind the stimer on CPU0 because: 1) it's unnecessary
-	 * because the interrupts remain disabled between syscore_suspend()
-	 * and syscore_resume(): see create_image() and resume_target_kernel();
-	 * 2) the stimer on CPU0 is automatically disabled later by
-	 * syscore_suspend() -> timekeeping_suspend() -> tick_suspend() -> ...
-	 * -> clockevents_shutdown() -> ... -> hv_ce_shutdown(); 3) a warning
-	 * would be triggered if we call clockevents_unbind_device(), which
-	 * may sleep, in an interrupts-disabled context. So, we intentionally
-	 * don't call hv_stimer_cleanup(0) here.
-=======
 	 * When we reach here, all the non-boot CPUs have been offlined.
 	 * If we're in a legacy configuration where stimer Direct Mode is
 	 * not enabled, the stimers on the non-boot CPUs have been unbound
@@ -2350,7 +2329,6 @@
 	 * 3) a warning would be triggered if we call
 	 * clockevents_unbind_device(), which may sleep, in an
 	 * interrupts-disabled context.
->>>>>>> 348b80b2
 	 */
 
 	hv_synic_disable_regs(0);
