--- conflicted
+++ resolved
@@ -921,13 +921,8 @@
 		if (!handle) {
 			BUG_ON(nblocks <= 0);
 			handle = __ext4_journal_start_sb(dir->i_sb, line_no,
-<<<<<<< HEAD
-							 handle_type, nblocks,
-							 0, 0);
-=======
 				 handle_type, nblocks, 0,
 				 ext4_trans_default_revoke_credits(sb));
->>>>>>> a7196caf
 			if (IS_ERR(handle)) {
 				err = PTR_ERR(handle);
 				ext4_std_error(sb, err);
