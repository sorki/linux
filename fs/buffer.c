// SPDX-License-Identifier: GPL-2.0-only
/*
 *  linux/fs/buffer.c
 *
 *  Copyright (C) 1991, 1992, 2002  Linus Torvalds
 */

/*
 * Start bdflush() with kernel_thread not syscall - Paul Gortmaker, 12/95
 *
 * Removed a lot of unnecessary code and simplified things now that
 * the buffer cache isn't our primary cache - Andrew Tridgell 12/96
 *
 * Speed up hash, lru, and free list operations.  Use gfp() for allocating
 * hash table, use SLAB cache for buffer heads. SMP threading.  -DaveM
 *
 * Added 32k buffer block sizes - these are required older ARM systems. - RMK
 *
 * async buffer flushing, 1999 Andrea Arcangeli <andrea@suse.de>
 */

#include <linux/kernel.h>
#include <linux/sched/signal.h>
#include <linux/syscalls.h>
#include <linux/fs.h>
#include <linux/iomap.h>
#include <linux/mm.h>
#include <linux/percpu.h>
#include <linux/slab.h>
#include <linux/capability.h>
#include <linux/blkdev.h>
#include <linux/file.h>
#include <linux/quotaops.h>
#include <linux/highmem.h>
#include <linux/export.h>
#include <linux/backing-dev.h>
#include <linux/writeback.h>
#include <linux/hash.h>
#include <linux/suspend.h>
#include <linux/buffer_head.h>
#include <linux/task_io_accounting_ops.h>
#include <linux/bio.h>
#include <linux/cpu.h>
#include <linux/bitops.h>
#include <linux/mpage.h>
#include <linux/bit_spinlock.h>
#include <linux/pagevec.h>
#include <linux/sched/mm.h>
#include <trace/events/block.h>

static int fsync_buffers_list(spinlock_t *lock, struct list_head *list);
static int submit_bh_wbc(int op, int op_flags, struct buffer_head *bh,
			 enum rw_hint hint, struct writeback_control *wbc);

#define BH_ENTRY(list) list_entry((list), struct buffer_head, b_assoc_buffers)

inline void touch_buffer(struct buffer_head *bh)
{
	trace_block_touch_buffer(bh);
	mark_page_accessed(bh->b_page);
}
EXPORT_SYMBOL(touch_buffer);

void __lock_buffer(struct buffer_head *bh)
{
	wait_on_bit_lock_io(&bh->b_state, BH_Lock, TASK_UNINTERRUPTIBLE);
}
EXPORT_SYMBOL(__lock_buffer);

void unlock_buffer(struct buffer_head *bh)
{
	clear_bit_unlock(BH_Lock, &bh->b_state);
	smp_mb__after_atomic();
	wake_up_bit(&bh->b_state, BH_Lock);
}
EXPORT_SYMBOL(unlock_buffer);

/*
 * Returns if the page has dirty or writeback buffers. If all the buffers
 * are unlocked and clean then the PageDirty information is stale. If
 * any of the pages are locked, it is assumed they are locked for IO.
 */
void buffer_check_dirty_writeback(struct page *page,
				     bool *dirty, bool *writeback)
{
	struct buffer_head *head, *bh;
	*dirty = false;
	*writeback = false;

	BUG_ON(!PageLocked(page));

	if (!page_has_buffers(page))
		return;

	if (PageWriteback(page))
		*writeback = true;

	head = page_buffers(page);
	bh = head;
	do {
		if (buffer_locked(bh))
			*writeback = true;

		if (buffer_dirty(bh))
			*dirty = true;

		bh = bh->b_this_page;
	} while (bh != head);
}
EXPORT_SYMBOL(buffer_check_dirty_writeback);

/*
 * Block until a buffer comes unlocked.  This doesn't stop it
 * from becoming locked again - you have to lock it yourself
 * if you want to preserve its state.
 */
void __wait_on_buffer(struct buffer_head * bh)
{
	wait_on_bit_io(&bh->b_state, BH_Lock, TASK_UNINTERRUPTIBLE);
}
EXPORT_SYMBOL(__wait_on_buffer);

static void
__clear_page_buffers(struct page *page)
{
	ClearPagePrivate(page);
	set_page_private(page, 0);
	put_page(page);
}

static void buffer_io_error(struct buffer_head *bh, char *msg)
{
	if (!test_bit(BH_Quiet, &bh->b_state))
		printk_ratelimited(KERN_ERR
			"Buffer I/O error on dev %pg, logical block %llu%s\n",
			bh->b_bdev, (unsigned long long)bh->b_blocknr, msg);
}

/*
 * End-of-IO handler helper function which does not touch the bh after
 * unlocking it.
 * Note: unlock_buffer() sort-of does touch the bh after unlocking it, but
 * a race there is benign: unlock_buffer() only use the bh's address for
 * hashing after unlocking the buffer, so it doesn't actually touch the bh
 * itself.
 */
static void __end_buffer_read_notouch(struct buffer_head *bh, int uptodate)
{
	if (uptodate) {
		set_buffer_uptodate(bh);
	} else {
		/* This happens, due to failed read-ahead attempts. */
		clear_buffer_uptodate(bh);
	}
	unlock_buffer(bh);
}

/*
 * Default synchronous end-of-IO handler..  Just mark it up-to-date and
 * unlock the buffer. This is what ll_rw_block uses too.
 */
void end_buffer_read_sync(struct buffer_head *bh, int uptodate)
{
	__end_buffer_read_notouch(bh, uptodate);
	put_bh(bh);
}
EXPORT_SYMBOL(end_buffer_read_sync);

void end_buffer_write_sync(struct buffer_head *bh, int uptodate)
{
	if (uptodate) {
		set_buffer_uptodate(bh);
	} else {
		buffer_io_error(bh, ", lost sync page write");
		mark_buffer_write_io_error(bh);
		clear_buffer_uptodate(bh);
	}
	unlock_buffer(bh);
	put_bh(bh);
}
EXPORT_SYMBOL(end_buffer_write_sync);

/*
 * Various filesystems appear to want __find_get_block to be non-blocking.
 * But it's the page lock which protects the buffers.  To get around this,
 * we get exclusion from try_to_free_buffers with the blockdev mapping's
 * private_lock.
 *
 * Hack idea: for the blockdev mapping, private_lock contention
 * may be quite high.  This code could TryLock the page, and if that
 * succeeds, there is no need to take private_lock.
 */
static struct buffer_head *
__find_get_block_slow(struct block_device *bdev, sector_t block)
{
	struct inode *bd_inode = bdev->bd_inode;
	struct address_space *bd_mapping = bd_inode->i_mapping;
	struct buffer_head *ret = NULL;
	pgoff_t index;
	struct buffer_head *bh;
	struct buffer_head *head;
	struct page *page;
	int all_mapped = 1;
	static DEFINE_RATELIMIT_STATE(last_warned, HZ, 1);

	index = block >> (PAGE_SHIFT - bd_inode->i_blkbits);
	page = find_get_page_flags(bd_mapping, index, FGP_ACCESSED);
	if (!page)
		goto out;

	spin_lock(&bd_mapping->private_lock);
	if (!page_has_buffers(page))
		goto out_unlock;
	head = page_buffers(page);
	bh = head;
	do {
		if (!buffer_mapped(bh))
			all_mapped = 0;
		else if (bh->b_blocknr == block) {
			ret = bh;
			get_bh(bh);
			goto out_unlock;
		}
		bh = bh->b_this_page;
	} while (bh != head);

	/* we might be here because some of the buffers on this page are
	 * not mapped.  This is due to various races between
	 * file io on the block device and getblk.  It gets dealt with
	 * elsewhere, don't buffer_error if we had some unmapped buffers
	 */
	ratelimit_set_flags(&last_warned, RATELIMIT_MSG_ON_RELEASE);
	if (all_mapped && __ratelimit(&last_warned)) {
		printk("__find_get_block_slow() failed. block=%llu, "
		       "b_blocknr=%llu, b_state=0x%08lx, b_size=%zu, "
		       "device %pg blocksize: %d\n",
		       (unsigned long long)block,
		       (unsigned long long)bh->b_blocknr,
		       bh->b_state, bh->b_size, bdev,
		       1 << bd_inode->i_blkbits);
	}
out_unlock:
	spin_unlock(&bd_mapping->private_lock);
	put_page(page);
out:
	return ret;
}

/*
 * I/O completion handler for block_read_full_page() - pages
 * which come unlocked at the end of I/O.
 */
static void end_buffer_async_read(struct buffer_head *bh, int uptodate)
{
	unsigned long flags;
	struct buffer_head *first;
	struct buffer_head *tmp;
	struct page *page;
	int page_uptodate = 1;

	BUG_ON(!buffer_async_read(bh));

	page = bh->b_page;
	if (uptodate) {
		set_buffer_uptodate(bh);
	} else {
		clear_buffer_uptodate(bh);
		buffer_io_error(bh, ", async page read");
		SetPageError(page);
	}

	/*
	 * Be _very_ careful from here on. Bad things can happen if
	 * two buffer heads end IO at almost the same time and both
	 * decide that the page is now completely done.
	 */
	first = page_buffers(page);
	local_irq_save(flags);
	bit_spin_lock(BH_Uptodate_Lock, &first->b_state);
	clear_buffer_async_read(bh);
	unlock_buffer(bh);
	tmp = bh;
	do {
		if (!buffer_uptodate(tmp))
			page_uptodate = 0;
		if (buffer_async_read(tmp)) {
			BUG_ON(!buffer_locked(tmp));
			goto still_busy;
		}
		tmp = tmp->b_this_page;
	} while (tmp != bh);
	bit_spin_unlock(BH_Uptodate_Lock, &first->b_state);
	local_irq_restore(flags);

	/*
	 * If none of the buffers had errors and they are all
	 * uptodate then we can set the page uptodate.
	 */
	if (page_uptodate && !PageError(page))
		SetPageUptodate(page);
	unlock_page(page);
	return;

still_busy:
	bit_spin_unlock(BH_Uptodate_Lock, &first->b_state);
	local_irq_restore(flags);
	return;
}

/*
 * Completion handler for block_write_full_page() - pages which are unlocked
 * during I/O, and which have PageWriteback cleared upon I/O completion.
 */
void end_buffer_async_write(struct buffer_head *bh, int uptodate)
{
	unsigned long flags;
	struct buffer_head *first;
	struct buffer_head *tmp;
	struct page *page;

	BUG_ON(!buffer_async_write(bh));

	page = bh->b_page;
	if (uptodate) {
		set_buffer_uptodate(bh);
	} else {
		buffer_io_error(bh, ", lost async page write");
		mark_buffer_write_io_error(bh);
		clear_buffer_uptodate(bh);
		SetPageError(page);
	}

	first = page_buffers(page);
	local_irq_save(flags);
	bit_spin_lock(BH_Uptodate_Lock, &first->b_state);

	clear_buffer_async_write(bh);
	unlock_buffer(bh);
	tmp = bh->b_this_page;
	while (tmp != bh) {
		if (buffer_async_write(tmp)) {
			BUG_ON(!buffer_locked(tmp));
			goto still_busy;
		}
		tmp = tmp->b_this_page;
	}
	bit_spin_unlock(BH_Uptodate_Lock, &first->b_state);
	local_irq_restore(flags);
	end_page_writeback(page);
	return;

still_busy:
	bit_spin_unlock(BH_Uptodate_Lock, &first->b_state);
	local_irq_restore(flags);
	return;
}
EXPORT_SYMBOL(end_buffer_async_write);

/*
 * If a page's buffers are under async readin (end_buffer_async_read
 * completion) then there is a possibility that another thread of
 * control could lock one of the buffers after it has completed
 * but while some of the other buffers have not completed.  This
 * locked buffer would confuse end_buffer_async_read() into not unlocking
 * the page.  So the absence of BH_Async_Read tells end_buffer_async_read()
 * that this buffer is not under async I/O.
 *
 * The page comes unlocked when it has no locked buffer_async buffers
 * left.
 *
 * PageLocked prevents anyone starting new async I/O reads any of
 * the buffers.
 *
 * PageWriteback is used to prevent simultaneous writeout of the same
 * page.
 *
 * PageLocked prevents anyone from starting writeback of a page which is
 * under read I/O (PageWriteback is only ever set against a locked page).
 */
static void mark_buffer_async_read(struct buffer_head *bh)
{
	bh->b_end_io = end_buffer_async_read;
	set_buffer_async_read(bh);
}

static void mark_buffer_async_write_endio(struct buffer_head *bh,
					  bh_end_io_t *handler)
{
	bh->b_end_io = handler;
	set_buffer_async_write(bh);
}

void mark_buffer_async_write(struct buffer_head *bh)
{
	mark_buffer_async_write_endio(bh, end_buffer_async_write);
}
EXPORT_SYMBOL(mark_buffer_async_write);


/*
 * fs/buffer.c contains helper functions for buffer-backed address space's
 * fsync functions.  A common requirement for buffer-based filesystems is
 * that certain data from the backing blockdev needs to be written out for
 * a successful fsync().  For example, ext2 indirect blocks need to be
 * written back and waited upon before fsync() returns.
 *
 * The functions mark_buffer_inode_dirty(), fsync_inode_buffers(),
 * inode_has_buffers() and invalidate_inode_buffers() are provided for the
 * management of a list of dependent buffers at ->i_mapping->private_list.
 *
 * Locking is a little subtle: try_to_free_buffers() will remove buffers
 * from their controlling inode's queue when they are being freed.  But
 * try_to_free_buffers() will be operating against the *blockdev* mapping
 * at the time, not against the S_ISREG file which depends on those buffers.
 * So the locking for private_list is via the private_lock in the address_space
 * which backs the buffers.  Which is different from the address_space 
 * against which the buffers are listed.  So for a particular address_space,
 * mapping->private_lock does *not* protect mapping->private_list!  In fact,
 * mapping->private_list will always be protected by the backing blockdev's
 * ->private_lock.
 *
 * Which introduces a requirement: all buffers on an address_space's
 * ->private_list must be from the same address_space: the blockdev's.
 *
 * address_spaces which do not place buffers at ->private_list via these
 * utility functions are free to use private_lock and private_list for
 * whatever they want.  The only requirement is that list_empty(private_list)
 * be true at clear_inode() time.
 *
 * FIXME: clear_inode should not call invalidate_inode_buffers().  The
 * filesystems should do that.  invalidate_inode_buffers() should just go
 * BUG_ON(!list_empty).
 *
 * FIXME: mark_buffer_dirty_inode() is a data-plane operation.  It should
 * take an address_space, not an inode.  And it should be called
 * mark_buffer_dirty_fsync() to clearly define why those buffers are being
 * queued up.
 *
 * FIXME: mark_buffer_dirty_inode() doesn't need to add the buffer to the
 * list if it is already on a list.  Because if the buffer is on a list,
 * it *must* already be on the right one.  If not, the filesystem is being
 * silly.  This will save a ton of locking.  But first we have to ensure
 * that buffers are taken *off* the old inode's list when they are freed
 * (presumably in truncate).  That requires careful auditing of all
 * filesystems (do it inside bforget()).  It could also be done by bringing
 * b_inode back.
 */

/*
 * The buffer's backing address_space's private_lock must be held
 */
static void __remove_assoc_queue(struct buffer_head *bh)
{
	list_del_init(&bh->b_assoc_buffers);
	WARN_ON(!bh->b_assoc_map);
	bh->b_assoc_map = NULL;
}

int inode_has_buffers(struct inode *inode)
{
	return !list_empty(&inode->i_data.private_list);
}

/*
 * osync is designed to support O_SYNC io.  It waits synchronously for
 * all already-submitted IO to complete, but does not queue any new
 * writes to the disk.
 *
 * To do O_SYNC writes, just queue the buffer writes with ll_rw_block as
 * you dirty the buffers, and then use osync_inode_buffers to wait for
 * completion.  Any other dirty buffers which are not yet queued for
 * write will not be flushed to disk by the osync.
 */
static int osync_buffers_list(spinlock_t *lock, struct list_head *list)
{
	struct buffer_head *bh;
	struct list_head *p;
	int err = 0;

	spin_lock(lock);
repeat:
	list_for_each_prev(p, list) {
		bh = BH_ENTRY(p);
		if (buffer_locked(bh)) {
			get_bh(bh);
			spin_unlock(lock);
			wait_on_buffer(bh);
			if (!buffer_uptodate(bh))
				err = -EIO;
			brelse(bh);
			spin_lock(lock);
			goto repeat;
		}
	}
	spin_unlock(lock);
	return err;
}

void emergency_thaw_bdev(struct super_block *sb)
{
	while (sb->s_bdev && !thaw_bdev(sb->s_bdev, sb))
		printk(KERN_WARNING "Emergency Thaw on %pg\n", sb->s_bdev);
}

/**
 * sync_mapping_buffers - write out & wait upon a mapping's "associated" buffers
 * @mapping: the mapping which wants those buffers written
 *
 * Starts I/O against the buffers at mapping->private_list, and waits upon
 * that I/O.
 *
 * Basically, this is a convenience function for fsync().
 * @mapping is a file or directory which needs those buffers to be written for
 * a successful fsync().
 */
int sync_mapping_buffers(struct address_space *mapping)
{
	struct address_space *buffer_mapping = mapping->private_data;

	if (buffer_mapping == NULL || list_empty(&mapping->private_list))
		return 0;

	return fsync_buffers_list(&buffer_mapping->private_lock,
					&mapping->private_list);
}
EXPORT_SYMBOL(sync_mapping_buffers);

/*
 * Called when we've recently written block `bblock', and it is known that
 * `bblock' was for a buffer_boundary() buffer.  This means that the block at
 * `bblock + 1' is probably a dirty indirect block.  Hunt it down and, if it's
 * dirty, schedule it for IO.  So that indirects merge nicely with their data.
 */
void write_boundary_block(struct block_device *bdev,
			sector_t bblock, unsigned blocksize)
{
	struct buffer_head *bh = __find_get_block(bdev, bblock + 1, blocksize);
	if (bh) {
		if (buffer_dirty(bh))
			ll_rw_block(REQ_OP_WRITE, 0, 1, &bh);
		put_bh(bh);
	}
}

void mark_buffer_dirty_inode(struct buffer_head *bh, struct inode *inode)
{
	struct address_space *mapping = inode->i_mapping;
	struct address_space *buffer_mapping = bh->b_page->mapping;

	mark_buffer_dirty(bh);
	if (!mapping->private_data) {
		mapping->private_data = buffer_mapping;
	} else {
		BUG_ON(mapping->private_data != buffer_mapping);
	}
	if (!bh->b_assoc_map) {
		spin_lock(&buffer_mapping->private_lock);
		list_move_tail(&bh->b_assoc_buffers,
				&mapping->private_list);
		bh->b_assoc_map = mapping;
		spin_unlock(&buffer_mapping->private_lock);
	}
}
EXPORT_SYMBOL(mark_buffer_dirty_inode);

/*
 * Mark the page dirty, and set it dirty in the page cache, and mark the inode
 * dirty.
 *
 * If warn is true, then emit a warning if the page is not uptodate and has
 * not been truncated.
 *
 * The caller must hold lock_page_memcg().
 */
void __set_page_dirty(struct page *page, struct address_space *mapping,
			     int warn)
{
	unsigned long flags;

	xa_lock_irqsave(&mapping->i_pages, flags);
	if (page->mapping) {	/* Race with truncate? */
		WARN_ON_ONCE(warn && !PageUptodate(page));
		account_page_dirtied(page, mapping);
		__xa_set_mark(&mapping->i_pages, page_index(page),
				PAGECACHE_TAG_DIRTY);
	}
	xa_unlock_irqrestore(&mapping->i_pages, flags);
}
EXPORT_SYMBOL_GPL(__set_page_dirty);

/*
 * Add a page to the dirty page list.
 *
 * It is a sad fact of life that this function is called from several places
 * deeply under spinlocking.  It may not sleep.
 *
 * If the page has buffers, the uptodate buffers are set dirty, to preserve
 * dirty-state coherency between the page and the buffers.  It the page does
 * not have buffers then when they are later attached they will all be set
 * dirty.
 *
 * The buffers are dirtied before the page is dirtied.  There's a small race
 * window in which a writepage caller may see the page cleanness but not the
 * buffer dirtiness.  That's fine.  If this code were to set the page dirty
 * before the buffers, a concurrent writepage caller could clear the page dirty
 * bit, see a bunch of clean buffers and we'd end up with dirty buffers/clean
 * page on the dirty page list.
 *
 * We use private_lock to lock against try_to_free_buffers while using the
 * page's buffer list.  Also use this to protect against clean buffers being
 * added to the page after it was set dirty.
 *
 * FIXME: may need to call ->reservepage here as well.  That's rather up to the
 * address_space though.
 */
int __set_page_dirty_buffers(struct page *page)
{
	int newly_dirty;
	struct address_space *mapping = page_mapping(page);

	if (unlikely(!mapping))
		return !TestSetPageDirty(page);

	spin_lock(&mapping->private_lock);
	if (page_has_buffers(page)) {
		struct buffer_head *head = page_buffers(page);
		struct buffer_head *bh = head;

		do {
			set_buffer_dirty(bh);
			bh = bh->b_this_page;
		} while (bh != head);
	}
	/*
	 * Lock out page->mem_cgroup migration to keep PageDirty
	 * synchronized with per-memcg dirty page counters.
	 */
	lock_page_memcg(page);
	newly_dirty = !TestSetPageDirty(page);
	spin_unlock(&mapping->private_lock);

	if (newly_dirty)
		__set_page_dirty(page, mapping, 1);

	unlock_page_memcg(page);

	if (newly_dirty)
		__mark_inode_dirty(mapping->host, I_DIRTY_PAGES);

	return newly_dirty;
}
EXPORT_SYMBOL(__set_page_dirty_buffers);

/*
 * Write out and wait upon a list of buffers.
 *
 * We have conflicting pressures: we want to make sure that all
 * initially dirty buffers get waited on, but that any subsequently
 * dirtied buffers don't.  After all, we don't want fsync to last
 * forever if somebody is actively writing to the file.
 *
 * Do this in two main stages: first we copy dirty buffers to a
 * temporary inode list, queueing the writes as we go.  Then we clean
 * up, waiting for those writes to complete.
 * 
 * During this second stage, any subsequent updates to the file may end
 * up refiling the buffer on the original inode's dirty list again, so
 * there is a chance we will end up with a buffer queued for write but
 * not yet completed on that list.  So, as a final cleanup we go through
 * the osync code to catch these locked, dirty buffers without requeuing
 * any newly dirty buffers for write.
 */
static int fsync_buffers_list(spinlock_t *lock, struct list_head *list)
{
	struct buffer_head *bh;
	struct list_head tmp;
	struct address_space *mapping;
	int err = 0, err2;
	struct blk_plug plug;

	INIT_LIST_HEAD(&tmp);
	blk_start_plug(&plug);

	spin_lock(lock);
	while (!list_empty(list)) {
		bh = BH_ENTRY(list->next);
		mapping = bh->b_assoc_map;
		__remove_assoc_queue(bh);
		/* Avoid race with mark_buffer_dirty_inode() which does
		 * a lockless check and we rely on seeing the dirty bit */
		smp_mb();
		if (buffer_dirty(bh) || buffer_locked(bh)) {
			list_add(&bh->b_assoc_buffers, &tmp);
			bh->b_assoc_map = mapping;
			if (buffer_dirty(bh)) {
				get_bh(bh);
				spin_unlock(lock);
				/*
				 * Ensure any pending I/O completes so that
				 * write_dirty_buffer() actually writes the
				 * current contents - it is a noop if I/O is
				 * still in flight on potentially older
				 * contents.
				 */
				write_dirty_buffer(bh, REQ_SYNC);

				/*
				 * Kick off IO for the previous mapping. Note
				 * that we will not run the very last mapping,
				 * wait_on_buffer() will do that for us
				 * through sync_buffer().
				 */
				brelse(bh);
				spin_lock(lock);
			}
		}
	}

	spin_unlock(lock);
	blk_finish_plug(&plug);
	spin_lock(lock);

	while (!list_empty(&tmp)) {
		bh = BH_ENTRY(tmp.prev);
		get_bh(bh);
		mapping = bh->b_assoc_map;
		__remove_assoc_queue(bh);
		/* Avoid race with mark_buffer_dirty_inode() which does
		 * a lockless check and we rely on seeing the dirty bit */
		smp_mb();
		if (buffer_dirty(bh)) {
			list_add(&bh->b_assoc_buffers,
				 &mapping->private_list);
			bh->b_assoc_map = mapping;
		}
		spin_unlock(lock);
		wait_on_buffer(bh);
		if (!buffer_uptodate(bh))
			err = -EIO;
		brelse(bh);
		spin_lock(lock);
	}
	
	spin_unlock(lock);
	err2 = osync_buffers_list(lock, list);
	if (err)
		return err;
	else
		return err2;
}

/*
 * Invalidate any and all dirty buffers on a given inode.  We are
 * probably unmounting the fs, but that doesn't mean we have already
 * done a sync().  Just drop the buffers from the inode list.
 *
 * NOTE: we take the inode's blockdev's mapping's private_lock.  Which
 * assumes that all the buffers are against the blockdev.  Not true
 * for reiserfs.
 */
void invalidate_inode_buffers(struct inode *inode)
{
	if (inode_has_buffers(inode)) {
		struct address_space *mapping = &inode->i_data;
		struct list_head *list = &mapping->private_list;
		struct address_space *buffer_mapping = mapping->private_data;

		spin_lock(&buffer_mapping->private_lock);
		while (!list_empty(list))
			__remove_assoc_queue(BH_ENTRY(list->next));
		spin_unlock(&buffer_mapping->private_lock);
	}
}
EXPORT_SYMBOL(invalidate_inode_buffers);

/*
 * Remove any clean buffers from the inode's buffer list.  This is called
 * when we're trying to free the inode itself.  Those buffers can pin it.
 *
 * Returns true if all buffers were removed.
 */
int remove_inode_buffers(struct inode *inode)
{
	int ret = 1;

	if (inode_has_buffers(inode)) {
		struct address_space *mapping = &inode->i_data;
		struct list_head *list = &mapping->private_list;
		struct address_space *buffer_mapping = mapping->private_data;

		spin_lock(&buffer_mapping->private_lock);
		while (!list_empty(list)) {
			struct buffer_head *bh = BH_ENTRY(list->next);
			if (buffer_dirty(bh)) {
				ret = 0;
				break;
			}
			__remove_assoc_queue(bh);
		}
		spin_unlock(&buffer_mapping->private_lock);
	}
	return ret;
}

/*
 * Create the appropriate buffers when given a page for data area and
 * the size of each buffer.. Use the bh->b_this_page linked list to
 * follow the buffers created.  Return NULL if unable to create more
 * buffers.
 *
 * The retry flag is used to differentiate async IO (paging, swapping)
 * which may not fail from ordinary buffer allocations.
 */
struct buffer_head *alloc_page_buffers(struct page *page, unsigned long size,
		bool retry)
{
	struct buffer_head *bh, *head;
	gfp_t gfp = GFP_NOFS | __GFP_ACCOUNT;
	long offset;
	struct mem_cgroup *memcg;

	if (retry)
		gfp |= __GFP_NOFAIL;

	memcg = get_mem_cgroup_from_page(page);
	memalloc_use_memcg(memcg);

	head = NULL;
	offset = PAGE_SIZE;
	while ((offset -= size) >= 0) {
		bh = alloc_buffer_head(gfp);
		if (!bh)
			goto no_grow;

		bh->b_this_page = head;
		bh->b_blocknr = -1;
		head = bh;

		bh->b_size = size;

		/* Link the buffer to its page */
		set_bh_page(bh, page, offset);
	}
out:
	memalloc_unuse_memcg();
	mem_cgroup_put(memcg);
	return head;
/*
 * In case anything failed, we just free everything we got.
 */
no_grow:
	if (head) {
		do {
			bh = head;
			head = head->b_this_page;
			free_buffer_head(bh);
		} while (head);
	}

	goto out;
}
EXPORT_SYMBOL_GPL(alloc_page_buffers);

static inline void
link_dev_buffers(struct page *page, struct buffer_head *head)
{
	struct buffer_head *bh, *tail;

	bh = head;
	do {
		tail = bh;
		bh = bh->b_this_page;
	} while (bh);
	tail->b_this_page = head;
	attach_page_buffers(page, head);
}

static sector_t blkdev_max_block(struct block_device *bdev, unsigned int size)
{
	sector_t retval = ~((sector_t)0);
	loff_t sz = i_size_read(bdev->bd_inode);

	if (sz) {
		unsigned int sizebits = blksize_bits(size);
		retval = (sz >> sizebits);
	}
	return retval;
}

/*
 * Initialise the state of a blockdev page's buffers.
 */ 
static sector_t
init_page_buffers(struct page *page, struct block_device *bdev,
			sector_t block, int size)
{
	struct buffer_head *head = page_buffers(page);
	struct buffer_head *bh = head;
	int uptodate = PageUptodate(page);
	sector_t end_block = blkdev_max_block(I_BDEV(bdev->bd_inode), size);

	do {
		if (!buffer_mapped(bh)) {
			bh->b_end_io = NULL;
			bh->b_private = NULL;
			bh->b_bdev = bdev;
			bh->b_blocknr = block;
			if (uptodate)
				set_buffer_uptodate(bh);
			if (block < end_block)
				set_buffer_mapped(bh);
		}
		block++;
		bh = bh->b_this_page;
	} while (bh != head);

	/*
	 * Caller needs to validate requested block against end of device.
	 */
	return end_block;
}

/*
 * Create the page-cache page that contains the requested block.
 *
 * This is used purely for blockdev mappings.
 */
static int
grow_dev_page(struct block_device *bdev, sector_t block,
	      pgoff_t index, int size, int sizebits, gfp_t gfp)
{
	struct inode *inode = bdev->bd_inode;
	struct page *page;
	struct buffer_head *bh;
	sector_t end_block;
	int ret = 0;		/* Will call free_more_memory() */
	gfp_t gfp_mask;

	gfp_mask = mapping_gfp_constraint(inode->i_mapping, ~__GFP_FS) | gfp;

	/*
	 * XXX: __getblk_slow() can not really deal with failure and
	 * will endlessly loop on improvised global reclaim.  Prefer
	 * looping in the allocator rather than here, at least that
	 * code knows what it's doing.
	 */
	gfp_mask |= __GFP_NOFAIL;

	page = find_or_create_page(inode->i_mapping, index, gfp_mask);

	BUG_ON(!PageLocked(page));

	if (page_has_buffers(page)) {
		bh = page_buffers(page);
		if (bh->b_size == size) {
			end_block = init_page_buffers(page, bdev,
						(sector_t)index << sizebits,
						size);
			goto done;
		}
		if (!try_to_free_buffers(page))
			goto failed;
	}

	/*
	 * Allocate some buffers for this page
	 */
	bh = alloc_page_buffers(page, size, true);

	/*
	 * Link the page to the buffers and initialise them.  Take the
	 * lock to be atomic wrt __find_get_block(), which does not
	 * run under the page lock.
	 */
	spin_lock(&inode->i_mapping->private_lock);
	link_dev_buffers(page, bh);
	end_block = init_page_buffers(page, bdev, (sector_t)index << sizebits,
			size);
	spin_unlock(&inode->i_mapping->private_lock);
done:
	ret = (block < end_block) ? 1 : -ENXIO;
failed:
	unlock_page(page);
	put_page(page);
	return ret;
}

/*
 * Create buffers for the specified block device block's page.  If
 * that page was dirty, the buffers are set dirty also.
 */
static int
grow_buffers(struct block_device *bdev, sector_t block, int size, gfp_t gfp)
{
	pgoff_t index;
	int sizebits;

	sizebits = -1;
	do {
		sizebits++;
	} while ((size << sizebits) < PAGE_SIZE);

	index = block >> sizebits;

	/*
	 * Check for a block which wants to lie outside our maximum possible
	 * pagecache index.  (this comparison is done using sector_t types).
	 */
	if (unlikely(index != block >> sizebits)) {
		printk(KERN_ERR "%s: requested out-of-range block %llu for "
			"device %pg\n",
			__func__, (unsigned long long)block,
			bdev);
		return -EIO;
	}

	/* Create a page with the proper size buffers.. */
	return grow_dev_page(bdev, block, index, size, sizebits, gfp);
}

static struct buffer_head *
__getblk_slow(struct block_device *bdev, sector_t block,
	     unsigned size, gfp_t gfp)
{
	/* Size must be multiple of hard sectorsize */
	if (unlikely(size & (bdev_logical_block_size(bdev)-1) ||
			(size < 512 || size > PAGE_SIZE))) {
		printk(KERN_ERR "getblk(): invalid block size %d requested\n",
					size);
		printk(KERN_ERR "logical block size: %d\n",
					bdev_logical_block_size(bdev));

		dump_stack();
		return NULL;
	}

	for (;;) {
		struct buffer_head *bh;
		int ret;

		bh = __find_get_block(bdev, block, size);
		if (bh)
			return bh;

		ret = grow_buffers(bdev, block, size, gfp);
		if (ret < 0)
			return NULL;
	}
}

/*
 * The relationship between dirty buffers and dirty pages:
 *
 * Whenever a page has any dirty buffers, the page's dirty bit is set, and
 * the page is tagged dirty in the page cache.
 *
 * At all times, the dirtiness of the buffers represents the dirtiness of
 * subsections of the page.  If the page has buffers, the page dirty bit is
 * merely a hint about the true dirty state.
 *
 * When a page is set dirty in its entirety, all its buffers are marked dirty
 * (if the page has buffers).
 *
 * When a buffer is marked dirty, its page is dirtied, but the page's other
 * buffers are not.
 *
 * Also.  When blockdev buffers are explicitly read with bread(), they
 * individually become uptodate.  But their backing page remains not
 * uptodate - even if all of its buffers are uptodate.  A subsequent
 * block_read_full_page() against that page will discover all the uptodate
 * buffers, will set the page uptodate and will perform no I/O.
 */

/**
 * mark_buffer_dirty - mark a buffer_head as needing writeout
 * @bh: the buffer_head to mark dirty
 *
 * mark_buffer_dirty() will set the dirty bit against the buffer, then set
 * its backing page dirty, then tag the page as dirty in the page cache
 * and then attach the address_space's inode to its superblock's dirty
 * inode list.
 *
 * mark_buffer_dirty() is atomic.  It takes bh->b_page->mapping->private_lock,
 * i_pages lock and mapping->host->i_lock.
 */
void mark_buffer_dirty(struct buffer_head *bh)
{
	WARN_ON_ONCE(!buffer_uptodate(bh));

	trace_block_dirty_buffer(bh);

	/*
	 * Very *carefully* optimize the it-is-already-dirty case.
	 *
	 * Don't let the final "is it dirty" escape to before we
	 * perhaps modified the buffer.
	 */
	if (buffer_dirty(bh)) {
		smp_mb();
		if (buffer_dirty(bh))
			return;
	}

	if (!test_set_buffer_dirty(bh)) {
		struct page *page = bh->b_page;
		struct address_space *mapping = NULL;

		lock_page_memcg(page);
		if (!TestSetPageDirty(page)) {
			mapping = page_mapping(page);
			if (mapping)
				__set_page_dirty(page, mapping, 0);
		}
		unlock_page_memcg(page);
		if (mapping)
			__mark_inode_dirty(mapping->host, I_DIRTY_PAGES);
	}
}
EXPORT_SYMBOL(mark_buffer_dirty);

void mark_buffer_write_io_error(struct buffer_head *bh)
{
	set_buffer_write_io_error(bh);
	/* FIXME: do we need to set this in both places? */
	if (bh->b_page && bh->b_page->mapping)
		mapping_set_error(bh->b_page->mapping, -EIO);
	if (bh->b_assoc_map)
		mapping_set_error(bh->b_assoc_map, -EIO);
}
EXPORT_SYMBOL(mark_buffer_write_io_error);

/*
 * Decrement a buffer_head's reference count.  If all buffers against a page
 * have zero reference count, are clean and unlocked, and if the page is clean
 * and unlocked then try_to_free_buffers() may strip the buffers from the page
 * in preparation for freeing it (sometimes, rarely, buffers are removed from
 * a page but it ends up not being freed, and buffers may later be reattached).
 */
void __brelse(struct buffer_head * buf)
{
	if (atomic_read(&buf->b_count)) {
		put_bh(buf);
		return;
	}
	WARN(1, KERN_ERR "VFS: brelse: Trying to free free buffer\n");
}
EXPORT_SYMBOL(__brelse);

/*
 * bforget() is like brelse(), except it discards any
 * potentially dirty data.
 */
void __bforget(struct buffer_head *bh)
{
	clear_buffer_dirty(bh);
	if (bh->b_assoc_map) {
		struct address_space *buffer_mapping = bh->b_page->mapping;

		spin_lock(&buffer_mapping->private_lock);
		list_del_init(&bh->b_assoc_buffers);
		bh->b_assoc_map = NULL;
		spin_unlock(&buffer_mapping->private_lock);
	}
	__brelse(bh);
}
EXPORT_SYMBOL(__bforget);

static struct buffer_head *__bread_slow(struct buffer_head *bh)
{
	lock_buffer(bh);
	if (buffer_uptodate(bh)) {
		unlock_buffer(bh);
		return bh;
	} else {
		get_bh(bh);
		bh->b_end_io = end_buffer_read_sync;
		submit_bh(REQ_OP_READ, 0, bh);
		wait_on_buffer(bh);
		if (buffer_uptodate(bh))
			return bh;
	}
	brelse(bh);
	return NULL;
}

/*
 * Per-cpu buffer LRU implementation.  To reduce the cost of __find_get_block().
 * The bhs[] array is sorted - newest buffer is at bhs[0].  Buffers have their
 * refcount elevated by one when they're in an LRU.  A buffer can only appear
 * once in a particular CPU's LRU.  A single buffer can be present in multiple
 * CPU's LRUs at the same time.
 *
 * This is a transparent caching front-end to sb_bread(), sb_getblk() and
 * sb_find_get_block().
 *
 * The LRUs themselves only need locking against invalidate_bh_lrus.  We use
 * a local interrupt disable for that.
 */

#define BH_LRU_SIZE	16

struct bh_lru {
	struct buffer_head *bhs[BH_LRU_SIZE];
};

static DEFINE_PER_CPU(struct bh_lru, bh_lrus) = {{ NULL }};

#ifdef CONFIG_SMP
#define bh_lru_lock()	local_irq_disable()
#define bh_lru_unlock()	local_irq_enable()
#else
#define bh_lru_lock()	preempt_disable()
#define bh_lru_unlock()	preempt_enable()
#endif

static inline void check_irqs_on(void)
{
#ifdef irqs_disabled
	BUG_ON(irqs_disabled());
#endif
}

/*
 * Install a buffer_head into this cpu's LRU.  If not already in the LRU, it is
 * inserted at the front, and the buffer_head at the back if any is evicted.
 * Or, if already in the LRU it is moved to the front.
 */
static void bh_lru_install(struct buffer_head *bh)
{
	struct buffer_head *evictee = bh;
	struct bh_lru *b;
	int i;

	check_irqs_on();
	bh_lru_lock();

	b = this_cpu_ptr(&bh_lrus);
	for (i = 0; i < BH_LRU_SIZE; i++) {
		swap(evictee, b->bhs[i]);
		if (evictee == bh) {
			bh_lru_unlock();
			return;
		}
	}

	get_bh(bh);
	bh_lru_unlock();
	brelse(evictee);
}

/*
 * Look up the bh in this cpu's LRU.  If it's there, move it to the head.
 */
static struct buffer_head *
lookup_bh_lru(struct block_device *bdev, sector_t block, unsigned size)
{
	struct buffer_head *ret = NULL;
	unsigned int i;

	check_irqs_on();
	bh_lru_lock();
	for (i = 0; i < BH_LRU_SIZE; i++) {
		struct buffer_head *bh = __this_cpu_read(bh_lrus.bhs[i]);

		if (bh && bh->b_blocknr == block && bh->b_bdev == bdev &&
		    bh->b_size == size) {
			if (i) {
				while (i) {
					__this_cpu_write(bh_lrus.bhs[i],
						__this_cpu_read(bh_lrus.bhs[i - 1]));
					i--;
				}
				__this_cpu_write(bh_lrus.bhs[0], bh);
			}
			get_bh(bh);
			ret = bh;
			break;
		}
	}
	bh_lru_unlock();
	return ret;
}

/*
 * Perform a pagecache lookup for the matching buffer.  If it's there, refresh
 * it in the LRU and mark it as accessed.  If it is not present then return
 * NULL
 */
struct buffer_head *
__find_get_block(struct block_device *bdev, sector_t block, unsigned size)
{
	struct buffer_head *bh = lookup_bh_lru(bdev, block, size);

	if (bh == NULL) {
		/* __find_get_block_slow will mark the page accessed */
		bh = __find_get_block_slow(bdev, block);
		if (bh)
			bh_lru_install(bh);
	} else
		touch_buffer(bh);

	return bh;
}
EXPORT_SYMBOL(__find_get_block);

/*
 * __getblk_gfp() will locate (and, if necessary, create) the buffer_head
 * which corresponds to the passed block_device, block and size. The
 * returned buffer has its reference count incremented.
 *
 * __getblk_gfp() will lock up the machine if grow_dev_page's
 * try_to_free_buffers() attempt is failing.  FIXME, perhaps?
 */
struct buffer_head *
__getblk_gfp(struct block_device *bdev, sector_t block,
	     unsigned size, gfp_t gfp)
{
	struct buffer_head *bh = __find_get_block(bdev, block, size);

	might_sleep();
	if (bh == NULL)
		bh = __getblk_slow(bdev, block, size, gfp);
	return bh;
}
EXPORT_SYMBOL(__getblk_gfp);

/*
 * Do async read-ahead on a buffer..
 */
void __breadahead(struct block_device *bdev, sector_t block, unsigned size)
{
	struct buffer_head *bh = __getblk(bdev, block, size);
	if (likely(bh)) {
		ll_rw_block(REQ_OP_READ, REQ_RAHEAD, 1, &bh);
		brelse(bh);
	}
}
EXPORT_SYMBOL(__breadahead);

/**
 *  __bread_gfp() - reads a specified block and returns the bh
 *  @bdev: the block_device to read from
 *  @block: number of block
 *  @size: size (in bytes) to read
 *  @gfp: page allocation flag
 *
 *  Reads a specified block, and returns buffer head that contains it.
 *  The page cache can be allocated from non-movable area
 *  not to prevent page migration if you set gfp to zero.
 *  It returns NULL if the block was unreadable.
 */
struct buffer_head *
__bread_gfp(struct block_device *bdev, sector_t block,
		   unsigned size, gfp_t gfp)
{
	struct buffer_head *bh = __getblk_gfp(bdev, block, size, gfp);

	if (likely(bh) && !buffer_uptodate(bh))
		bh = __bread_slow(bh);
	return bh;
}
EXPORT_SYMBOL(__bread_gfp);

/*
 * invalidate_bh_lrus() is called rarely - but not only at unmount.
 * This doesn't race because it runs in each cpu either in irq
 * or with preempt disabled.
 */
static void invalidate_bh_lru(void *arg)
{
	struct bh_lru *b = &get_cpu_var(bh_lrus);
	int i;

	for (i = 0; i < BH_LRU_SIZE; i++) {
		brelse(b->bhs[i]);
		b->bhs[i] = NULL;
	}
	put_cpu_var(bh_lrus);
}

static bool has_bh_in_lru(int cpu, void *dummy)
{
	struct bh_lru *b = per_cpu_ptr(&bh_lrus, cpu);
	int i;
	
	for (i = 0; i < BH_LRU_SIZE; i++) {
		if (b->bhs[i])
			return 1;
	}

	return 0;
}

void invalidate_bh_lrus(void)
{
	on_each_cpu_cond(has_bh_in_lru, invalidate_bh_lru, NULL, 1, GFP_KERNEL);
}
EXPORT_SYMBOL_GPL(invalidate_bh_lrus);

void set_bh_page(struct buffer_head *bh,
		struct page *page, unsigned long offset)
{
	bh->b_page = page;
	BUG_ON(offset >= PAGE_SIZE);
	if (PageHighMem(page))
		/*
		 * This catches illegal uses and preserves the offset:
		 */
		bh->b_data = (char *)(0 + offset);
	else
		bh->b_data = page_address(page) + offset;
}
EXPORT_SYMBOL(set_bh_page);

/*
 * Called when truncating a buffer on a page completely.
 */

/* Bits that are cleared during an invalidate */
#define BUFFER_FLAGS_DISCARD \
	(1 << BH_Mapped | 1 << BH_New | 1 << BH_Req | \
	 1 << BH_Delay | 1 << BH_Unwritten)

static void discard_buffer(struct buffer_head * bh)
{
	unsigned long b_state, b_state_old;

	lock_buffer(bh);
	clear_buffer_dirty(bh);
	bh->b_bdev = NULL;
	b_state = bh->b_state;
	for (;;) {
		b_state_old = cmpxchg(&bh->b_state, b_state,
				      (b_state & ~BUFFER_FLAGS_DISCARD));
		if (b_state_old == b_state)
			break;
		b_state = b_state_old;
	}
	unlock_buffer(bh);
}

/**
 * block_invalidatepage - invalidate part or all of a buffer-backed page
 *
 * @page: the page which is affected
 * @offset: start of the range to invalidate
 * @length: length of the range to invalidate
 *
 * block_invalidatepage() is called when all or part of the page has become
 * invalidated by a truncate operation.
 *
 * block_invalidatepage() does not have to release all buffers, but it must
 * ensure that no dirty buffer is left outside @offset and that no I/O
 * is underway against any of the blocks which are outside the truncation
 * point.  Because the caller is about to free (and possibly reuse) those
 * blocks on-disk.
 */
void block_invalidatepage(struct page *page, unsigned int offset,
			  unsigned int length)
{
	struct buffer_head *head, *bh, *next;
	unsigned int curr_off = 0;
	unsigned int stop = length + offset;

	BUG_ON(!PageLocked(page));
	if (!page_has_buffers(page))
		goto out;

	/*
	 * Check for overflow
	 */
	BUG_ON(stop > PAGE_SIZE || stop < length);

	head = page_buffers(page);
	bh = head;
	do {
		unsigned int next_off = curr_off + bh->b_size;
		next = bh->b_this_page;

		/*
		 * Are we still fully in range ?
		 */
		if (next_off > stop)
			goto out;

		/*
		 * is this block fully invalidated?
		 */
		if (offset <= curr_off)
			discard_buffer(bh);
		curr_off = next_off;
		bh = next;
	} while (bh != head);

	/*
	 * We release buffers only if the entire page is being invalidated.
	 * The get_block cached value has been unconditionally invalidated,
	 * so real IO is not possible anymore.
	 */
	if (length == PAGE_SIZE)
		try_to_release_page(page, 0);
out:
	return;
}
EXPORT_SYMBOL(block_invalidatepage);


/*
 * We attach and possibly dirty the buffers atomically wrt
 * __set_page_dirty_buffers() via private_lock.  try_to_free_buffers
 * is already excluded via the page lock.
 */
void create_empty_buffers(struct page *page,
			unsigned long blocksize, unsigned long b_state)
{
	struct buffer_head *bh, *head, *tail;

	head = alloc_page_buffers(page, blocksize, true);
	bh = head;
	do {
		bh->b_state |= b_state;
		tail = bh;
		bh = bh->b_this_page;
	} while (bh);
	tail->b_this_page = head;

	spin_lock(&page->mapping->private_lock);
	if (PageUptodate(page) || PageDirty(page)) {
		bh = head;
		do {
			if (PageDirty(page))
				set_buffer_dirty(bh);
			if (PageUptodate(page))
				set_buffer_uptodate(bh);
			bh = bh->b_this_page;
		} while (bh != head);
	}
	attach_page_buffers(page, head);
	spin_unlock(&page->mapping->private_lock);
}
EXPORT_SYMBOL(create_empty_buffers);

/**
 * clean_bdev_aliases: clean a range of buffers in block device
 * @bdev: Block device to clean buffers in
 * @block: Start of a range of blocks to clean
 * @len: Number of blocks to clean
 *
 * We are taking a range of blocks for data and we don't want writeback of any
 * buffer-cache aliases starting from return from this function and until the
 * moment when something will explicitly mark the buffer dirty (hopefully that
 * will not happen until we will free that block ;-) We don't even need to mark
 * it not-uptodate - nobody can expect anything from a newly allocated buffer
 * anyway. We used to use unmap_buffer() for such invalidation, but that was
 * wrong. We definitely don't want to mark the alias unmapped, for example - it
 * would confuse anyone who might pick it with bread() afterwards...
 *
 * Also..  Note that bforget() doesn't lock the buffer.  So there can be
 * writeout I/O going on against recently-freed buffers.  We don't wait on that
 * I/O in bforget() - it's more efficient to wait on the I/O only if we really
 * need to.  That happens here.
 */
void clean_bdev_aliases(struct block_device *bdev, sector_t block, sector_t len)
{
	struct inode *bd_inode = bdev->bd_inode;
	struct address_space *bd_mapping = bd_inode->i_mapping;
	struct pagevec pvec;
	pgoff_t index = block >> (PAGE_SHIFT - bd_inode->i_blkbits);
	pgoff_t end;
	int i, count;
	struct buffer_head *bh;
	struct buffer_head *head;

	end = (block + len - 1) >> (PAGE_SHIFT - bd_inode->i_blkbits);
	pagevec_init(&pvec);
	while (pagevec_lookup_range(&pvec, bd_mapping, &index, end)) {
		count = pagevec_count(&pvec);
		for (i = 0; i < count; i++) {
			struct page *page = pvec.pages[i];

			if (!page_has_buffers(page))
				continue;
			/*
			 * We use page lock instead of bd_mapping->private_lock
			 * to pin buffers here since we can afford to sleep and
			 * it scales better than a global spinlock lock.
			 */
			lock_page(page);
			/* Recheck when the page is locked which pins bhs */
			if (!page_has_buffers(page))
				goto unlock_page;
			head = page_buffers(page);
			bh = head;
			do {
				if (!buffer_mapped(bh) || (bh->b_blocknr < block))
					goto next;
				if (bh->b_blocknr >= block + len)
					break;
				clear_buffer_dirty(bh);
				wait_on_buffer(bh);
				clear_buffer_req(bh);
next:
				bh = bh->b_this_page;
			} while (bh != head);
unlock_page:
			unlock_page(page);
		}
		pagevec_release(&pvec);
		cond_resched();
		/* End of range already reached? */
		if (index > end || !index)
			break;
	}
}
EXPORT_SYMBOL(clean_bdev_aliases);

/*
 * Size is a power-of-two in the range 512..PAGE_SIZE,
 * and the case we care about most is PAGE_SIZE.
 *
 * So this *could* possibly be written with those
 * constraints in mind (relevant mostly if some
 * architecture has a slow bit-scan instruction)
 */
static inline int block_size_bits(unsigned int blocksize)
{
	return ilog2(blocksize);
}

static struct buffer_head *create_page_buffers(struct page *page, struct inode *inode, unsigned int b_state)
{
	BUG_ON(!PageLocked(page));

	if (!page_has_buffers(page))
		create_empty_buffers(page, 1 << READ_ONCE(inode->i_blkbits),
				     b_state);
	return page_buffers(page);
}

/*
 * NOTE! All mapped/uptodate combinations are valid:
 *
 *	Mapped	Uptodate	Meaning
 *
 *	No	No		"unknown" - must do get_block()
 *	No	Yes		"hole" - zero-filled
 *	Yes	No		"allocated" - allocated on disk, not read in
 *	Yes	Yes		"valid" - allocated and up-to-date in memory.
 *
 * "Dirty" is valid only with the last case (mapped+uptodate).
 */

/*
 * While block_write_full_page is writing back the dirty buffers under
 * the page lock, whoever dirtied the buffers may decide to clean them
 * again at any time.  We handle that by only looking at the buffer
 * state inside lock_buffer().
 *
 * If block_write_full_page() is called for regular writeback
 * (wbc->sync_mode == WB_SYNC_NONE) then it will redirty a page which has a
 * locked buffer.   This only can happen if someone has written the buffer
 * directly, with submit_bh().  At the address_space level PageWriteback
 * prevents this contention from occurring.
 *
 * If block_write_full_page() is called with wbc->sync_mode ==
 * WB_SYNC_ALL, the writes are posted using REQ_SYNC; this
 * causes the writes to be flagged as synchronous writes.
 */
int __block_write_full_page(struct inode *inode, struct page *page,
			get_block_t *get_block, struct writeback_control *wbc,
			bh_end_io_t *handler)
{
	int err;
	sector_t block;
	sector_t last_block;
	struct buffer_head *bh, *head;
	unsigned int blocksize, bbits;
	int nr_underway = 0;
	int write_flags = wbc_to_write_flags(wbc);

	head = create_page_buffers(page, inode,
					(1 << BH_Dirty)|(1 << BH_Uptodate));

	/*
	 * Be very careful.  We have no exclusion from __set_page_dirty_buffers
	 * here, and the (potentially unmapped) buffers may become dirty at
	 * any time.  If a buffer becomes dirty here after we've inspected it
	 * then we just miss that fact, and the page stays dirty.
	 *
	 * Buffers outside i_size may be dirtied by __set_page_dirty_buffers;
	 * handle that here by just cleaning them.
	 */

	bh = head;
	blocksize = bh->b_size;
	bbits = block_size_bits(blocksize);

	block = (sector_t)page->index << (PAGE_SHIFT - bbits);
	last_block = (i_size_read(inode) - 1) >> bbits;

	/*
	 * Get all the dirty buffers mapped to disk addresses and
	 * handle any aliases from the underlying blockdev's mapping.
	 */
	do {
		if (block > last_block) {
			/*
			 * mapped buffers outside i_size will occur, because
			 * this page can be outside i_size when there is a
			 * truncate in progress.
			 */
			/*
			 * The buffer was zeroed by block_write_full_page()
			 */
			clear_buffer_dirty(bh);
			set_buffer_uptodate(bh);
		} else if ((!buffer_mapped(bh) || buffer_delay(bh)) &&
			   buffer_dirty(bh)) {
			WARN_ON(bh->b_size != blocksize);
			err = get_block(inode, block, bh, 1);
			if (err)
				goto recover;
			clear_buffer_delay(bh);
			if (buffer_new(bh)) {
				/* blockdev mappings never come here */
				clear_buffer_new(bh);
				clean_bdev_bh_alias(bh);
			}
		}
		bh = bh->b_this_page;
		block++;
	} while (bh != head);

	do {
		if (!buffer_mapped(bh))
			continue;
		/*
		 * If it's a fully non-blocking write attempt and we cannot
		 * lock the buffer then redirty the page.  Note that this can
		 * potentially cause a busy-wait loop from writeback threads
		 * and kswapd activity, but those code paths have their own
		 * higher-level throttling.
		 */
		if (wbc->sync_mode != WB_SYNC_NONE) {
			lock_buffer(bh);
		} else if (!trylock_buffer(bh)) {
			redirty_page_for_writepage(wbc, page);
			continue;
		}
		if (test_clear_buffer_dirty(bh)) {
			mark_buffer_async_write_endio(bh, handler);
		} else {
			unlock_buffer(bh);
		}
	} while ((bh = bh->b_this_page) != head);

	/*
	 * The page and its buffers are protected by PageWriteback(), so we can
	 * drop the bh refcounts early.
	 */
	BUG_ON(PageWriteback(page));
	set_page_writeback(page);

	do {
		struct buffer_head *next = bh->b_this_page;
		if (buffer_async_write(bh)) {
			submit_bh_wbc(REQ_OP_WRITE, write_flags, bh,
					inode->i_write_hint, wbc);
			nr_underway++;
		}
		bh = next;
	} while (bh != head);
	unlock_page(page);

	err = 0;
done:
	if (nr_underway == 0) {
		/*
		 * The page was marked dirty, but the buffers were
		 * clean.  Someone wrote them back by hand with
		 * ll_rw_block/submit_bh.  A rare case.
		 */
		end_page_writeback(page);

		/*
		 * The page and buffer_heads can be released at any time from
		 * here on.
		 */
	}
	return err;

recover:
	/*
	 * ENOSPC, or some other error.  We may already have added some
	 * blocks to the file, so we need to write these out to avoid
	 * exposing stale data.
	 * The page is currently locked and not marked for writeback
	 */
	bh = head;
	/* Recovery: lock and submit the mapped buffers */
	do {
		if (buffer_mapped(bh) && buffer_dirty(bh) &&
		    !buffer_delay(bh)) {
			lock_buffer(bh);
			mark_buffer_async_write_endio(bh, handler);
		} else {
			/*
			 * The buffer may have been set dirty during
			 * attachment to a dirty page.
			 */
			clear_buffer_dirty(bh);
		}
	} while ((bh = bh->b_this_page) != head);
	SetPageError(page);
	BUG_ON(PageWriteback(page));
	mapping_set_error(page->mapping, err);
	set_page_writeback(page);
	do {
		struct buffer_head *next = bh->b_this_page;
		if (buffer_async_write(bh)) {
			clear_buffer_dirty(bh);
			submit_bh_wbc(REQ_OP_WRITE, write_flags, bh,
					inode->i_write_hint, wbc);
			nr_underway++;
		}
		bh = next;
	} while (bh != head);
	unlock_page(page);
	goto done;
}
EXPORT_SYMBOL(__block_write_full_page);

/*
 * If a page has any new buffers, zero them out here, and mark them uptodate
 * and dirty so they'll be written out (in order to prevent uninitialised
 * block data from leaking). And clear the new bit.
 */
void page_zero_new_buffers(struct page *page, unsigned from, unsigned to)
{
	unsigned int block_start, block_end;
	struct buffer_head *head, *bh;

	BUG_ON(!PageLocked(page));
	if (!page_has_buffers(page))
		return;

	bh = head = page_buffers(page);
	block_start = 0;
	do {
		block_end = block_start + bh->b_size;

		if (buffer_new(bh)) {
			if (block_end > from && block_start < to) {
				if (!PageUptodate(page)) {
					unsigned start, size;

					start = max(from, block_start);
					size = min(to, block_end) - start;

					zero_user(page, start, size);
					set_buffer_uptodate(bh);
				}

				clear_buffer_new(bh);
				mark_buffer_dirty(bh);
			}
		}

		block_start = block_end;
		bh = bh->b_this_page;
	} while (bh != head);
}
EXPORT_SYMBOL(page_zero_new_buffers);

static void
iomap_to_bh(struct inode *inode, sector_t block, struct buffer_head *bh,
		struct iomap *iomap)
{
	loff_t offset = block << inode->i_blkbits;

	bh->b_bdev = iomap->bdev;

	/*
	 * Block points to offset in file we need to map, iomap contains
	 * the offset at which the map starts. If the map ends before the
	 * current block, then do not map the buffer and let the caller
	 * handle it.
	 */
	BUG_ON(offset >= iomap->offset + iomap->length);

	switch (iomap->type) {
	case IOMAP_HOLE:
		/*
		 * If the buffer is not up to date or beyond the current EOF,
		 * we need to mark it as new to ensure sub-block zeroing is
		 * executed if necessary.
		 */
		if (!buffer_uptodate(bh) ||
		    (offset >= i_size_read(inode)))
			set_buffer_new(bh);
		break;
	case IOMAP_DELALLOC:
		if (!buffer_uptodate(bh) ||
		    (offset >= i_size_read(inode)))
			set_buffer_new(bh);
		set_buffer_uptodate(bh);
		set_buffer_mapped(bh);
		set_buffer_delay(bh);
		break;
	case IOMAP_UNWRITTEN:
		/*
		 * For unwritten regions, we always need to ensure that regions
		 * in the block we are not writing to are zeroed. Mark the
		 * buffer as new to ensure this.
		 */
		set_buffer_new(bh);
		set_buffer_unwritten(bh);
		/* FALLTHRU */
	case IOMAP_MAPPED:
		if ((iomap->flags & IOMAP_F_NEW) ||
		    offset >= i_size_read(inode))
			set_buffer_new(bh);
		bh->b_blocknr = (iomap->addr + offset - iomap->offset) >>
				inode->i_blkbits;
		set_buffer_mapped(bh);
		break;
	}
}

int __block_write_begin_int(struct page *page, loff_t pos, unsigned len,
		get_block_t *get_block, struct iomap *iomap)
{
	unsigned from = pos & (PAGE_SIZE - 1);
	unsigned to = from + len;
	struct inode *inode = page->mapping->host;
	unsigned block_start, block_end;
	sector_t block;
	int err = 0;
	unsigned blocksize, bbits;
	struct buffer_head *bh, *head, *wait[2], **wait_bh=wait;

	BUG_ON(!PageLocked(page));
	BUG_ON(from > PAGE_SIZE);
	BUG_ON(to > PAGE_SIZE);
	BUG_ON(from > to);

	head = create_page_buffers(page, inode, 0);
	blocksize = head->b_size;
	bbits = block_size_bits(blocksize);

	block = (sector_t)page->index << (PAGE_SHIFT - bbits);

	for(bh = head, block_start = 0; bh != head || !block_start;
	    block++, block_start=block_end, bh = bh->b_this_page) {
		block_end = block_start + blocksize;
		if (block_end <= from || block_start >= to) {
			if (PageUptodate(page)) {
				if (!buffer_uptodate(bh))
					set_buffer_uptodate(bh);
			}
			continue;
		}
		if (buffer_new(bh))
			clear_buffer_new(bh);
		if (!buffer_mapped(bh)) {
			WARN_ON(bh->b_size != blocksize);
			if (get_block) {
				err = get_block(inode, block, bh, 1);
				if (err)
					break;
			} else {
				iomap_to_bh(inode, block, bh, iomap);
			}

			if (buffer_new(bh)) {
				clean_bdev_bh_alias(bh);
				if (PageUptodate(page)) {
					clear_buffer_new(bh);
					set_buffer_uptodate(bh);
					mark_buffer_dirty(bh);
					continue;
				}
				if (block_end > to || block_start < from)
					zero_user_segments(page,
						to, block_end,
						block_start, from);
				continue;
			}
		}
		if (PageUptodate(page)) {
			if (!buffer_uptodate(bh))
				set_buffer_uptodate(bh);
			continue; 
		}
		if (!buffer_uptodate(bh) && !buffer_delay(bh) &&
		    !buffer_unwritten(bh) &&
		     (block_start < from || block_end > to)) {
			ll_rw_block(REQ_OP_READ, 0, 1, &bh);
			*wait_bh++=bh;
		}
	}
	/*
	 * If we issued read requests - let them complete.
	 */
	while(wait_bh > wait) {
		wait_on_buffer(*--wait_bh);
		if (!buffer_uptodate(*wait_bh))
			err = -EIO;
	}
	if (unlikely(err))
		page_zero_new_buffers(page, from, to);
	return err;
}

int __block_write_begin(struct page *page, loff_t pos, unsigned len,
		get_block_t *get_block)
{
	return __block_write_begin_int(page, pos, len, get_block, NULL);
}
EXPORT_SYMBOL(__block_write_begin);

static int __block_commit_write(struct inode *inode, struct page *page,
		unsigned from, unsigned to)
{
	unsigned block_start, block_end;
	int partial = 0;
	unsigned blocksize;
	struct buffer_head *bh, *head;

	bh = head = page_buffers(page);
	blocksize = bh->b_size;

	block_start = 0;
	do {
		block_end = block_start + blocksize;
		if (block_end <= from || block_start >= to) {
			if (!buffer_uptodate(bh))
				partial = 1;
		} else {
			set_buffer_uptodate(bh);
			mark_buffer_dirty(bh);
		}
		clear_buffer_new(bh);

		block_start = block_end;
		bh = bh->b_this_page;
	} while (bh != head);

	/*
	 * If this is a partial write which happened to make all buffers
	 * uptodate then we can optimize away a bogus readpage() for
	 * the next read(). Here we 'discover' whether the page went
	 * uptodate as a result of this (potentially partial) write.
	 */
	if (!partial)
		SetPageUptodate(page);
	return 0;
}

/*
 * block_write_begin takes care of the basic task of block allocation and
 * bringing partial write blocks uptodate first.
 *
 * The filesystem needs to handle block truncation upon failure.
 */
int block_write_begin(struct address_space *mapping, loff_t pos, unsigned len,
		unsigned flags, struct page **pagep, get_block_t *get_block)
{
	pgoff_t index = pos >> PAGE_SHIFT;
	struct page *page;
	int status;

	page = grab_cache_page_write_begin(mapping, index, flags);
	if (!page)
		return -ENOMEM;

	status = __block_write_begin(page, pos, len, get_block);
	if (unlikely(status)) {
		unlock_page(page);
		put_page(page);
		page = NULL;
	}

	*pagep = page;
	return status;
}
EXPORT_SYMBOL(block_write_begin);

<<<<<<< HEAD
void __generic_write_end(struct inode *inode, loff_t pos, unsigned copied,
		struct page *page)
{
	loff_t old_size = inode->i_size;
	bool i_size_changed = false;

	/*
	 * No need to use i_size_read() here, the i_size cannot change under us
	 * because we hold i_rwsem.
	 *
	 * But it's important to update i_size while still holding page lock:
	 * page writeout could otherwise come in and zero beyond i_size.
	 */
	if (pos + copied > inode->i_size) {
		i_size_write(inode, pos + copied);
		i_size_changed = true;
	}

	unlock_page(page);

	if (old_size < pos)
		pagecache_isize_extended(inode, old_size, pos);
	/*
	 * Don't mark the inode dirty under page lock. First, it unnecessarily
	 * makes the holding time of page lock longer. Second, it forces lock
	 * ordering of page lock and transaction start for journaling
	 * filesystems.
	 */
	if (i_size_changed)
		mark_inode_dirty(inode);
}

=======
>>>>>>> 6fb08f1a
int block_write_end(struct file *file, struct address_space *mapping,
			loff_t pos, unsigned len, unsigned copied,
			struct page *page, void *fsdata)
{
	struct inode *inode = mapping->host;
	unsigned start;

	start = pos & (PAGE_SIZE - 1);

	if (unlikely(copied < len)) {
		/*
		 * The buffers that were written will now be uptodate, so we
		 * don't have to worry about a readpage reading them and
		 * overwriting a partial write. However if we have encountered
		 * a short write and only partially written into a buffer, it
		 * will not be marked uptodate, so a readpage might come in and
		 * destroy our partial write.
		 *
		 * Do the simplest thing, and just treat any short write to a
		 * non uptodate page as a zero-length write, and force the
		 * caller to redo the whole thing.
		 */
		if (!PageUptodate(page))
			copied = 0;

		page_zero_new_buffers(page, start+copied, start+len);
	}
	flush_dcache_page(page);

	/* This could be a short (even 0-length) commit */
	__block_commit_write(inode, page, start, start+copied);

	return copied;
}
EXPORT_SYMBOL(block_write_end);

int generic_write_end(struct file *file, struct address_space *mapping,
			loff_t pos, unsigned len, unsigned copied,
			struct page *page, void *fsdata)
{
	struct inode *inode = mapping->host;
	loff_t old_size = inode->i_size;
	bool i_size_changed = false;

	copied = block_write_end(file, mapping, pos, len, copied, page, fsdata);
<<<<<<< HEAD
	__generic_write_end(mapping->host, pos, copied, page);
	put_page(page);
=======

	/*
	 * No need to use i_size_read() here, the i_size cannot change under us
	 * because we hold i_rwsem.
	 *
	 * But it's important to update i_size while still holding page lock:
	 * page writeout could otherwise come in and zero beyond i_size.
	 */
	if (pos + copied > inode->i_size) {
		i_size_write(inode, pos + copied);
		i_size_changed = true;
	}

	unlock_page(page);
	put_page(page);

	if (old_size < pos)
		pagecache_isize_extended(inode, old_size, pos);
	/*
	 * Don't mark the inode dirty under page lock. First, it unnecessarily
	 * makes the holding time of page lock longer. Second, it forces lock
	 * ordering of page lock and transaction start for journaling
	 * filesystems.
	 */
	if (i_size_changed)
		mark_inode_dirty(inode);
>>>>>>> 6fb08f1a
	return copied;
}
EXPORT_SYMBOL(generic_write_end);

/*
 * block_is_partially_uptodate checks whether buffers within a page are
 * uptodate or not.
 *
 * Returns true if all buffers which correspond to a file portion
 * we want to read are uptodate.
 */
int block_is_partially_uptodate(struct page *page, unsigned long from,
					unsigned long count)
{
	unsigned block_start, block_end, blocksize;
	unsigned to;
	struct buffer_head *bh, *head;
	int ret = 1;

	if (!page_has_buffers(page))
		return 0;

	head = page_buffers(page);
	blocksize = head->b_size;
	to = min_t(unsigned, PAGE_SIZE - from, count);
	to = from + to;
	if (from < blocksize && to > PAGE_SIZE - blocksize)
		return 0;

	bh = head;
	block_start = 0;
	do {
		block_end = block_start + blocksize;
		if (block_end > from && block_start < to) {
			if (!buffer_uptodate(bh)) {
				ret = 0;
				break;
			}
			if (block_end >= to)
				break;
		}
		block_start = block_end;
		bh = bh->b_this_page;
	} while (bh != head);

	return ret;
}
EXPORT_SYMBOL(block_is_partially_uptodate);

/*
 * Generic "read page" function for block devices that have the normal
 * get_block functionality. This is most of the block device filesystems.
 * Reads the page asynchronously --- the unlock_buffer() and
 * set/clear_buffer_uptodate() functions propagate buffer state into the
 * page struct once IO has completed.
 */
int block_read_full_page(struct page *page, get_block_t *get_block)
{
	struct inode *inode = page->mapping->host;
	sector_t iblock, lblock;
	struct buffer_head *bh, *head, *arr[MAX_BUF_PER_PAGE];
	unsigned int blocksize, bbits;
	int nr, i;
	int fully_mapped = 1;

	head = create_page_buffers(page, inode, 0);
	blocksize = head->b_size;
	bbits = block_size_bits(blocksize);

	iblock = (sector_t)page->index << (PAGE_SHIFT - bbits);
	lblock = (i_size_read(inode)+blocksize-1) >> bbits;
	bh = head;
	nr = 0;
	i = 0;

	do {
		if (buffer_uptodate(bh))
			continue;

		if (!buffer_mapped(bh)) {
			int err = 0;

			fully_mapped = 0;
			if (iblock < lblock) {
				WARN_ON(bh->b_size != blocksize);
				err = get_block(inode, iblock, bh, 0);
				if (err)
					SetPageError(page);
			}
			if (!buffer_mapped(bh)) {
				zero_user(page, i * blocksize, blocksize);
				if (!err)
					set_buffer_uptodate(bh);
				continue;
			}
			/*
			 * get_block() might have updated the buffer
			 * synchronously
			 */
			if (buffer_uptodate(bh))
				continue;
		}
		arr[nr++] = bh;
	} while (i++, iblock++, (bh = bh->b_this_page) != head);

	if (fully_mapped)
		SetPageMappedToDisk(page);

	if (!nr) {
		/*
		 * All buffers are uptodate - we can set the page uptodate
		 * as well. But not if get_block() returned an error.
		 */
		if (!PageError(page))
			SetPageUptodate(page);
		unlock_page(page);
		return 0;
	}

	/* Stage two: lock the buffers */
	for (i = 0; i < nr; i++) {
		bh = arr[i];
		lock_buffer(bh);
		mark_buffer_async_read(bh);
	}

	/*
	 * Stage 3: start the IO.  Check for uptodateness
	 * inside the buffer lock in case another process reading
	 * the underlying blockdev brought it uptodate (the sct fix).
	 */
	for (i = 0; i < nr; i++) {
		bh = arr[i];
		if (buffer_uptodate(bh))
			end_buffer_async_read(bh, 1);
		else
			submit_bh(REQ_OP_READ, 0, bh);
	}
	return 0;
}
EXPORT_SYMBOL(block_read_full_page);

/* utility function for filesystems that need to do work on expanding
 * truncates.  Uses filesystem pagecache writes to allow the filesystem to
 * deal with the hole.  
 */
int generic_cont_expand_simple(struct inode *inode, loff_t size)
{
	struct address_space *mapping = inode->i_mapping;
	struct page *page;
	void *fsdata;
	int err;

	err = inode_newsize_ok(inode, size);
	if (err)
		goto out;

	err = pagecache_write_begin(NULL, mapping, size, 0,
				    AOP_FLAG_CONT_EXPAND, &page, &fsdata);
	if (err)
		goto out;

	err = pagecache_write_end(NULL, mapping, size, 0, 0, page, fsdata);
	BUG_ON(err > 0);

out:
	return err;
}
EXPORT_SYMBOL(generic_cont_expand_simple);

static int cont_expand_zero(struct file *file, struct address_space *mapping,
			    loff_t pos, loff_t *bytes)
{
	struct inode *inode = mapping->host;
	unsigned int blocksize = i_blocksize(inode);
	struct page *page;
	void *fsdata;
	pgoff_t index, curidx;
	loff_t curpos;
	unsigned zerofrom, offset, len;
	int err = 0;

	index = pos >> PAGE_SHIFT;
	offset = pos & ~PAGE_MASK;

	while (index > (curidx = (curpos = *bytes)>>PAGE_SHIFT)) {
		zerofrom = curpos & ~PAGE_MASK;
		if (zerofrom & (blocksize-1)) {
			*bytes |= (blocksize-1);
			(*bytes)++;
		}
		len = PAGE_SIZE - zerofrom;

		err = pagecache_write_begin(file, mapping, curpos, len, 0,
					    &page, &fsdata);
		if (err)
			goto out;
		zero_user(page, zerofrom, len);
		err = pagecache_write_end(file, mapping, curpos, len, len,
						page, fsdata);
		if (err < 0)
			goto out;
		BUG_ON(err != len);
		err = 0;

		balance_dirty_pages_ratelimited(mapping);

		if (fatal_signal_pending(current)) {
			err = -EINTR;
			goto out;
		}
	}

	/* page covers the boundary, find the boundary offset */
	if (index == curidx) {
		zerofrom = curpos & ~PAGE_MASK;
		/* if we will expand the thing last block will be filled */
		if (offset <= zerofrom) {
			goto out;
		}
		if (zerofrom & (blocksize-1)) {
			*bytes |= (blocksize-1);
			(*bytes)++;
		}
		len = offset - zerofrom;

		err = pagecache_write_begin(file, mapping, curpos, len, 0,
					    &page, &fsdata);
		if (err)
			goto out;
		zero_user(page, zerofrom, len);
		err = pagecache_write_end(file, mapping, curpos, len, len,
						page, fsdata);
		if (err < 0)
			goto out;
		BUG_ON(err != len);
		err = 0;
	}
out:
	return err;
}

/*
 * For moronic filesystems that do not allow holes in file.
 * We may have to extend the file.
 */
int cont_write_begin(struct file *file, struct address_space *mapping,
			loff_t pos, unsigned len, unsigned flags,
			struct page **pagep, void **fsdata,
			get_block_t *get_block, loff_t *bytes)
{
	struct inode *inode = mapping->host;
	unsigned int blocksize = i_blocksize(inode);
	unsigned int zerofrom;
	int err;

	err = cont_expand_zero(file, mapping, pos, bytes);
	if (err)
		return err;

	zerofrom = *bytes & ~PAGE_MASK;
	if (pos+len > *bytes && zerofrom & (blocksize-1)) {
		*bytes |= (blocksize-1);
		(*bytes)++;
	}

	return block_write_begin(mapping, pos, len, flags, pagep, get_block);
}
EXPORT_SYMBOL(cont_write_begin);

int block_commit_write(struct page *page, unsigned from, unsigned to)
{
	struct inode *inode = page->mapping->host;
	__block_commit_write(inode,page,from,to);
	return 0;
}
EXPORT_SYMBOL(block_commit_write);

/*
 * block_page_mkwrite() is not allowed to change the file size as it gets
 * called from a page fault handler when a page is first dirtied. Hence we must
 * be careful to check for EOF conditions here. We set the page up correctly
 * for a written page which means we get ENOSPC checking when writing into
 * holes and correct delalloc and unwritten extent mapping on filesystems that
 * support these features.
 *
 * We are not allowed to take the i_mutex here so we have to play games to
 * protect against truncate races as the page could now be beyond EOF.  Because
 * truncate writes the inode size before removing pages, once we have the
 * page lock we can determine safely if the page is beyond EOF. If it is not
 * beyond EOF, then the page is guaranteed safe against truncation until we
 * unlock the page.
 *
 * Direct callers of this function should protect against filesystem freezing
 * using sb_start_pagefault() - sb_end_pagefault() functions.
 */
int block_page_mkwrite(struct vm_area_struct *vma, struct vm_fault *vmf,
			 get_block_t get_block)
{
	struct page *page = vmf->page;
	struct inode *inode = file_inode(vma->vm_file);
	unsigned long end;
	loff_t size;
	int ret;

	lock_page(page);
	size = i_size_read(inode);
	if ((page->mapping != inode->i_mapping) ||
	    (page_offset(page) > size)) {
		/* We overload EFAULT to mean page got truncated */
		ret = -EFAULT;
		goto out_unlock;
	}

	/* page is wholly or partially inside EOF */
	if (((page->index + 1) << PAGE_SHIFT) > size)
		end = size & ~PAGE_MASK;
	else
		end = PAGE_SIZE;

	ret = __block_write_begin(page, 0, end, get_block);
	if (!ret)
		ret = block_commit_write(page, 0, end);

	if (unlikely(ret < 0))
		goto out_unlock;
	set_page_dirty(page);
	wait_for_stable_page(page);
	return 0;
out_unlock:
	unlock_page(page);
	return ret;
}
EXPORT_SYMBOL(block_page_mkwrite);

/*
 * nobh_write_begin()'s prereads are special: the buffer_heads are freed
 * immediately, while under the page lock.  So it needs a special end_io
 * handler which does not touch the bh after unlocking it.
 */
static void end_buffer_read_nobh(struct buffer_head *bh, int uptodate)
{
	__end_buffer_read_notouch(bh, uptodate);
}

/*
 * Attach the singly-linked list of buffers created by nobh_write_begin, to
 * the page (converting it to circular linked list and taking care of page
 * dirty races).
 */
static void attach_nobh_buffers(struct page *page, struct buffer_head *head)
{
	struct buffer_head *bh;

	BUG_ON(!PageLocked(page));

	spin_lock(&page->mapping->private_lock);
	bh = head;
	do {
		if (PageDirty(page))
			set_buffer_dirty(bh);
		if (!bh->b_this_page)
			bh->b_this_page = head;
		bh = bh->b_this_page;
	} while (bh != head);
	attach_page_buffers(page, head);
	spin_unlock(&page->mapping->private_lock);
}

/*
 * On entry, the page is fully not uptodate.
 * On exit the page is fully uptodate in the areas outside (from,to)
 * The filesystem needs to handle block truncation upon failure.
 */
int nobh_write_begin(struct address_space *mapping,
			loff_t pos, unsigned len, unsigned flags,
			struct page **pagep, void **fsdata,
			get_block_t *get_block)
{
	struct inode *inode = mapping->host;
	const unsigned blkbits = inode->i_blkbits;
	const unsigned blocksize = 1 << blkbits;
	struct buffer_head *head, *bh;
	struct page *page;
	pgoff_t index;
	unsigned from, to;
	unsigned block_in_page;
	unsigned block_start, block_end;
	sector_t block_in_file;
	int nr_reads = 0;
	int ret = 0;
	int is_mapped_to_disk = 1;

	index = pos >> PAGE_SHIFT;
	from = pos & (PAGE_SIZE - 1);
	to = from + len;

	page = grab_cache_page_write_begin(mapping, index, flags);
	if (!page)
		return -ENOMEM;
	*pagep = page;
	*fsdata = NULL;

	if (page_has_buffers(page)) {
		ret = __block_write_begin(page, pos, len, get_block);
		if (unlikely(ret))
			goto out_release;
		return ret;
	}

	if (PageMappedToDisk(page))
		return 0;

	/*
	 * Allocate buffers so that we can keep track of state, and potentially
	 * attach them to the page if an error occurs. In the common case of
	 * no error, they will just be freed again without ever being attached
	 * to the page (which is all OK, because we're under the page lock).
	 *
	 * Be careful: the buffer linked list is a NULL terminated one, rather
	 * than the circular one we're used to.
	 */
	head = alloc_page_buffers(page, blocksize, false);
	if (!head) {
		ret = -ENOMEM;
		goto out_release;
	}

	block_in_file = (sector_t)page->index << (PAGE_SHIFT - blkbits);

	/*
	 * We loop across all blocks in the page, whether or not they are
	 * part of the affected region.  This is so we can discover if the
	 * page is fully mapped-to-disk.
	 */
	for (block_start = 0, block_in_page = 0, bh = head;
		  block_start < PAGE_SIZE;
		  block_in_page++, block_start += blocksize, bh = bh->b_this_page) {
		int create;

		block_end = block_start + blocksize;
		bh->b_state = 0;
		create = 1;
		if (block_start >= to)
			create = 0;
		ret = get_block(inode, block_in_file + block_in_page,
					bh, create);
		if (ret)
			goto failed;
		if (!buffer_mapped(bh))
			is_mapped_to_disk = 0;
		if (buffer_new(bh))
			clean_bdev_bh_alias(bh);
		if (PageUptodate(page)) {
			set_buffer_uptodate(bh);
			continue;
		}
		if (buffer_new(bh) || !buffer_mapped(bh)) {
			zero_user_segments(page, block_start, from,
							to, block_end);
			continue;
		}
		if (buffer_uptodate(bh))
			continue;	/* reiserfs does this */
		if (block_start < from || block_end > to) {
			lock_buffer(bh);
			bh->b_end_io = end_buffer_read_nobh;
			submit_bh(REQ_OP_READ, 0, bh);
			nr_reads++;
		}
	}

	if (nr_reads) {
		/*
		 * The page is locked, so these buffers are protected from
		 * any VM or truncate activity.  Hence we don't need to care
		 * for the buffer_head refcounts.
		 */
		for (bh = head; bh; bh = bh->b_this_page) {
			wait_on_buffer(bh);
			if (!buffer_uptodate(bh))
				ret = -EIO;
		}
		if (ret)
			goto failed;
	}

	if (is_mapped_to_disk)
		SetPageMappedToDisk(page);

	*fsdata = head; /* to be released by nobh_write_end */

	return 0;

failed:
	BUG_ON(!ret);
	/*
	 * Error recovery is a bit difficult. We need to zero out blocks that
	 * were newly allocated, and dirty them to ensure they get written out.
	 * Buffers need to be attached to the page at this point, otherwise
	 * the handling of potential IO errors during writeout would be hard
	 * (could try doing synchronous writeout, but what if that fails too?)
	 */
	attach_nobh_buffers(page, head);
	page_zero_new_buffers(page, from, to);

out_release:
	unlock_page(page);
	put_page(page);
	*pagep = NULL;

	return ret;
}
EXPORT_SYMBOL(nobh_write_begin);

int nobh_write_end(struct file *file, struct address_space *mapping,
			loff_t pos, unsigned len, unsigned copied,
			struct page *page, void *fsdata)
{
	struct inode *inode = page->mapping->host;
	struct buffer_head *head = fsdata;
	struct buffer_head *bh;
	BUG_ON(fsdata != NULL && page_has_buffers(page));

	if (unlikely(copied < len) && head)
		attach_nobh_buffers(page, head);
	if (page_has_buffers(page))
		return generic_write_end(file, mapping, pos, len,
					copied, page, fsdata);

	SetPageUptodate(page);
	set_page_dirty(page);
	if (pos+copied > inode->i_size) {
		i_size_write(inode, pos+copied);
		mark_inode_dirty(inode);
	}

	unlock_page(page);
	put_page(page);

	while (head) {
		bh = head;
		head = head->b_this_page;
		free_buffer_head(bh);
	}

	return copied;
}
EXPORT_SYMBOL(nobh_write_end);

/*
 * nobh_writepage() - based on block_full_write_page() except
 * that it tries to operate without attaching bufferheads to
 * the page.
 */
int nobh_writepage(struct page *page, get_block_t *get_block,
			struct writeback_control *wbc)
{
	struct inode * const inode = page->mapping->host;
	loff_t i_size = i_size_read(inode);
	const pgoff_t end_index = i_size >> PAGE_SHIFT;
	unsigned offset;
	int ret;

	/* Is the page fully inside i_size? */
	if (page->index < end_index)
		goto out;

	/* Is the page fully outside i_size? (truncate in progress) */
	offset = i_size & (PAGE_SIZE-1);
	if (page->index >= end_index+1 || !offset) {
		/*
		 * The page may have dirty, unmapped buffers.  For example,
		 * they may have been added in ext3_writepage().  Make them
		 * freeable here, so the page does not leak.
		 */
#if 0
		/* Not really sure about this  - do we need this ? */
		if (page->mapping->a_ops->invalidatepage)
			page->mapping->a_ops->invalidatepage(page, offset);
#endif
		unlock_page(page);
		return 0; /* don't care */
	}

	/*
	 * The page straddles i_size.  It must be zeroed out on each and every
	 * writepage invocation because it may be mmapped.  "A file is mapped
	 * in multiples of the page size.  For a file that is not a multiple of
	 * the  page size, the remaining memory is zeroed when mapped, and
	 * writes to that region are not written out to the file."
	 */
	zero_user_segment(page, offset, PAGE_SIZE);
out:
	ret = mpage_writepage(page, get_block, wbc);
	if (ret == -EAGAIN)
		ret = __block_write_full_page(inode, page, get_block, wbc,
					      end_buffer_async_write);
	return ret;
}
EXPORT_SYMBOL(nobh_writepage);

int nobh_truncate_page(struct address_space *mapping,
			loff_t from, get_block_t *get_block)
{
	pgoff_t index = from >> PAGE_SHIFT;
	unsigned offset = from & (PAGE_SIZE-1);
	unsigned blocksize;
	sector_t iblock;
	unsigned length, pos;
	struct inode *inode = mapping->host;
	struct page *page;
	struct buffer_head map_bh;
	int err;

	blocksize = i_blocksize(inode);
	length = offset & (blocksize - 1);

	/* Block boundary? Nothing to do */
	if (!length)
		return 0;

	length = blocksize - length;
	iblock = (sector_t)index << (PAGE_SHIFT - inode->i_blkbits);

	page = grab_cache_page(mapping, index);
	err = -ENOMEM;
	if (!page)
		goto out;

	if (page_has_buffers(page)) {
has_buffers:
		unlock_page(page);
		put_page(page);
		return block_truncate_page(mapping, from, get_block);
	}

	/* Find the buffer that contains "offset" */
	pos = blocksize;
	while (offset >= pos) {
		iblock++;
		pos += blocksize;
	}

	map_bh.b_size = blocksize;
	map_bh.b_state = 0;
	err = get_block(inode, iblock, &map_bh, 0);
	if (err)
		goto unlock;
	/* unmapped? It's a hole - nothing to do */
	if (!buffer_mapped(&map_bh))
		goto unlock;

	/* Ok, it's mapped. Make sure it's up-to-date */
	if (!PageUptodate(page)) {
		err = mapping->a_ops->readpage(NULL, page);
		if (err) {
			put_page(page);
			goto out;
		}
		lock_page(page);
		if (!PageUptodate(page)) {
			err = -EIO;
			goto unlock;
		}
		if (page_has_buffers(page))
			goto has_buffers;
	}
	zero_user(page, offset, length);
	set_page_dirty(page);
	err = 0;

unlock:
	unlock_page(page);
	put_page(page);
out:
	return err;
}
EXPORT_SYMBOL(nobh_truncate_page);

int block_truncate_page(struct address_space *mapping,
			loff_t from, get_block_t *get_block)
{
	pgoff_t index = from >> PAGE_SHIFT;
	unsigned offset = from & (PAGE_SIZE-1);
	unsigned blocksize;
	sector_t iblock;
	unsigned length, pos;
	struct inode *inode = mapping->host;
	struct page *page;
	struct buffer_head *bh;
	int err;

	blocksize = i_blocksize(inode);
	length = offset & (blocksize - 1);

	/* Block boundary? Nothing to do */
	if (!length)
		return 0;

	length = blocksize - length;
	iblock = (sector_t)index << (PAGE_SHIFT - inode->i_blkbits);
	
	page = grab_cache_page(mapping, index);
	err = -ENOMEM;
	if (!page)
		goto out;

	if (!page_has_buffers(page))
		create_empty_buffers(page, blocksize, 0);

	/* Find the buffer that contains "offset" */
	bh = page_buffers(page);
	pos = blocksize;
	while (offset >= pos) {
		bh = bh->b_this_page;
		iblock++;
		pos += blocksize;
	}

	err = 0;
	if (!buffer_mapped(bh)) {
		WARN_ON(bh->b_size != blocksize);
		err = get_block(inode, iblock, bh, 0);
		if (err)
			goto unlock;
		/* unmapped? It's a hole - nothing to do */
		if (!buffer_mapped(bh))
			goto unlock;
	}

	/* Ok, it's mapped. Make sure it's up-to-date */
	if (PageUptodate(page))
		set_buffer_uptodate(bh);

	if (!buffer_uptodate(bh) && !buffer_delay(bh) && !buffer_unwritten(bh)) {
		err = -EIO;
		ll_rw_block(REQ_OP_READ, 0, 1, &bh);
		wait_on_buffer(bh);
		/* Uhhuh. Read error. Complain and punt. */
		if (!buffer_uptodate(bh))
			goto unlock;
	}

	zero_user(page, offset, length);
	mark_buffer_dirty(bh);
	err = 0;

unlock:
	unlock_page(page);
	put_page(page);
out:
	return err;
}
EXPORT_SYMBOL(block_truncate_page);

/*
 * The generic ->writepage function for buffer-backed address_spaces
 */
int block_write_full_page(struct page *page, get_block_t *get_block,
			struct writeback_control *wbc)
{
	struct inode * const inode = page->mapping->host;
	loff_t i_size = i_size_read(inode);
	const pgoff_t end_index = i_size >> PAGE_SHIFT;
	unsigned offset;

	/* Is the page fully inside i_size? */
	if (page->index < end_index)
		return __block_write_full_page(inode, page, get_block, wbc,
					       end_buffer_async_write);

	/* Is the page fully outside i_size? (truncate in progress) */
	offset = i_size & (PAGE_SIZE-1);
	if (page->index >= end_index+1 || !offset) {
		/*
		 * The page may have dirty, unmapped buffers.  For example,
		 * they may have been added in ext3_writepage().  Make them
		 * freeable here, so the page does not leak.
		 */
		do_invalidatepage(page, 0, PAGE_SIZE);
		unlock_page(page);
		return 0; /* don't care */
	}

	/*
	 * The page straddles i_size.  It must be zeroed out on each and every
	 * writepage invocation because it may be mmapped.  "A file is mapped
	 * in multiples of the page size.  For a file that is not a multiple of
	 * the  page size, the remaining memory is zeroed when mapped, and
	 * writes to that region are not written out to the file."
	 */
	zero_user_segment(page, offset, PAGE_SIZE);
	return __block_write_full_page(inode, page, get_block, wbc,
							end_buffer_async_write);
}
EXPORT_SYMBOL(block_write_full_page);

sector_t generic_block_bmap(struct address_space *mapping, sector_t block,
			    get_block_t *get_block)
{
	struct inode *inode = mapping->host;
	struct buffer_head tmp = {
		.b_size = i_blocksize(inode),
	};

	get_block(inode, block, &tmp, 0);
	return tmp.b_blocknr;
}
EXPORT_SYMBOL(generic_block_bmap);

static void end_bio_bh_io_sync(struct bio *bio)
{
	struct buffer_head *bh = bio->bi_private;

	if (unlikely(bio_flagged(bio, BIO_QUIET)))
		set_bit(BH_Quiet, &bh->b_state);

	bh->b_end_io(bh, !bio->bi_status);
	bio_put(bio);
}

/*
 * This allows us to do IO even on the odd last sectors
 * of a device, even if the block size is some multiple
 * of the physical sector size.
 *
 * We'll just truncate the bio to the size of the device,
 * and clear the end of the buffer head manually.
 *
 * Truly out-of-range accesses will turn into actual IO
 * errors, this only handles the "we need to be able to
 * do IO at the final sector" case.
 */
void guard_bio_eod(int op, struct bio *bio)
{
	sector_t maxsector;
	struct bio_vec *bvec = bio_last_bvec_all(bio);
	unsigned truncated_bytes;
	struct hd_struct *part;

	rcu_read_lock();
	part = __disk_get_part(bio->bi_disk, bio->bi_partno);
	if (part)
		maxsector = part_nr_sects_read(part);
	else
		maxsector = get_capacity(bio->bi_disk);
	rcu_read_unlock();

	if (!maxsector)
		return;

	/*
	 * If the *whole* IO is past the end of the device,
	 * let it through, and the IO layer will turn it into
	 * an EIO.
	 */
	if (unlikely(bio->bi_iter.bi_sector >= maxsector))
		return;

	maxsector -= bio->bi_iter.bi_sector;
	if (likely((bio->bi_iter.bi_size >> 9) <= maxsector))
		return;

	/* Uhhuh. We've got a bio that straddles the device size! */
	truncated_bytes = bio->bi_iter.bi_size - (maxsector << 9);

	/*
	 * The bio contains more than one segment which spans EOD, just return
	 * and let IO layer turn it into an EIO
	 */
	if (truncated_bytes > bvec->bv_len)
		return;

	/* Truncate the bio.. */
	bio->bi_iter.bi_size -= truncated_bytes;
	bvec->bv_len -= truncated_bytes;

	/* ..and clear the end of the buffer for reads */
	if (op == REQ_OP_READ) {
		struct bio_vec bv;

		mp_bvec_last_segment(bvec, &bv);
		zero_user(bv.bv_page, bv.bv_offset + bv.bv_len,
				truncated_bytes);
	}
}

static int submit_bh_wbc(int op, int op_flags, struct buffer_head *bh,
			 enum rw_hint write_hint, struct writeback_control *wbc)
{
	struct bio *bio;

	BUG_ON(!buffer_locked(bh));
	BUG_ON(!buffer_mapped(bh));
	BUG_ON(!bh->b_end_io);
	BUG_ON(buffer_delay(bh));
	BUG_ON(buffer_unwritten(bh));

	/*
	 * Only clear out a write error when rewriting
	 */
	if (test_set_buffer_req(bh) && (op == REQ_OP_WRITE))
		clear_buffer_write_io_error(bh);

	/*
	 * from here on down, it's all bio -- do the initial mapping,
	 * submit_bio -> generic_make_request may further map this bio around
	 */
	bio = bio_alloc(GFP_NOIO, 1);

	bio->bi_iter.bi_sector = bh->b_blocknr * (bh->b_size >> 9);
	bio_set_dev(bio, bh->b_bdev);
	bio->bi_write_hint = write_hint;

	bio_add_page(bio, bh->b_page, bh->b_size, bh_offset(bh));
	BUG_ON(bio->bi_iter.bi_size != bh->b_size);

	bio->bi_end_io = end_bio_bh_io_sync;
	bio->bi_private = bh;

	/* Take care of bh's that straddle the end of the device */
	guard_bio_eod(op, bio);

	if (buffer_meta(bh))
		op_flags |= REQ_META;
	if (buffer_prio(bh))
		op_flags |= REQ_PRIO;
	bio_set_op_attrs(bio, op, op_flags);

	if (wbc) {
		wbc_init_bio(wbc, bio);
		wbc_account_io(wbc, bh->b_page, bh->b_size);
	}

	submit_bio(bio);
	return 0;
}

int submit_bh(int op, int op_flags, struct buffer_head *bh)
{
	return submit_bh_wbc(op, op_flags, bh, 0, NULL);
}
EXPORT_SYMBOL(submit_bh);

/**
 * ll_rw_block: low-level access to block devices (DEPRECATED)
 * @op: whether to %READ or %WRITE
 * @op_flags: req_flag_bits
 * @nr: number of &struct buffer_heads in the array
 * @bhs: array of pointers to &struct buffer_head
 *
 * ll_rw_block() takes an array of pointers to &struct buffer_heads, and
 * requests an I/O operation on them, either a %REQ_OP_READ or a %REQ_OP_WRITE.
 * @op_flags contains flags modifying the detailed I/O behavior, most notably
 * %REQ_RAHEAD.
 *
 * This function drops any buffer that it cannot get a lock on (with the
 * BH_Lock state bit), any buffer that appears to be clean when doing a write
 * request, and any buffer that appears to be up-to-date when doing read
 * request.  Further it marks as clean buffers that are processed for
 * writing (the buffer cache won't assume that they are actually clean
 * until the buffer gets unlocked).
 *
 * ll_rw_block sets b_end_io to simple completion handler that marks
 * the buffer up-to-date (if appropriate), unlocks the buffer and wakes
 * any waiters. 
 *
 * All of the buffers must be for the same device, and must also be a
 * multiple of the current approved size for the device.
 */
void ll_rw_block(int op, int op_flags,  int nr, struct buffer_head *bhs[])
{
	int i;

	for (i = 0; i < nr; i++) {
		struct buffer_head *bh = bhs[i];

		if (!trylock_buffer(bh))
			continue;
		if (op == WRITE) {
			if (test_clear_buffer_dirty(bh)) {
				bh->b_end_io = end_buffer_write_sync;
				get_bh(bh);
				submit_bh(op, op_flags, bh);
				continue;
			}
		} else {
			if (!buffer_uptodate(bh)) {
				bh->b_end_io = end_buffer_read_sync;
				get_bh(bh);
				submit_bh(op, op_flags, bh);
				continue;
			}
		}
		unlock_buffer(bh);
	}
}
EXPORT_SYMBOL(ll_rw_block);

void write_dirty_buffer(struct buffer_head *bh, int op_flags)
{
	lock_buffer(bh);
	if (!test_clear_buffer_dirty(bh)) {
		unlock_buffer(bh);
		return;
	}
	bh->b_end_io = end_buffer_write_sync;
	get_bh(bh);
	submit_bh(REQ_OP_WRITE, op_flags, bh);
}
EXPORT_SYMBOL(write_dirty_buffer);

/*
 * For a data-integrity writeout, we need to wait upon any in-progress I/O
 * and then start new I/O and then wait upon it.  The caller must have a ref on
 * the buffer_head.
 */
int __sync_dirty_buffer(struct buffer_head *bh, int op_flags)
{
	int ret = 0;

	WARN_ON(atomic_read(&bh->b_count) < 1);
	lock_buffer(bh);
	if (test_clear_buffer_dirty(bh)) {
		get_bh(bh);
		bh->b_end_io = end_buffer_write_sync;
		ret = submit_bh(REQ_OP_WRITE, op_flags, bh);
		wait_on_buffer(bh);
		if (!ret && !buffer_uptodate(bh))
			ret = -EIO;
	} else {
		unlock_buffer(bh);
	}
	return ret;
}
EXPORT_SYMBOL(__sync_dirty_buffer);

int sync_dirty_buffer(struct buffer_head *bh)
{
	return __sync_dirty_buffer(bh, REQ_SYNC);
}
EXPORT_SYMBOL(sync_dirty_buffer);

/*
 * try_to_free_buffers() checks if all the buffers on this particular page
 * are unused, and releases them if so.
 *
 * Exclusion against try_to_free_buffers may be obtained by either
 * locking the page or by holding its mapping's private_lock.
 *
 * If the page is dirty but all the buffers are clean then we need to
 * be sure to mark the page clean as well.  This is because the page
 * may be against a block device, and a later reattachment of buffers
 * to a dirty page will set *all* buffers dirty.  Which would corrupt
 * filesystem data on the same device.
 *
 * The same applies to regular filesystem pages: if all the buffers are
 * clean then we set the page clean and proceed.  To do that, we require
 * total exclusion from __set_page_dirty_buffers().  That is obtained with
 * private_lock.
 *
 * try_to_free_buffers() is non-blocking.
 */
static inline int buffer_busy(struct buffer_head *bh)
{
	return atomic_read(&bh->b_count) |
		(bh->b_state & ((1 << BH_Dirty) | (1 << BH_Lock)));
}

static int
drop_buffers(struct page *page, struct buffer_head **buffers_to_free)
{
	struct buffer_head *head = page_buffers(page);
	struct buffer_head *bh;

	bh = head;
	do {
		if (buffer_busy(bh))
			goto failed;
		bh = bh->b_this_page;
	} while (bh != head);

	do {
		struct buffer_head *next = bh->b_this_page;

		if (bh->b_assoc_map)
			__remove_assoc_queue(bh);
		bh = next;
	} while (bh != head);
	*buffers_to_free = head;
	__clear_page_buffers(page);
	return 1;
failed:
	return 0;
}

int try_to_free_buffers(struct page *page)
{
	struct address_space * const mapping = page->mapping;
	struct buffer_head *buffers_to_free = NULL;
	int ret = 0;

	BUG_ON(!PageLocked(page));
	if (PageWriteback(page))
		return 0;

	if (mapping == NULL) {		/* can this still happen? */
		ret = drop_buffers(page, &buffers_to_free);
		goto out;
	}

	spin_lock(&mapping->private_lock);
	ret = drop_buffers(page, &buffers_to_free);

	/*
	 * If the filesystem writes its buffers by hand (eg ext3)
	 * then we can have clean buffers against a dirty page.  We
	 * clean the page here; otherwise the VM will never notice
	 * that the filesystem did any IO at all.
	 *
	 * Also, during truncate, discard_buffer will have marked all
	 * the page's buffers clean.  We discover that here and clean
	 * the page also.
	 *
	 * private_lock must be held over this entire operation in order
	 * to synchronise against __set_page_dirty_buffers and prevent the
	 * dirty bit from being lost.
	 */
	if (ret)
		cancel_dirty_page(page);
	spin_unlock(&mapping->private_lock);
out:
	if (buffers_to_free) {
		struct buffer_head *bh = buffers_to_free;

		do {
			struct buffer_head *next = bh->b_this_page;
			free_buffer_head(bh);
			bh = next;
		} while (bh != buffers_to_free);
	}
	return ret;
}
EXPORT_SYMBOL(try_to_free_buffers);

/*
 * There are no bdflush tunables left.  But distributions are
 * still running obsolete flush daemons, so we terminate them here.
 *
 * Use of bdflush() is deprecated and will be removed in a future kernel.
 * The `flush-X' kernel threads fully replace bdflush daemons and this call.
 */
SYSCALL_DEFINE2(bdflush, int, func, long, data)
{
	static int msg_count;

	if (!capable(CAP_SYS_ADMIN))
		return -EPERM;

	if (msg_count < 5) {
		msg_count++;
		printk(KERN_INFO
			"warning: process `%s' used the obsolete bdflush"
			" system call\n", current->comm);
		printk(KERN_INFO "Fix your initscripts?\n");
	}

	if (func == 1)
		do_exit(0);
	return 0;
}

/*
 * Buffer-head allocation
 */
static struct kmem_cache *bh_cachep __read_mostly;

/*
 * Once the number of bh's in the machine exceeds this level, we start
 * stripping them in writeback.
 */
static unsigned long max_buffer_heads;

int buffer_heads_over_limit;

struct bh_accounting {
	int nr;			/* Number of live bh's */
	int ratelimit;		/* Limit cacheline bouncing */
};

static DEFINE_PER_CPU(struct bh_accounting, bh_accounting) = {0, 0};

static void recalc_bh_state(void)
{
	int i;
	int tot = 0;

	if (__this_cpu_inc_return(bh_accounting.ratelimit) - 1 < 4096)
		return;
	__this_cpu_write(bh_accounting.ratelimit, 0);
	for_each_online_cpu(i)
		tot += per_cpu(bh_accounting, i).nr;
	buffer_heads_over_limit = (tot > max_buffer_heads);
}

struct buffer_head *alloc_buffer_head(gfp_t gfp_flags)
{
	struct buffer_head *ret = kmem_cache_zalloc(bh_cachep, gfp_flags);
	if (ret) {
		INIT_LIST_HEAD(&ret->b_assoc_buffers);
		preempt_disable();
		__this_cpu_inc(bh_accounting.nr);
		recalc_bh_state();
		preempt_enable();
	}
	return ret;
}
EXPORT_SYMBOL(alloc_buffer_head);

void free_buffer_head(struct buffer_head *bh)
{
	BUG_ON(!list_empty(&bh->b_assoc_buffers));
	kmem_cache_free(bh_cachep, bh);
	preempt_disable();
	__this_cpu_dec(bh_accounting.nr);
	recalc_bh_state();
	preempt_enable();
}
EXPORT_SYMBOL(free_buffer_head);

static int buffer_exit_cpu_dead(unsigned int cpu)
{
	int i;
	struct bh_lru *b = &per_cpu(bh_lrus, cpu);

	for (i = 0; i < BH_LRU_SIZE; i++) {
		brelse(b->bhs[i]);
		b->bhs[i] = NULL;
	}
	this_cpu_add(bh_accounting.nr, per_cpu(bh_accounting, cpu).nr);
	per_cpu(bh_accounting, cpu).nr = 0;
	return 0;
}

/**
 * bh_uptodate_or_lock - Test whether the buffer is uptodate
 * @bh: struct buffer_head
 *
 * Return true if the buffer is up-to-date and false,
 * with the buffer locked, if not.
 */
int bh_uptodate_or_lock(struct buffer_head *bh)
{
	if (!buffer_uptodate(bh)) {
		lock_buffer(bh);
		if (!buffer_uptodate(bh))
			return 0;
		unlock_buffer(bh);
	}
	return 1;
}
EXPORT_SYMBOL(bh_uptodate_or_lock);

/**
 * bh_submit_read - Submit a locked buffer for reading
 * @bh: struct buffer_head
 *
 * Returns zero on success and -EIO on error.
 */
int bh_submit_read(struct buffer_head *bh)
{
	BUG_ON(!buffer_locked(bh));

	if (buffer_uptodate(bh)) {
		unlock_buffer(bh);
		return 0;
	}

	get_bh(bh);
	bh->b_end_io = end_buffer_read_sync;
	submit_bh(REQ_OP_READ, 0, bh);
	wait_on_buffer(bh);
	if (buffer_uptodate(bh))
		return 0;
	return -EIO;
}
EXPORT_SYMBOL(bh_submit_read);

void __init buffer_init(void)
{
	unsigned long nrpages;
	int ret;

	bh_cachep = kmem_cache_create("buffer_head",
			sizeof(struct buffer_head), 0,
				(SLAB_RECLAIM_ACCOUNT|SLAB_PANIC|
				SLAB_MEM_SPREAD),
				NULL);

	/*
	 * Limit the bh occupancy to 10% of ZONE_NORMAL
	 */
	nrpages = (nr_free_buffer_pages() * 10) / 100;
	max_buffer_heads = nrpages * (PAGE_SIZE / sizeof(struct buffer_head));
	ret = cpuhp_setup_state_nocalls(CPUHP_FS_BUFF_DEAD, "fs/buffer:dead",
					NULL, buffer_exit_cpu_dead);
	WARN_ON(ret < 0);
}<|MERGE_RESOLUTION|>--- conflicted
+++ resolved
@@ -2086,41 +2086,6 @@
 }
 EXPORT_SYMBOL(block_write_begin);
 
-<<<<<<< HEAD
-void __generic_write_end(struct inode *inode, loff_t pos, unsigned copied,
-		struct page *page)
-{
-	loff_t old_size = inode->i_size;
-	bool i_size_changed = false;
-
-	/*
-	 * No need to use i_size_read() here, the i_size cannot change under us
-	 * because we hold i_rwsem.
-	 *
-	 * But it's important to update i_size while still holding page lock:
-	 * page writeout could otherwise come in and zero beyond i_size.
-	 */
-	if (pos + copied > inode->i_size) {
-		i_size_write(inode, pos + copied);
-		i_size_changed = true;
-	}
-
-	unlock_page(page);
-
-	if (old_size < pos)
-		pagecache_isize_extended(inode, old_size, pos);
-	/*
-	 * Don't mark the inode dirty under page lock. First, it unnecessarily
-	 * makes the holding time of page lock longer. Second, it forces lock
-	 * ordering of page lock and transaction start for journaling
-	 * filesystems.
-	 */
-	if (i_size_changed)
-		mark_inode_dirty(inode);
-}
-
-=======
->>>>>>> 6fb08f1a
 int block_write_end(struct file *file, struct address_space *mapping,
 			loff_t pos, unsigned len, unsigned copied,
 			struct page *page, void *fsdata)
@@ -2166,10 +2131,6 @@
 	bool i_size_changed = false;
 
 	copied = block_write_end(file, mapping, pos, len, copied, page, fsdata);
-<<<<<<< HEAD
-	__generic_write_end(mapping->host, pos, copied, page);
-	put_page(page);
-=======
 
 	/*
 	 * No need to use i_size_read() here, the i_size cannot change under us
@@ -2196,7 +2157,6 @@
 	 */
 	if (i_size_changed)
 		mark_inode_dirty(inode);
->>>>>>> 6fb08f1a
 	return copied;
 }
 EXPORT_SYMBOL(generic_write_end);
