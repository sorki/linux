--- conflicted
+++ resolved
@@ -4189,7 +4189,6 @@
 	buffer = vzalloc(array_size((1 << order), PAGE_SIZE));
 	if (buffer)
 		return buffer;
-<<<<<<< HEAD
 
 	/* vmalloc failed, lets dig into swap here */
 	gfp_flags &= ~__GFP_NORETRY;
@@ -4197,15 +4196,6 @@
 	if (buffer)
 		return buffer;
 
-=======
-
-	/* vmalloc failed, lets dig into swap here */
-	gfp_flags &= ~__GFP_NORETRY;
-	buffer = (char *) __get_free_pages(gfp_flags, order);
-	if (buffer)
-		return buffer;
-
->>>>>>> 0fd79184
 	/* complete and utter failure */
 	return NULL;
 }
