--- conflicted
+++ resolved
@@ -79,10 +79,7 @@
 		if [ $rc -eq $skip_rc ]; then	\
 			echo "not ok $test_num $TEST_HDR_MSG # SKIP"
 		elif [ $rc -eq $timeout_rc ]; then \
-<<<<<<< HEAD
-=======
 			echo "#"
->>>>>>> 3bc0bb36
 			echo "not ok $test_num $TEST_HDR_MSG # TIMEOUT"
 		else
 			echo "not ok $test_num $TEST_HDR_MSG # exit=$rc"
