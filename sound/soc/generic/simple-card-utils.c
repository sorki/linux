// SPDX-License-Identifier: GPL-2.0
//
// simple-card-utils.c
//
// Copyright (c) 2016 Kuninori Morimoto <kuninori.morimoto.gx@renesas.com>

#include <linux/clk.h>
#include <linux/gpio.h>
#include <linux/gpio/consumer.h>
#include <linux/module.h>
#include <linux/of.h>
#include <linux/of_gpio.h>
#include <linux/of_graph.h>
#include <sound/jack.h>
#include <sound/simple_card_utils.h>

void asoc_simple_convert_fixup(struct asoc_simple_data *data,
			       struct snd_pcm_hw_params *params)
{
	struct snd_interval *rate = hw_param_interval(params,
						SNDRV_PCM_HW_PARAM_RATE);
	struct snd_interval *channels = hw_param_interval(params,
						SNDRV_PCM_HW_PARAM_CHANNELS);

	if (data->convert_rate)
		rate->min =
		rate->max = data->convert_rate;

	if (data->convert_channels)
		channels->min =
		channels->max = data->convert_channels;
}
EXPORT_SYMBOL_GPL(asoc_simple_convert_fixup);

void asoc_simple_parse_convert(struct device *dev,
			       struct device_node *np,
			       char *prefix,
			       struct asoc_simple_data *data)
{
	char prop[128];

	if (!prefix)
		prefix = "";

	/* sampling rate convert */
	snprintf(prop, sizeof(prop), "%s%s", prefix, "convert-rate");
	of_property_read_u32(np, prop, &data->convert_rate);

	/* channels transfer */
	snprintf(prop, sizeof(prop), "%s%s", prefix, "convert-channels");
	of_property_read_u32(np, prop, &data->convert_channels);
}
EXPORT_SYMBOL_GPL(asoc_simple_parse_convert);

int asoc_simple_parse_daifmt(struct device *dev,
			     struct device_node *node,
			     struct device_node *codec,
			     char *prefix,
			     unsigned int *retfmt)
{
	struct device_node *bitclkmaster = NULL;
	struct device_node *framemaster = NULL;
	unsigned int daifmt;

	daifmt = snd_soc_of_parse_daifmt(node, prefix,
					 &bitclkmaster, &framemaster);
	daifmt &= ~SND_SOC_DAIFMT_MASTER_MASK;

	if (!bitclkmaster && !framemaster) {
		/*
		 * No dai-link level and master setting was not found from
		 * sound node level, revert back to legacy DT parsing and
		 * take the settings from codec node.
		 */
		dev_dbg(dev, "Revert to legacy daifmt parsing\n");

		daifmt = snd_soc_of_parse_daifmt(codec, NULL, NULL, NULL) |
			(daifmt & ~SND_SOC_DAIFMT_CLOCK_MASK);
	} else {
		if (codec == bitclkmaster)
			daifmt |= (codec == framemaster) ?
				SND_SOC_DAIFMT_CBM_CFM : SND_SOC_DAIFMT_CBM_CFS;
		else
			daifmt |= (codec == framemaster) ?
				SND_SOC_DAIFMT_CBS_CFM : SND_SOC_DAIFMT_CBS_CFS;
	}

	of_node_put(bitclkmaster);
	of_node_put(framemaster);

	*retfmt = daifmt;

	return 0;
}
EXPORT_SYMBOL_GPL(asoc_simple_parse_daifmt);

int asoc_simple_set_dailink_name(struct device *dev,
				 struct snd_soc_dai_link *dai_link,
				 const char *fmt, ...)
{
	va_list ap;
	char *name = NULL;
	int ret = -ENOMEM;

	va_start(ap, fmt);
	name = devm_kvasprintf(dev, GFP_KERNEL, fmt, ap);
	va_end(ap);

	if (name) {
		ret = 0;

		dai_link->name		= name;
		dai_link->stream_name	= name;
	}

	return ret;
}
EXPORT_SYMBOL_GPL(asoc_simple_set_dailink_name);

int asoc_simple_parse_card_name(struct snd_soc_card *card,
				char *prefix)
{
	int ret;

	if (!prefix)
		prefix = "";

	/* Parse the card name from DT */
	ret = snd_soc_of_parse_card_name(card, "label");
	if (ret < 0 || !card->name) {
		char prop[128];

		snprintf(prop, sizeof(prop), "%sname", prefix);
		ret = snd_soc_of_parse_card_name(card, prop);
		if (ret < 0)
			return ret;
	}

	if (!card->name && card->dai_link)
		card->name = card->dai_link->name;

	return 0;
}
EXPORT_SYMBOL_GPL(asoc_simple_parse_card_name);

static int asoc_simple_clk_enable(struct asoc_simple_dai *dai)
{
	if (dai)
		return clk_prepare_enable(dai->clk);

	return 0;
}

static void asoc_simple_clk_disable(struct asoc_simple_dai *dai)
{
	if (dai)
		clk_disable_unprepare(dai->clk);
}

int asoc_simple_parse_clk(struct device *dev,
			  struct device_node *node,
<<<<<<< HEAD
			  struct device_node *dai_of_node,
			  struct asoc_simple_dai *simple_dai,
			  const char *dai_name,
=======
			  struct asoc_simple_dai *simple_dai,
>>>>>>> 4ff96fb5
			  struct snd_soc_dai_link_component *dlc)
{
	struct clk *clk;
	u32 val;

	/*
<<<<<<< HEAD
	 * Use snd_soc_dai_link_component instead of legacy style.
	 * It is only for codec, but cpu will be supported in the future.
	 * see
	 *	soc-core.c :: snd_soc_init_multicodec()
	 */
	if (dlc)
		dai_of_node	= dlc->of_node;

	/*
=======
>>>>>>> 4ff96fb5
	 * Parse dai->sysclk come from "clocks = <&xxx>"
	 * (if system has common clock)
	 *  or "system-clock-frequency = <xxx>"
	 *  or device's module clock.
	 */
	clk = devm_get_clk_from_child(dev, node, NULL);
	if (!IS_ERR(clk)) {
		simple_dai->sysclk = clk_get_rate(clk);

		simple_dai->clk = clk;
	} else if (!of_property_read_u32(node, "system-clock-frequency", &val)) {
		simple_dai->sysclk = val;
	} else {
		clk = devm_get_clk_from_child(dev, dlc->of_node, NULL);
		if (!IS_ERR(clk))
			simple_dai->sysclk = clk_get_rate(clk);
	}

	if (of_property_read_bool(node, "system-clock-direction-out"))
		simple_dai->clk_direction = SND_SOC_CLOCK_OUT;

	return 0;
}
EXPORT_SYMBOL_GPL(asoc_simple_parse_clk);

int asoc_simple_startup(struct snd_pcm_substream *substream)
{
	struct snd_soc_pcm_runtime *rtd = substream->private_data;
	struct asoc_simple_priv *priv = snd_soc_card_get_drvdata(rtd->card);
	struct simple_dai_props *dai_props = simple_priv_to_props(priv, rtd->num);
	int ret;

	ret = asoc_simple_clk_enable(dai_props->cpu_dai);
	if (ret)
		return ret;

	ret = asoc_simple_clk_enable(dai_props->codec_dai);
	if (ret)
		asoc_simple_clk_disable(dai_props->cpu_dai);

	return ret;
}
EXPORT_SYMBOL_GPL(asoc_simple_startup);

void asoc_simple_shutdown(struct snd_pcm_substream *substream)
{
	struct snd_soc_pcm_runtime *rtd = substream->private_data;
	struct asoc_simple_priv *priv = snd_soc_card_get_drvdata(rtd->card);
	struct simple_dai_props *dai_props =
		simple_priv_to_props(priv, rtd->num);
<<<<<<< HEAD

	asoc_simple_clk_disable(dai_props->cpu_dai);

=======

	asoc_simple_clk_disable(dai_props->cpu_dai);

>>>>>>> 4ff96fb5
	asoc_simple_clk_disable(dai_props->codec_dai);
}
EXPORT_SYMBOL_GPL(asoc_simple_shutdown);

static int asoc_simple_set_clk_rate(struct asoc_simple_dai *simple_dai,
				    unsigned long rate)
{
	if (!simple_dai)
		return 0;

	if (!simple_dai->clk)
		return 0;

	if (clk_get_rate(simple_dai->clk) == rate)
		return 0;

	return clk_set_rate(simple_dai->clk, rate);
}

int asoc_simple_hw_params(struct snd_pcm_substream *substream,
			  struct snd_pcm_hw_params *params)
{
	struct snd_soc_pcm_runtime *rtd = substream->private_data;
	struct snd_soc_dai *codec_dai = rtd->codec_dai;
	struct snd_soc_dai *cpu_dai = rtd->cpu_dai;
	struct asoc_simple_priv *priv = snd_soc_card_get_drvdata(rtd->card);
	struct simple_dai_props *dai_props =
		simple_priv_to_props(priv, rtd->num);
	unsigned int mclk, mclk_fs = 0;
	int ret = 0;

	if (dai_props->mclk_fs)
		mclk_fs = dai_props->mclk_fs;

	if (mclk_fs) {
		mclk = params_rate(params) * mclk_fs;

		ret = asoc_simple_set_clk_rate(dai_props->codec_dai, mclk);
		if (ret < 0)
			return ret;

		ret = asoc_simple_set_clk_rate(dai_props->cpu_dai, mclk);
		if (ret < 0)
			return ret;

		ret = snd_soc_dai_set_sysclk(codec_dai, 0, mclk,
					     SND_SOC_CLOCK_IN);
		if (ret && ret != -ENOTSUPP)
			goto err;

		ret = snd_soc_dai_set_sysclk(cpu_dai, 0, mclk,
					     SND_SOC_CLOCK_OUT);
		if (ret && ret != -ENOTSUPP)
			goto err;
	}
	return 0;
err:
	return ret;
}
EXPORT_SYMBOL_GPL(asoc_simple_hw_params);

int asoc_simple_be_hw_params_fixup(struct snd_soc_pcm_runtime *rtd,
				   struct snd_pcm_hw_params *params)
{
	struct asoc_simple_priv *priv = snd_soc_card_get_drvdata(rtd->card);
	struct simple_dai_props *dai_props = simple_priv_to_props(priv, rtd->num);

	asoc_simple_convert_fixup(&dai_props->adata, params);

	return 0;
}
EXPORT_SYMBOL_GPL(asoc_simple_be_hw_params_fixup);

static int asoc_simple_init_dai(struct snd_soc_dai *dai,
				     struct asoc_simple_dai *simple_dai)
{
	int ret;

	if (!simple_dai)
		return 0;

	if (simple_dai->sysclk) {
		ret = snd_soc_dai_set_sysclk(dai, 0, simple_dai->sysclk,
					     simple_dai->clk_direction);
		if (ret && ret != -ENOTSUPP) {
			dev_err(dai->dev, "simple-card: set_sysclk error\n");
			return ret;
		}
	}

	if (simple_dai->slots) {
		ret = snd_soc_dai_set_tdm_slot(dai,
					       simple_dai->tx_slot_mask,
					       simple_dai->rx_slot_mask,
					       simple_dai->slots,
					       simple_dai->slot_width);
		if (ret && ret != -ENOTSUPP) {
			dev_err(dai->dev, "simple-card: set_tdm_slot error\n");
			return ret;
		}
	}

	return 0;
}

int asoc_simple_dai_init(struct snd_soc_pcm_runtime *rtd)
{
	struct asoc_simple_priv *priv = snd_soc_card_get_drvdata(rtd->card);
	struct simple_dai_props *dai_props = simple_priv_to_props(priv, rtd->num);
	int ret;

	ret = asoc_simple_init_dai(rtd->codec_dai,
				   dai_props->codec_dai);
	if (ret < 0)
		return ret;

	ret = asoc_simple_init_dai(rtd->cpu_dai,
				   dai_props->cpu_dai);
	if (ret < 0)
		return ret;

	return 0;
}
EXPORT_SYMBOL_GPL(asoc_simple_dai_init);

void asoc_simple_canonicalize_platform(struct snd_soc_dai_link *dai_link)
{
	/* Assumes platform == cpu */
	if (!dai_link->platforms->of_node)
		dai_link->platforms->of_node = dai_link->cpus->of_node;
}
EXPORT_SYMBOL_GPL(asoc_simple_canonicalize_platform);

void asoc_simple_canonicalize_cpu(struct snd_soc_dai_link *dai_link,
				  int is_single_links)
{
	/*
	 * In soc_bind_dai_link() will check cpu name after
	 * of_node matching if dai_link has cpu_dai_name.
	 * but, it will never match if name was created by
	 * fmt_single_name() remove cpu_dai_name if cpu_args
	 * was 0. See:
	 *	fmt_single_name()
	 *	fmt_multiple_name()
	 */
	if (is_single_links)
		dai_link->cpus->dai_name = NULL;
}
EXPORT_SYMBOL_GPL(asoc_simple_canonicalize_cpu);

int asoc_simple_clean_reference(struct snd_soc_card *card)
{
	struct snd_soc_dai_link *dai_link;
	int i;

	for_each_card_prelinks(card, i, dai_link) {
		of_node_put(dai_link->cpus->of_node);
		of_node_put(dai_link->codecs->of_node);
	}
	return 0;
}
EXPORT_SYMBOL_GPL(asoc_simple_clean_reference);

int asoc_simple_parse_routing(struct snd_soc_card *card,
			      char *prefix)
{
	struct device_node *node = card->dev->of_node;
	char prop[128];

	if (!prefix)
		prefix = "";

	snprintf(prop, sizeof(prop), "%s%s", prefix, "routing");

	if (!of_property_read_bool(node, prop))
		return 0;

	return snd_soc_of_parse_audio_routing(card, prop);
}
EXPORT_SYMBOL_GPL(asoc_simple_parse_routing);

int asoc_simple_parse_widgets(struct snd_soc_card *card,
			      char *prefix)
{
	struct device_node *node = card->dev->of_node;
	char prop[128];

	if (!prefix)
		prefix = "";

	snprintf(prop, sizeof(prop), "%s%s", prefix, "widgets");

	if (of_property_read_bool(node, prop))
		return snd_soc_of_parse_audio_simple_widgets(card, prop);

	/* no widgets is not error */
	return 0;
}
EXPORT_SYMBOL_GPL(asoc_simple_parse_widgets);
<<<<<<< HEAD

int asoc_simple_parse_pin_switches(struct snd_soc_card *card,
				   char *prefix)
{
	const unsigned int nb_controls_max = 16;
	const char **strings, *control_name;
	struct snd_kcontrol_new *controls;
	struct device *dev = card->dev;
	unsigned int i, nb_controls;
	char prop[128];
	int ret;

	if (!prefix)
		prefix = "";

	snprintf(prop, sizeof(prop), "%s%s", prefix, "pin-switches");

	if (!of_property_read_bool(dev->of_node, prop))
		return 0;

	strings = devm_kcalloc(dev, nb_controls_max,
			       sizeof(*strings), GFP_KERNEL);
	if (!strings)
		return -ENOMEM;

	ret = of_property_read_string_array(dev->of_node, prop,
					    strings, nb_controls_max);
	if (ret < 0)
		return ret;

	nb_controls = (unsigned int)ret;

	controls = devm_kcalloc(dev, nb_controls,
				sizeof(*controls), GFP_KERNEL);
	if (!controls)
		return -ENOMEM;

	for (i = 0; i < nb_controls; i++) {
		control_name = devm_kasprintf(dev, GFP_KERNEL,
					      "%s Switch", strings[i]);
		if (!control_name)
			return -ENOMEM;

		controls[i].iface = SNDRV_CTL_ELEM_IFACE_MIXER;
		controls[i].name = control_name;
		controls[i].info = snd_soc_dapm_info_pin_switch;
		controls[i].get = snd_soc_dapm_get_pin_switch;
		controls[i].put = snd_soc_dapm_put_pin_switch;
		controls[i].private_value = (unsigned long)strings[i];
	}

	card->controls = controls;
	card->num_controls = nb_controls;

	return 0;
}
EXPORT_SYMBOL_GPL(asoc_simple_parse_pin_switches);

=======

int asoc_simple_parse_pin_switches(struct snd_soc_card *card,
				   char *prefix)
{
	const unsigned int nb_controls_max = 16;
	const char **strings, *control_name;
	struct snd_kcontrol_new *controls;
	struct device *dev = card->dev;
	unsigned int i, nb_controls;
	char prop[128];
	int ret;

	if (!prefix)
		prefix = "";

	snprintf(prop, sizeof(prop), "%s%s", prefix, "pin-switches");

	if (!of_property_read_bool(dev->of_node, prop))
		return 0;

	strings = devm_kcalloc(dev, nb_controls_max,
			       sizeof(*strings), GFP_KERNEL);
	if (!strings)
		return -ENOMEM;

	ret = of_property_read_string_array(dev->of_node, prop,
					    strings, nb_controls_max);
	if (ret < 0)
		return ret;

	nb_controls = (unsigned int)ret;

	controls = devm_kcalloc(dev, nb_controls,
				sizeof(*controls), GFP_KERNEL);
	if (!controls)
		return -ENOMEM;

	for (i = 0; i < nb_controls; i++) {
		control_name = devm_kasprintf(dev, GFP_KERNEL,
					      "%s Switch", strings[i]);
		if (!control_name)
			return -ENOMEM;

		controls[i].iface = SNDRV_CTL_ELEM_IFACE_MIXER;
		controls[i].name = control_name;
		controls[i].info = snd_soc_dapm_info_pin_switch;
		controls[i].get = snd_soc_dapm_get_pin_switch;
		controls[i].put = snd_soc_dapm_put_pin_switch;
		controls[i].private_value = (unsigned long)strings[i];
	}

	card->controls = controls;
	card->num_controls = nb_controls;

	return 0;
}
EXPORT_SYMBOL_GPL(asoc_simple_parse_pin_switches);

>>>>>>> 4ff96fb5
int asoc_simple_init_jack(struct snd_soc_card *card,
			  struct asoc_simple_jack *sjack,
			  int is_hp, char *prefix)
{
	struct device *dev = card->dev;
	enum of_gpio_flags flags;
	char prop[128];
	char *pin_name;
	char *gpio_name;
	int mask;
	int det;

	if (!prefix)
		prefix = "";

	sjack->gpio.gpio = -ENOENT;

	if (is_hp) {
		snprintf(prop, sizeof(prop), "%shp-det-gpio", prefix);
		pin_name	= "Headphones";
		gpio_name	= "Headphone detection";
		mask		= SND_JACK_HEADPHONE;
	} else {
		snprintf(prop, sizeof(prop), "%smic-det-gpio", prefix);
		pin_name	= "Mic Jack";
		gpio_name	= "Mic detection";
		mask		= SND_JACK_MICROPHONE;
	}

	det = of_get_named_gpio_flags(dev->of_node, prop, 0, &flags);
	if (det == -EPROBE_DEFER)
		return -EPROBE_DEFER;

	if (gpio_is_valid(det)) {
		sjack->pin.pin		= pin_name;
		sjack->pin.mask		= mask;

		sjack->gpio.name	= gpio_name;
		sjack->gpio.report	= mask;
		sjack->gpio.gpio	= det;
		sjack->gpio.invert	= !!(flags & OF_GPIO_ACTIVE_LOW);
		sjack->gpio.debounce_time = 150;

		snd_soc_card_jack_new(card, pin_name, mask,
				      &sjack->jack,
				      &sjack->pin, 1);

		snd_soc_jack_add_gpios(&sjack->jack, 1,
				       &sjack->gpio);
	}

	return 0;
}
EXPORT_SYMBOL_GPL(asoc_simple_init_jack);

int asoc_simple_init_priv(struct asoc_simple_priv *priv,
			  struct link_info *li)
{
	struct snd_soc_card *card = simple_priv_to_card(priv);
	struct device *dev = simple_priv_to_dev(priv);
	struct snd_soc_dai_link *dai_link;
	struct simple_dai_props *dai_props;
	struct asoc_simple_dai *dais;
	struct snd_soc_codec_conf *cconf = NULL;
	int i;

	dai_props = devm_kcalloc(dev, li->link, sizeof(*dai_props), GFP_KERNEL);
	dai_link  = devm_kcalloc(dev, li->link, sizeof(*dai_link),  GFP_KERNEL);
	dais      = devm_kcalloc(dev, li->dais, sizeof(*dais),      GFP_KERNEL);
	if (!dai_props || !dai_link || !dais)
		return -ENOMEM;

	if (li->conf) {
		cconf = devm_kcalloc(dev, li->conf, sizeof(*cconf), GFP_KERNEL);
		if (!cconf)
			return -ENOMEM;
	}

	/*
	 * Use snd_soc_dai_link_component instead of legacy style
	 * It is codec only. but cpu/platform will be supported in the future.
	 * see
	 *	soc-core.c :: snd_soc_init_multicodec()
	 *
	 * "platform" might be removed
	 * see
	 *	simple-card-utils.c :: asoc_simple_canonicalize_platform()
	 */
	for (i = 0; i < li->link; i++) {
<<<<<<< HEAD
=======
		dai_link[i].cpus		= &dai_props[i].cpus;
		dai_link[i].num_cpus		= 1;
>>>>>>> 4ff96fb5
		dai_link[i].codecs		= &dai_props[i].codecs;
		dai_link[i].num_codecs		= 1;
		dai_link[i].platforms		= &dai_props[i].platforms;
		dai_link[i].num_platforms	= 1;
	}

	priv->dai_props		= dai_props;
	priv->dai_link		= dai_link;
	priv->dais		= dais;
	priv->codec_conf	= cconf;

	card->dai_link		= priv->dai_link;
	card->num_links		= li->link;
	card->codec_conf	= cconf;
	card->num_configs	= li->conf;

	return 0;
}
EXPORT_SYMBOL_GPL(asoc_simple_init_priv);

/* Module information */
MODULE_AUTHOR("Kuninori Morimoto <kuninori.morimoto.gx@renesas.com>");
MODULE_DESCRIPTION("ALSA SoC Simple Card Utils");
MODULE_LICENSE("GPL v2");<|MERGE_RESOLUTION|>--- conflicted
+++ resolved
@@ -159,31 +159,13 @@
 
 int asoc_simple_parse_clk(struct device *dev,
 			  struct device_node *node,
-<<<<<<< HEAD
-			  struct device_node *dai_of_node,
 			  struct asoc_simple_dai *simple_dai,
-			  const char *dai_name,
-=======
-			  struct asoc_simple_dai *simple_dai,
->>>>>>> 4ff96fb5
 			  struct snd_soc_dai_link_component *dlc)
 {
 	struct clk *clk;
 	u32 val;
 
 	/*
-<<<<<<< HEAD
-	 * Use snd_soc_dai_link_component instead of legacy style.
-	 * It is only for codec, but cpu will be supported in the future.
-	 * see
-	 *	soc-core.c :: snd_soc_init_multicodec()
-	 */
-	if (dlc)
-		dai_of_node	= dlc->of_node;
-
-	/*
-=======
->>>>>>> 4ff96fb5
 	 * Parse dai->sysclk come from "clocks = <&xxx>"
 	 * (if system has common clock)
 	 *  or "system-clock-frequency = <xxx>"
@@ -234,15 +216,9 @@
 	struct asoc_simple_priv *priv = snd_soc_card_get_drvdata(rtd->card);
 	struct simple_dai_props *dai_props =
 		simple_priv_to_props(priv, rtd->num);
-<<<<<<< HEAD
 
 	asoc_simple_clk_disable(dai_props->cpu_dai);
 
-=======
-
-	asoc_simple_clk_disable(dai_props->cpu_dai);
-
->>>>>>> 4ff96fb5
 	asoc_simple_clk_disable(dai_props->codec_dai);
 }
 EXPORT_SYMBOL_GPL(asoc_simple_shutdown);
@@ -442,7 +418,6 @@
 	return 0;
 }
 EXPORT_SYMBOL_GPL(asoc_simple_parse_widgets);
-<<<<<<< HEAD
 
 int asoc_simple_parse_pin_switches(struct snd_soc_card *card,
 				   char *prefix)
@@ -501,66 +476,6 @@
 }
 EXPORT_SYMBOL_GPL(asoc_simple_parse_pin_switches);
 
-=======
-
-int asoc_simple_parse_pin_switches(struct snd_soc_card *card,
-				   char *prefix)
-{
-	const unsigned int nb_controls_max = 16;
-	const char **strings, *control_name;
-	struct snd_kcontrol_new *controls;
-	struct device *dev = card->dev;
-	unsigned int i, nb_controls;
-	char prop[128];
-	int ret;
-
-	if (!prefix)
-		prefix = "";
-
-	snprintf(prop, sizeof(prop), "%s%s", prefix, "pin-switches");
-
-	if (!of_property_read_bool(dev->of_node, prop))
-		return 0;
-
-	strings = devm_kcalloc(dev, nb_controls_max,
-			       sizeof(*strings), GFP_KERNEL);
-	if (!strings)
-		return -ENOMEM;
-
-	ret = of_property_read_string_array(dev->of_node, prop,
-					    strings, nb_controls_max);
-	if (ret < 0)
-		return ret;
-
-	nb_controls = (unsigned int)ret;
-
-	controls = devm_kcalloc(dev, nb_controls,
-				sizeof(*controls), GFP_KERNEL);
-	if (!controls)
-		return -ENOMEM;
-
-	for (i = 0; i < nb_controls; i++) {
-		control_name = devm_kasprintf(dev, GFP_KERNEL,
-					      "%s Switch", strings[i]);
-		if (!control_name)
-			return -ENOMEM;
-
-		controls[i].iface = SNDRV_CTL_ELEM_IFACE_MIXER;
-		controls[i].name = control_name;
-		controls[i].info = snd_soc_dapm_info_pin_switch;
-		controls[i].get = snd_soc_dapm_get_pin_switch;
-		controls[i].put = snd_soc_dapm_put_pin_switch;
-		controls[i].private_value = (unsigned long)strings[i];
-	}
-
-	card->controls = controls;
-	card->num_controls = nb_controls;
-
-	return 0;
-}
-EXPORT_SYMBOL_GPL(asoc_simple_parse_pin_switches);
-
->>>>>>> 4ff96fb5
 int asoc_simple_init_jack(struct snd_soc_card *card,
 			  struct asoc_simple_jack *sjack,
 			  int is_hp, char *prefix)
@@ -650,11 +565,8 @@
 	 *	simple-card-utils.c :: asoc_simple_canonicalize_platform()
 	 */
 	for (i = 0; i < li->link; i++) {
-<<<<<<< HEAD
-=======
 		dai_link[i].cpus		= &dai_props[i].cpus;
 		dai_link[i].num_cpus		= 1;
->>>>>>> 4ff96fb5
 		dai_link[i].codecs		= &dai_props[i].codecs;
 		dai_link[i].num_codecs		= 1;
 		dai_link[i].platforms		= &dai_props[i].platforms;
