--- conflicted
+++ resolved
@@ -2967,7 +2967,6 @@
 }
 
 static int wm_halo_configure_mpu(struct wm_adsp *dsp, unsigned int lock_regions)
-<<<<<<< HEAD
 {
 	struct reg_sequence config[] = {
 		{ dsp->base + HALO_MPU_LOCK_CONFIG,     0x5555 },
@@ -3000,40 +2999,6 @@
 
 int wm_adsp2_set_dspclk(struct snd_soc_dapm_widget *w, unsigned int freq)
 {
-=======
-{
-	struct reg_sequence config[] = {
-		{ dsp->base + HALO_MPU_LOCK_CONFIG,     0x5555 },
-		{ dsp->base + HALO_MPU_LOCK_CONFIG,     0xAAAA },
-		{ dsp->base + HALO_MPU_XMEM_ACCESS_0,   0xFFFFFFFF },
-		{ dsp->base + HALO_MPU_YMEM_ACCESS_0,   0xFFFFFFFF },
-		{ dsp->base + HALO_MPU_WINDOW_ACCESS_0, lock_regions },
-		{ dsp->base + HALO_MPU_XREG_ACCESS_0,   lock_regions },
-		{ dsp->base + HALO_MPU_YREG_ACCESS_0,   lock_regions },
-		{ dsp->base + HALO_MPU_XMEM_ACCESS_1,   0xFFFFFFFF },
-		{ dsp->base + HALO_MPU_YMEM_ACCESS_1,   0xFFFFFFFF },
-		{ dsp->base + HALO_MPU_WINDOW_ACCESS_1, lock_regions },
-		{ dsp->base + HALO_MPU_XREG_ACCESS_1,   lock_regions },
-		{ dsp->base + HALO_MPU_YREG_ACCESS_1,   lock_regions },
-		{ dsp->base + HALO_MPU_XMEM_ACCESS_2,   0xFFFFFFFF },
-		{ dsp->base + HALO_MPU_YMEM_ACCESS_2,   0xFFFFFFFF },
-		{ dsp->base + HALO_MPU_WINDOW_ACCESS_2, lock_regions },
-		{ dsp->base + HALO_MPU_XREG_ACCESS_2,   lock_regions },
-		{ dsp->base + HALO_MPU_YREG_ACCESS_2,   lock_regions },
-		{ dsp->base + HALO_MPU_XMEM_ACCESS_3,   0xFFFFFFFF },
-		{ dsp->base + HALO_MPU_YMEM_ACCESS_3,   0xFFFFFFFF },
-		{ dsp->base + HALO_MPU_WINDOW_ACCESS_3, lock_regions },
-		{ dsp->base + HALO_MPU_XREG_ACCESS_3,   lock_regions },
-		{ dsp->base + HALO_MPU_YREG_ACCESS_3,   lock_regions },
-		{ dsp->base + HALO_MPU_LOCK_CONFIG,     0 },
-	};
-
-	return regmap_multi_reg_write(dsp->regmap, config, ARRAY_SIZE(config));
-}
-
-int wm_adsp2_set_dspclk(struct snd_soc_dapm_widget *w, unsigned int freq)
-{
->>>>>>> 6fb08f1a
 	struct snd_soc_component *component = snd_soc_dapm_to_component(w->dapm);
 	struct wm_adsp *dsps = snd_soc_component_get_drvdata(component);
 	struct wm_adsp *dsp = &dsps[w->shift];
