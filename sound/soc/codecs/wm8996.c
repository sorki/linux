--- conflicted
+++ resolved
@@ -108,11 +108,7 @@
 	struct wm8996_priv *wm8996 = container_of(nb, struct wm8996_priv, \
 						  disable_nb[n]); \
 	if (event & REGULATOR_EVENT_DISABLE) { \
-<<<<<<< HEAD
-		regcache_cache_only(wm8996->regmap, true);	\
-=======
 		regcache_mark_dirty(wm8996->regmap);	\
->>>>>>> c16fa4f2
 	} \
 	return 0; \
 }
