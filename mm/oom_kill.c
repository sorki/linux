--- conflicted
+++ resolved
@@ -859,11 +859,7 @@
 	 * in order to prevent the OOM victim from depleting the memory
 	 * reserves from the user space under its control.
 	 */
-<<<<<<< HEAD
-	do_send_sig_info(SIGKILL, SEND_SIG_FORCED, victim, PIDTYPE_TGID);
-=======
 	do_send_sig_info(SIGKILL, SEND_SIG_PRIV, victim, PIDTYPE_TGID);
->>>>>>> 0fd79184
 	mark_oom_victim(victim);
 	pr_err("Killed process %d (%s) total-vm:%lukB, anon-rss:%lukB, file-rss:%lukB, shmem-rss:%lukB\n",
 		task_pid_nr(victim), victim->comm, K(victim->mm->total_vm),
@@ -901,11 +897,7 @@
 		 */
 		if (unlikely(p->flags & PF_KTHREAD))
 			continue;
-<<<<<<< HEAD
-		do_send_sig_info(SIGKILL, SEND_SIG_FORCED, p, PIDTYPE_TGID);
-=======
 		do_send_sig_info(SIGKILL, SEND_SIG_PRIV, p, PIDTYPE_TGID);
->>>>>>> 0fd79184
 	}
 	rcu_read_unlock();
 
